"""
Utility functions used to preprocess flux time series data.
"""

# 3rd party
import numpy as np
from astropy.stats import mad_std
from scipy.interpolate import interp1d
import matplotlib.pyplot as plt
import warnings

# local
from src_preprocessing.third_party.kepler_spline import kepler_spline
from src_preprocessing.lc_preprocessing.utils_ephemeris import find_first_epoch_after_this_time


def split_timeseries_on_time_gap(time, flux, gap_width):
    """ Split timestamps array and flux time series based on `gap_width` days time interval between continuous
    timestamps.

    Args:
        time: NumPy array, timestamps
        flux: NumPy array, flux time series
        gap_width: float, gap width in days. If two contiguous timestamps have a time gap width larger than the gap
        width, the two arrays are split on that index.

    Returns:
        time_arr, list of NumPy arrays of timestamps after splitting based on `gap_width`
        flux_arr, list of NumPy arrays of flux time series after splitting based on `gap_width`

    """

    time_diff = np.diff(time)
    idxs_split = np.where(time_diff >= gap_width)[0] + 1
    time_arr, flux_arr = np.split(time, idxs_split), np.split(flux, idxs_split)

    return time_arr, flux_arr


def detrend_flux_using_spline(time_arr, flux_arr, rng):
    """ Detrend timeseries by fitting a spline to a version of the timeseries with linear interpolation performed across
    the transits.

    Args:
        time_arr: NumPy array, timestamps
        flux_arr: NumPy array, time series
        rng: NumPy rng generator

    Returns:
        - time_arr, NumPy array with timestamps
        - detrended_flux_arr, NumPy array with detrended timeseries (i.e., detrended_flux = flux / spline_flux)
        - spline_flux_arr, NumPy array with fitted spline (i.e., the trend)
        - res_flux_arr, NumPy array with the residual timeseries (i.e., res_flux = flux - spline_flux)
    """

    # fit a spline to the flux time-series
    spline_flux_arr = kepler_spline.fit_kepler_spline([time_arr], [flux_arr],
                                                      bkspace_min=0.5,
                                                      bkspace_max=20,
                                                      bkspace_num=20,
                                                      maxiter=5,
                                                      penalty_coeff=1.0,
                                                      outlier_cut=3,
                                                      verbose=False)[0][0]

    # get indices for which the spline has finite values
    finite_idxs_arr = np.isfinite(spline_flux_arr)

    if finite_idxs_arr.any():  # interpolate spline using linear interpolation
        spline_flux_arr = np.interp(time_arr, time_arr[finite_idxs_arr], spline_flux_arr[finite_idxs_arr],
                                    left=np.nan, right=np.nan)
    else:
        spline_flux_arr = np.nanmedian(flux_arr) * np.ones(len(flux_arr))  # spline is set to median flux

    # check for non-finite indices that were not interpolated/extrapolated
    finite_idxs_arr = np.isfinite(spline_flux_arr)
    # fill non-finite points in the spline using median and mad std Gaussian statistics
    mu, std = np.nanmedian(spline_flux_arr), mad_std(spline_flux_arr, ignore_nan=True)
    spline_flux_arr[~finite_idxs_arr] = rng.normal(mu, std, (~finite_idxs_arr).sum())

    # compute residual
    res_flux_arr = flux_arr - spline_flux_arr

    # detrend flux by normalize flux time series with the fitted spline
    detrended_flux_arr = flux_arr / spline_flux_arr

    return time_arr, detrended_flux_arr, spline_flux_arr, res_flux_arr


def resample_timeseries(time, flux, num_resampled_points):
    """

    Args:
        time: NumPy array, timestamps
        flux: NumPy array, flux values
        num_resampled_points: int, number of points to resample

    Returns:
        resampled_time: NumPy array, resampled timestamps
        resampled_flux: NumPy array, resampled flux values
    """

    f = interp1d(time, flux, kind='nearest', bounds_error=False, fill_value="extrapolate")

    resampled_time = np.linspace(time[0], time[-1], num=num_resampled_points)

    resampled_flux = f(resampled_time)

    return resampled_time, resampled_flux


def extract_flux_windows_for_tce(time, flux, transit_mask, tce_time0bk, period_days, tce_duration, n_durations_window, 
                                 gap_width, buffer_time, frac_valid_cadences_in_window_thr, frac_valid_cadences_it_thr,
<<<<<<< HEAD
                                 resampled_num_points, tce_uid, rng, plot_dir=None, logger=None):
=======
                                 resampled_num_points, tce_uid, rng, plot_dir=None):
>>>>>>> 71e8b394
    """ Extract flux windows for a TCE based on its orbital period, epoch, and transit duration. These windows are set
    to `n_durations_window` * `tce_duration` and are resampled to `resampled_num_points`. Transit windows are first 
    built centered around the midtransit points available in the `time` timestamps array. Out-of-transit windows are 
    chosen in equal number to the transit windows by randomly choosing a set of out-of-transit cadences that do not 
    overlap with in-transit regions (which are defined as midtransit +- tce_duration).

    Args:
        time: NumPy array, timestamps
        flux: NumPy array, flux values
        transit_mask: NumPy array with boolean elements for in-transit (True) and out-of-transit (False) timestamps.
        tce_time0bk: float,
        period_days: float, orbital period in days
        tce_duration: float, transit duration in hours
        n_durations_window: int, number of transit durations in the extracted window.
        gap_width: float, gap width in days between consecutive cadences to split arrays into sub-arrays
        buffer_time: int, buffer in minutes between out-of-transit and in-transit cadences
        frac_valid_cadences_in_window_thr: float, fraction of valid cadences in window
        frac_valid_cadences_it_thr: float, fraction of valid in-transit cadences
        resampled_num_points: int, number of points to resample
        tce_uid: str, TCE uid
        rng: NumPy rng generator
        plot_dir: Path, plot directory; set to None to disable plotting

    Returns:
        resampled_flux_it_windows_arr, NumPy array with resampled flux for transit windows
        resampled_flux_oot_windows_arr, NumPy array with resampled flux for out-of-transit windows
        midtransit_points_windows_arr, list with midtransit points for transit windows
        midoot_points_windows_arr, list with midtransit points for out-of-transit windows
    """

    buffer_time /= 1440  # convert from minutes to days
    tce_duration /= 24  # convert from hours to days

    # TODO: deal with NaNs; need to interpolate time?; impute cadences with missing values using what strategy?
    # remove NaNs
    valid_idxs_data = np.logical_and(np.isfinite(time), np.isfinite(flux))
    time, flux, transit_mask = time[valid_idxs_data], flux[valid_idxs_data], transit_mask[valid_idxs_data]

    # split time series on gaps
    time_arrs, flux_arrs = split_timeseries_on_time_gap(time, flux, gap_width)
<<<<<<< HEAD
    if logger:
        logger.info(f'Time series split into {len(time_arrs)} arrays due to gap(s) in time.')
=======
    print(f'Time series split into {len(time_arrs)} arrays due to gap(s) in time.')
>>>>>>> 71e8b394

    # find first midtransit point in the time array
    first_transit_time = find_first_epoch_after_this_time(tce_time0bk, period_days, time[0])
    # compute all midtransit points in the time array
    midtransit_points_arr = np.array([first_transit_time + phase_k * period_days
                                      for phase_k in range(int(np.ceil((time[-1] - time[0]) / period_days)))])
    if logger:
        logger.info(f'Found {len(midtransit_points_arr)} midtransit points.')

    # get start and end timestamps for the windows based on the available midtransit points
    start_time_windows, end_time_windows = (midtransit_points_arr - n_durations_window * tce_duration / 2,
                                            midtransit_points_arr + n_durations_window * tce_duration / 2)

    # choose only those midtransit points whose windows fit completely inside the time array
    valid_midtransit_points_arr = midtransit_points_arr[np.logical_and(start_time_windows >= time[0],
                                                                      end_time_windows <= time[-1])]

    if logger:
        logger.info(f'Found {len(valid_midtransit_points_arr)} midtransit points whose windows fit completely inside the time '
          f'array.')

    valid_idxs_data = np.logical_and(np.isfinite(time), np.isfinite(flux))

    # extract transit windows
    time_it_windows_arr, flux_it_windows_arr, midtransit_points_windows_arr = [], [], []
    for start_time_window, end_time_window, midtransit_point_window in zip(start_time_windows, end_time_windows,
                                                                           valid_midtransit_points_arr):

        # find indices in window
        idxs_window = np.logical_and(time >= start_time_window, time <= end_time_window)
        if idxs_window.sum() == 0:
            if logger:
                logger.info(f'No valid indices in window [{start_time_window}, {end_time_window}.')
            continue

        # find in-transit windows
        idxs_it_window = np.logical_and(time >= midtransit_point_window - tce_duration / 2,
                                        time <= midtransit_point_window + tce_duration / 2)

        if idxs_it_window.sum() == 0:
            if logger:
                logger.info(f'No valid in-transit indices in window [{start_time_window}, {end_time_window}.')
            continue

        # check for valid window and in-transit region
        valid_window_flag = (((idxs_window & valid_idxs_data).sum() / idxs_window.sum()) >
                             frac_valid_cadences_in_window_thr)
        valid_it_window_flag = (((idxs_it_window & valid_idxs_data).sum() / idxs_it_window.sum()) >
                                frac_valid_cadences_it_thr)

        if valid_window_flag and valid_it_window_flag:
            time_window = time[idxs_window]
            flux_window = flux[idxs_window]

            time_it_windows_arr.append(time_window)
            flux_it_windows_arr.append(flux_window)
            midtransit_points_windows_arr.append(midtransit_point_window)

    n_it_windows = len(time_it_windows_arr)
    if logger:
        logger.info(f'Extracted {n_it_windows} transit windows.')

    if n_it_windows == 0:
        raise ValueError(f'No valid transit windows detected for tce: {tce_uid}')

    # get start and end timestamps for the windows that should be excluded from out-of-transit windows
    start_time_windows, end_time_windows = (midtransit_points_arr - (n_durations_window + 1) * tce_duration / 2 -
                                            buffer_time,
                                            midtransit_points_arr + (n_durations_window + 1) * tce_duration / 2 +
                                            buffer_time)
<<<<<<< HEAD
=======

    # get oot candidates for oot windows, that do not fall on other transit events
    oot_points_arr = time[np.logical_and((~np.sum([np.logical_and(time >= start_time_window, time <= end_time_window)
                                   for start_time_window, end_time_window in zip(start_time_windows, end_time_windows)],
                                  axis=0).astype('bool')), ~transit_mask)]
    
>>>>>>> 71e8b394



    # get oot candidates for oot windows, that do not fall on other transit events
    it_window_mask = np.zeros(len(time), dtype=bool)
    for start_time, end_time in zip(start_time_windows, end_time_windows):
        it_window_mask |= np.logical_and(time >= start_time, time <= end_time)
    
    oot_points_arr = time[np.logical_and(~it_window_mask, ~transit_mask)]

    if logger:
        logger.info(f'Found {len(oot_points_arr)} out-of-transit points.')

    rng.shuffle(oot_points_arr)

    # extract oot windows
    time_oot_windows_arr, flux_oot_windows_arr, midoot_points_windows_arr = [], [], []
    for midoot_point in oot_points_arr:

        # find indices in window
        start_time_window, end_time_window = (midoot_point - n_durations_window * tce_duration / 2,
                                              midoot_point + n_durations_window * tce_duration / 2)
        idxs_window = np.logical_and(time >= start_time_window, time <= end_time_window)

        if idxs_window.sum() == 0:
            if logger:
                logger.info(f'No valid indices in window [{start_time_window}, {end_time_window}.')
            continue

        # check for valid window and in-transit region
        valid_window_flag = (((idxs_window & valid_idxs_data).sum() / idxs_window.sum()) >
                             frac_valid_cadences_in_window_thr)

        if valid_window_flag:
            time_window = time[idxs_window]
            flux_window = flux[idxs_window]

            time_oot_windows_arr.append(time_window)
            flux_oot_windows_arr.append(flux_window)
            midoot_points_windows_arr.append(midoot_point)

        if len(midoot_points_windows_arr) == n_it_windows:
            break

    n_oot_windows = len(time_oot_windows_arr)
    if logger:
        logger.info(f'Extracted {len(time_oot_windows_arr)} out-of-transit windows.')

    if n_oot_windows < n_it_windows:
        if logger:
            logger.warn(f'Number of out-of-transit windows ({n_oot_windows}) is less than number of transit windows '
                      f'({n_it_windows}).')
        warnings.warn(f'Number of out-of-transit windows ({n_oot_windows}) is less than number of transit windows '
                      f'({n_it_windows}).')

    # plot transit and oot windows
    if plot_dir:
        f, ax = plt.subplots(figsize=(12, 6))
        for transit_i in range(n_it_windows):
            ax.scatter(time_it_windows_arr[transit_i], flux_it_windows_arr[transit_i], c='g', s=8,
                       label='Transit Windows' if transit_i == 0 else None)
        for transit_i in range(n_oot_windows):
            ax.scatter(time_oot_windows_arr[transit_i], flux_oot_windows_arr[transit_i], c='b', s=8,
                       label='Out-of-transit Windows' if transit_i == 0 else None)
        ax.set_xlabel('Time - 2457000 [BTJD days]')
        ax.set_ylabel('Detrended Normalized Flux')
        ax.legend()
        f.tight_layout()
        f.savefig(plot_dir / f'{tce_uid}_it_oot_windows_flux.png')
        plt.close()

    # resample transit windows
    resampled_time_it_windows_arr, resampled_flux_it_windows_arr = [], []
    for time_window, flux_window in zip(time_it_windows_arr, flux_it_windows_arr):
        resampled_time_window, resampled_flux_window = resample_timeseries(time_window, flux_window,
                                                                           resampled_num_points)

        resampled_time_it_windows_arr.append(resampled_time_window)
        resampled_flux_it_windows_arr.append(resampled_flux_window)

    # resample out-of-transit windows
    resampled_time_oot_windows_arr, resampled_flux_oot_windows_arr = [], []
    for time_window, flux_window in zip(time_oot_windows_arr, flux_oot_windows_arr):
        resampled_time_window, resampled_flux_window = resample_timeseries(time_window, flux_window,
                                                                           resampled_num_points)

        resampled_time_oot_windows_arr.append(resampled_time_window)
        resampled_flux_oot_windows_arr.append(resampled_flux_window)

    if plot_dir:
        f, ax = plt.subplots(figsize=(12, 6))
        for transit_i in range(n_it_windows):
            ax.scatter(resampled_time_it_windows_arr[transit_i], resampled_flux_it_windows_arr[transit_i], c='g', s=8,
                       label='Transit Windows' if transit_i == 0 else None)
        for transit_i in range(n_oot_windows):
            ax.scatter(resampled_time_oot_windows_arr[transit_i], resampled_flux_oot_windows_arr[transit_i], c='b', s=8,
                       label='Out-of-transit Windows' if transit_i == 0 else None)
        ax.set_xlabel('Time - 2457000 [BTJD days]')
        ax.set_ylabel('Detrended Normalized Flux')
        ax.legend()
        f.suptitle('Resampled Windows')
        f.tight_layout()
        f.savefig(plot_dir / f'{tce_uid}_it_oot_windows_flux_resampled.png')
        plt.close()

    return (resampled_flux_it_windows_arr, resampled_flux_oot_windows_arr, midtransit_points_windows_arr,
            midoot_points_windows_arr)

def build_transit_mask_for_lightcurve(time, tce_list):
    """
    Generates in transit mask for a given light curve time array based on a given list of TCEs. A mask the same size of the 
    time value array is created for which given elements are set to 'True' for in-transit timestamps and 'False' for out of 
    transit ones, based on the orbital period, epoch, and transit duration of the TCEs provided.

    Args:
        time: NumPy array, timestamps
        tce_list: List containing dict of ephemerides data for all tces used.
                            **Epoch should be the midpoint time for a transit

    Returns:
        in_transit_mask, NumPy array with boolean elements for in-transit (True) and out-of-transit (False) timestamps.
    """
    
    in_transit_mask = np.zeros(len(time), dtype=bool)
    for tce in tce_list:
        epoch = tce['tce_time0bk']
        period = tce['tce_period']
        duration = tce['tce_duration']
    
        duration /= 24 #convert hours to days
        
        in_transit_mask |= np.abs((time - epoch) % period ) < duration #one transit duration to left and right

    return in_transit_mask

def plot_detrended_flux_time_series_sg(time, flux, detrend_time, detrend_flux, trend, sector, plot_dir=None):
    """
    Builds plot for a given time series that was detrended using savitzky golay. Builds three plots over time:
    1. Raw Flux
    2. Detrended Normalized Flux
    3. Trend against Detrended Normalized Flux

    Args:
        time: NumPy array, timestamps
        flux: NumPy array, flux time series
        detrend_time: NumPy array, timestamps associated with detrended flux
        detrend_flux: NumPy array, flux time series detrended with savitzky golay
        trend: NumPy array, trend returned by savitzky golay detrending.
        sector: String, of an integer, for the sector corresponding to the time series
        plot_dir: Path, directory to create plot

    Returns:
        None
    """

    if plot_dir:
        f, ax = plt.subplots(3, 1, figsize=(12, 8))
        ax[0].scatter(time, flux, s=8, label='PDCSAP Flux')
        ax[0].set_ylabel('PDCSAP Flux [e-/cadence]')
        ax[1].scatter(detrend_time, detrend_flux, s=8)
        ax[1].set_ylabel('Detrended Normalized Flux')
        ax[2].scatter(detrend_time, detrend_flux, s=8, label= 'Detrended')
        ax[2].scatter(detrend_time, trend, s=8)
        ax[2].set_ylabel('Flux Trend [e-/cadence]')
        ax[2].set_xlabel('Time - 2457000 [BTJD days]')
        f.savefig(plot_dir / f'sector_{sector}_detrended_flux.png')
        plt.close()<|MERGE_RESOLUTION|>--- conflicted
+++ resolved
@@ -11,11 +11,13 @@
 
 # local
 from src_preprocessing.third_party.kepler_spline import kepler_spline
-from src_preprocessing.lc_preprocessing.utils_ephemeris import find_first_epoch_after_this_time
+from src_preprocessing.lc_preprocessing.utils_ephemeris import (
+    find_first_epoch_after_this_time,
+)
 
 
 def split_timeseries_on_time_gap(time, flux, gap_width):
-    """ Split timestamps array and flux time series based on `gap_width` days time interval between continuous
+    """Split timestamps array and flux time series based on `gap_width` days time interval between continuous
     timestamps.
 
     Args:
@@ -32,13 +34,14 @@
 
     time_diff = np.diff(time)
     idxs_split = np.where(time_diff >= gap_width)[0] + 1
+    idxs_split = np.where(time_diff >= gap_width)[0] + 1
     time_arr, flux_arr = np.split(time, idxs_split), np.split(flux, idxs_split)
 
     return time_arr, flux_arr
 
 
 def detrend_flux_using_spline(time_arr, flux_arr, rng):
-    """ Detrend timeseries by fitting a spline to a version of the timeseries with linear interpolation performed across
+    """Detrend timeseries by fitting a spline to a version of the timeseries with linear interpolation performed across
     the transits.
 
     Args:
@@ -54,23 +57,33 @@
     """
 
     # fit a spline to the flux time-series
-    spline_flux_arr = kepler_spline.fit_kepler_spline([time_arr], [flux_arr],
-                                                      bkspace_min=0.5,
-                                                      bkspace_max=20,
-                                                      bkspace_num=20,
-                                                      maxiter=5,
-                                                      penalty_coeff=1.0,
-                                                      outlier_cut=3,
-                                                      verbose=False)[0][0]
+    spline_flux_arr = kepler_spline.fit_kepler_spline(
+        [time_arr],
+        [flux_arr],
+        bkspace_min=0.5,
+        bkspace_max=20,
+        bkspace_num=20,
+        maxiter=5,
+        penalty_coeff=1.0,
+        outlier_cut=3,
+        verbose=False,
+    )[0][0]
 
     # get indices for which the spline has finite values
     finite_idxs_arr = np.isfinite(spline_flux_arr)
 
     if finite_idxs_arr.any():  # interpolate spline using linear interpolation
-        spline_flux_arr = np.interp(time_arr, time_arr[finite_idxs_arr], spline_flux_arr[finite_idxs_arr],
-                                    left=np.nan, right=np.nan)
+        spline_flux_arr = np.interp(
+            time_arr,
+            time_arr[finite_idxs_arr],
+            spline_flux_arr[finite_idxs_arr],
+            left=np.nan,
+            right=np.nan,
+        )
     else:
-        spline_flux_arr = np.nanmedian(flux_arr) * np.ones(len(flux_arr))  # spline is set to median flux
+        spline_flux_arr = np.nanmedian(flux_arr) * np.ones(
+            len(flux_arr)
+        )  # spline is set to median flux
 
     # check for non-finite indices that were not interpolated/extrapolated
     finite_idxs_arr = np.isfinite(spline_flux_arr)
@@ -100,7 +113,9 @@
         resampled_flux: NumPy array, resampled flux values
     """
 
-    f = interp1d(time, flux, kind='nearest', bounds_error=False, fill_value="extrapolate")
+    f = interp1d(
+        time, flux, kind="nearest", bounds_error=False, fill_value="extrapolate"
+    )
 
     resampled_time = np.linspace(time[0], time[-1], num=num_resampled_points)
 
@@ -109,22 +124,34 @@
     return resampled_time, resampled_flux
 
 
-def extract_flux_windows_for_tce(time, flux, transit_mask, tce_time0bk, period_days, tce_duration, n_durations_window, 
-                                 gap_width, buffer_time, frac_valid_cadences_in_window_thr, frac_valid_cadences_it_thr,
-<<<<<<< HEAD
-                                 resampled_num_points, tce_uid, rng, plot_dir=None, logger=None):
-=======
-                                 resampled_num_points, tce_uid, rng, plot_dir=None):
->>>>>>> 71e8b394
-    """ Extract flux windows for a TCE based on its orbital period, epoch, and transit duration. These windows are set
-    to `n_durations_window` * `tce_duration` and are resampled to `resampled_num_points`. Transit windows are first 
-    built centered around the midtransit points available in the `time` timestamps array. Out-of-transit windows are 
-    chosen in equal number to the transit windows by randomly choosing a set of out-of-transit cadences that do not 
+def extract_flux_windows_for_tce(
+    time,
+    flux,
+    transit_mask,
+    tce_time0bk,
+    period_days,
+    tce_duration,
+    n_durations_window,
+    gap_width,
+    buffer_time,
+    frac_valid_cadences_in_window_thr,
+    frac_valid_cadences_it_thr,
+    resampled_num_points,
+    tce_uid,
+    rng,
+    plot_dir=None,
+    logger=None,
+):
+    """Extract flux windows for a TCE based on its orbital period, epoch, and transit duration. These windows are set
+    to `n_durations_window` * `tce_duration` and are resampled to `resampled_num_points`. Transit windows are first
+    built centered around the midtransit points available in the `time` timestamps array. Out-of-transit windows are
+    chosen in equal number to the transit windows by randomly choosing a set of out-of-transit cadences that do not
     overlap with in-transit regions (which are defined as midtransit +- tce_duration).
 
     Args:
         time: NumPy array, timestamps
         flux: NumPy array, flux values
+        transit_mask: NumPy array with boolean elements for in-transit (True) and out-of-transit (False) timestamps.
         transit_mask: NumPy array with boolean elements for in-transit (True) and out-of-transit (False) timestamps.
         tce_time0bk: float,
         period_days: float, orbital period in days
@@ -152,65 +179,87 @@
     # TODO: deal with NaNs; need to interpolate time?; impute cadences with missing values using what strategy?
     # remove NaNs
     valid_idxs_data = np.logical_and(np.isfinite(time), np.isfinite(flux))
-    time, flux, transit_mask = time[valid_idxs_data], flux[valid_idxs_data], transit_mask[valid_idxs_data]
+    time, flux, transit_mask = (
+        time[valid_idxs_data],
+        flux[valid_idxs_data],
+        transit_mask[valid_idxs_data],
+    )
 
     # split time series on gaps
     time_arrs, flux_arrs = split_timeseries_on_time_gap(time, flux, gap_width)
-<<<<<<< HEAD
     if logger:
-        logger.info(f'Time series split into {len(time_arrs)} arrays due to gap(s) in time.')
-=======
-    print(f'Time series split into {len(time_arrs)} arrays due to gap(s) in time.')
->>>>>>> 71e8b394
+        logger.info(
+            f"Time series split into {len(time_arrs)} arrays due to gap(s) in time."
+        )
 
     # find first midtransit point in the time array
-    first_transit_time = find_first_epoch_after_this_time(tce_time0bk, period_days, time[0])
+    first_transit_time = find_first_epoch_after_this_time(
+        tce_time0bk, period_days, time[0]
+    )
     # compute all midtransit points in the time array
-    midtransit_points_arr = np.array([first_transit_time + phase_k * period_days
-                                      for phase_k in range(int(np.ceil((time[-1] - time[0]) / period_days)))])
+    midtransit_points_arr = np.array(
+        [
+            first_transit_time + phase_k * period_days
+            for phase_k in range(int(np.ceil((time[-1] - time[0]) / period_days)))
+        ]
+    )
     if logger:
-        logger.info(f'Found {len(midtransit_points_arr)} midtransit points.')
+        logger.info(f"Found {len(midtransit_points_arr)} midtransit points.")
 
     # get start and end timestamps for the windows based on the available midtransit points
-    start_time_windows, end_time_windows = (midtransit_points_arr - n_durations_window * tce_duration / 2,
-                                            midtransit_points_arr + n_durations_window * tce_duration / 2)
+    start_time_windows, end_time_windows = (
+        midtransit_points_arr - n_durations_window * tce_duration / 2,
+        midtransit_points_arr + n_durations_window * tce_duration / 2,
+    )
 
     # choose only those midtransit points whose windows fit completely inside the time array
-    valid_midtransit_points_arr = midtransit_points_arr[np.logical_and(start_time_windows >= time[0],
-                                                                      end_time_windows <= time[-1])]
+    valid_midtransit_points_arr = midtransit_points_arr[
+        np.logical_and(start_time_windows >= time[0], end_time_windows <= time[-1])
+    ]
 
     if logger:
-        logger.info(f'Found {len(valid_midtransit_points_arr)} midtransit points whose windows fit completely inside the time '
-          f'array.')
+        logger.info(
+            f"Found {len(valid_midtransit_points_arr)} midtransit points whose windows fit completely inside the time "
+            f"array."
+        )
 
     valid_idxs_data = np.logical_and(np.isfinite(time), np.isfinite(flux))
 
     # extract transit windows
     time_it_windows_arr, flux_it_windows_arr, midtransit_points_windows_arr = [], [], []
-    for start_time_window, end_time_window, midtransit_point_window in zip(start_time_windows, end_time_windows,
-                                                                           valid_midtransit_points_arr):
+    for start_time_window, end_time_window, midtransit_point_window in zip(
+        start_time_windows, end_time_windows, valid_midtransit_points_arr
+    ):
 
         # find indices in window
         idxs_window = np.logical_and(time >= start_time_window, time <= end_time_window)
         if idxs_window.sum() == 0:
             if logger:
-                logger.info(f'No valid indices in window [{start_time_window}, {end_time_window}.')
+                logger.info(
+                    f"No valid indices in window [{start_time_window}, {end_time_window}."
+                )
             continue
 
         # find in-transit windows
-        idxs_it_window = np.logical_and(time >= midtransit_point_window - tce_duration / 2,
-                                        time <= midtransit_point_window + tce_duration / 2)
+        idxs_it_window = np.logical_and(
+            time >= midtransit_point_window - tce_duration / 2,
+            time <= midtransit_point_window + tce_duration / 2,
+        )
 
         if idxs_it_window.sum() == 0:
             if logger:
-                logger.info(f'No valid in-transit indices in window [{start_time_window}, {end_time_window}.')
+                logger.info(
+                    f"No valid in-transit indices in window [{start_time_window}, {end_time_window}."
+                )
             continue
 
         # check for valid window and in-transit region
-        valid_window_flag = (((idxs_window & valid_idxs_data).sum() / idxs_window.sum()) >
-                             frac_valid_cadences_in_window_thr)
-        valid_it_window_flag = (((idxs_it_window & valid_idxs_data).sum() / idxs_it_window.sum()) >
-                                frac_valid_cadences_it_thr)
+        valid_window_flag = (
+            (idxs_window & valid_idxs_data).sum() / idxs_window.sum()
+        ) > frac_valid_cadences_in_window_thr
+        valid_it_window_flag = (
+            (idxs_it_window & valid_idxs_data).sum() / idxs_it_window.sum()
+        ) > frac_valid_cadences_it_thr
 
         if valid_window_flag and valid_it_window_flag:
             time_window = time[idxs_window]
@@ -222,37 +271,30 @@
 
     n_it_windows = len(time_it_windows_arr)
     if logger:
-        logger.info(f'Extracted {n_it_windows} transit windows.')
+        logger.info(f"Extracted {n_it_windows} transit windows.")
 
     if n_it_windows == 0:
-        raise ValueError(f'No valid transit windows detected for tce: {tce_uid}')
+        raise ValueError(f"No valid transit windows detected for tce: {tce_uid}")
 
     # get start and end timestamps for the windows that should be excluded from out-of-transit windows
-    start_time_windows, end_time_windows = (midtransit_points_arr - (n_durations_window + 1) * tce_duration / 2 -
-                                            buffer_time,
-                                            midtransit_points_arr + (n_durations_window + 1) * tce_duration / 2 +
-                                            buffer_time)
-<<<<<<< HEAD
-=======
-
-    # get oot candidates for oot windows, that do not fall on other transit events
-    oot_points_arr = time[np.logical_and((~np.sum([np.logical_and(time >= start_time_window, time <= end_time_window)
-                                   for start_time_window, end_time_window in zip(start_time_windows, end_time_windows)],
-                                  axis=0).astype('bool')), ~transit_mask)]
-    
->>>>>>> 71e8b394
-
-
+    start_time_windows, end_time_windows = (
+        midtransit_points_arr
+        - (n_durations_window + 1) * tce_duration / 2
+        - buffer_time,
+        midtransit_points_arr
+        + (n_durations_window + 1) * tce_duration / 2
+        + buffer_time,
+    )
 
     # get oot candidates for oot windows, that do not fall on other transit events
     it_window_mask = np.zeros(len(time), dtype=bool)
     for start_time, end_time in zip(start_time_windows, end_time_windows):
         it_window_mask |= np.logical_and(time >= start_time, time <= end_time)
-    
+
     oot_points_arr = time[np.logical_and(~it_window_mask, ~transit_mask)]
 
     if logger:
-        logger.info(f'Found {len(oot_points_arr)} out-of-transit points.')
+        logger.info(f"Found {len(oot_points_arr)} out-of-transit points.")
 
     rng.shuffle(oot_points_arr)
 
@@ -261,18 +303,23 @@
     for midoot_point in oot_points_arr:
 
         # find indices in window
-        start_time_window, end_time_window = (midoot_point - n_durations_window * tce_duration / 2,
-                                              midoot_point + n_durations_window * tce_duration / 2)
+        start_time_window, end_time_window = (
+            midoot_point - n_durations_window * tce_duration / 2,
+            midoot_point + n_durations_window * tce_duration / 2,
+        )
         idxs_window = np.logical_and(time >= start_time_window, time <= end_time_window)
 
         if idxs_window.sum() == 0:
             if logger:
-                logger.info(f'No valid indices in window [{start_time_window}, {end_time_window}.')
+                logger.info(
+                    f"No valid indices in window [{start_time_window}, {end_time_window}."
+                )
             continue
 
         # check for valid window and in-transit region
-        valid_window_flag = (((idxs_window & valid_idxs_data).sum() / idxs_window.sum()) >
-                             frac_valid_cadences_in_window_thr)
+        valid_window_flag = (
+            (idxs_window & valid_idxs_data).sum() / idxs_window.sum()
+        ) > frac_valid_cadences_in_window_thr
 
         if valid_window_flag:
             time_window = time[idxs_window]
@@ -287,36 +334,51 @@
 
     n_oot_windows = len(time_oot_windows_arr)
     if logger:
-        logger.info(f'Extracted {len(time_oot_windows_arr)} out-of-transit windows.')
+        logger.info(f"Extracted {len(time_oot_windows_arr)} out-of-transit windows.")
 
     if n_oot_windows < n_it_windows:
         if logger:
-            logger.warn(f'Number of out-of-transit windows ({n_oot_windows}) is less than number of transit windows '
-                      f'({n_it_windows}).')
-        warnings.warn(f'Number of out-of-transit windows ({n_oot_windows}) is less than number of transit windows '
-                      f'({n_it_windows}).')
+            logger.warn(
+                f"Number of out-of-transit windows ({n_oot_windows}) is less than number of transit windows "
+                f"({n_it_windows})."
+            )
+        warnings.warn(
+            f"Number of out-of-transit windows ({n_oot_windows}) is less than number of transit windows "
+            f"({n_it_windows})."
+        )
 
     # plot transit and oot windows
     if plot_dir:
         f, ax = plt.subplots(figsize=(12, 6))
         for transit_i in range(n_it_windows):
-            ax.scatter(time_it_windows_arr[transit_i], flux_it_windows_arr[transit_i], c='g', s=8,
-                       label='Transit Windows' if transit_i == 0 else None)
+            ax.scatter(
+                time_it_windows_arr[transit_i],
+                flux_it_windows_arr[transit_i],
+                c="g",
+                s=8,
+                label="Transit Windows" if transit_i == 0 else None,
+            )
         for transit_i in range(n_oot_windows):
-            ax.scatter(time_oot_windows_arr[transit_i], flux_oot_windows_arr[transit_i], c='b', s=8,
-                       label='Out-of-transit Windows' if transit_i == 0 else None)
-        ax.set_xlabel('Time - 2457000 [BTJD days]')
-        ax.set_ylabel('Detrended Normalized Flux')
+            ax.scatter(
+                time_oot_windows_arr[transit_i],
+                flux_oot_windows_arr[transit_i],
+                c="b",
+                s=8,
+                label="Out-of-transit Windows" if transit_i == 0 else None,
+            )
+        ax.set_xlabel("Time - 2457000 [BTJD days]")
+        ax.set_ylabel("Detrended Normalized Flux")
         ax.legend()
         f.tight_layout()
-        f.savefig(plot_dir / f'{tce_uid}_it_oot_windows_flux.png')
+        f.savefig(plot_dir / f"{tce_uid}_it_oot_windows_flux.png")
         plt.close()
 
     # resample transit windows
     resampled_time_it_windows_arr, resampled_flux_it_windows_arr = [], []
     for time_window, flux_window in zip(time_it_windows_arr, flux_it_windows_arr):
-        resampled_time_window, resampled_flux_window = resample_timeseries(time_window, flux_window,
-                                                                           resampled_num_points)
+        resampled_time_window, resampled_flux_window = resample_timeseries(
+            time_window, flux_window, resampled_num_points
+        )
 
         resampled_time_it_windows_arr.append(resampled_time_window)
         resampled_flux_it_windows_arr.append(resampled_flux_window)
@@ -324,8 +386,9 @@
     # resample out-of-transit windows
     resampled_time_oot_windows_arr, resampled_flux_oot_windows_arr = [], []
     for time_window, flux_window in zip(time_oot_windows_arr, flux_oot_windows_arr):
-        resampled_time_window, resampled_flux_window = resample_timeseries(time_window, flux_window,
-                                                                           resampled_num_points)
+        resampled_time_window, resampled_flux_window = resample_timeseries(
+            time_window, flux_window, resampled_num_points
+        )
 
         resampled_time_oot_windows_arr.append(resampled_time_window)
         resampled_flux_oot_windows_arr.append(resampled_flux_window)
@@ -333,26 +396,41 @@
     if plot_dir:
         f, ax = plt.subplots(figsize=(12, 6))
         for transit_i in range(n_it_windows):
-            ax.scatter(resampled_time_it_windows_arr[transit_i], resampled_flux_it_windows_arr[transit_i], c='g', s=8,
-                       label='Transit Windows' if transit_i == 0 else None)
+            ax.scatter(
+                resampled_time_it_windows_arr[transit_i],
+                resampled_flux_it_windows_arr[transit_i],
+                c="g",
+                s=8,
+                label="Transit Windows" if transit_i == 0 else None,
+            )
         for transit_i in range(n_oot_windows):
-            ax.scatter(resampled_time_oot_windows_arr[transit_i], resampled_flux_oot_windows_arr[transit_i], c='b', s=8,
-                       label='Out-of-transit Windows' if transit_i == 0 else None)
-        ax.set_xlabel('Time - 2457000 [BTJD days]')
-        ax.set_ylabel('Detrended Normalized Flux')
+            ax.scatter(
+                resampled_time_oot_windows_arr[transit_i],
+                resampled_flux_oot_windows_arr[transit_i],
+                c="b",
+                s=8,
+                label="Out-of-transit Windows" if transit_i == 0 else None,
+            )
+        ax.set_xlabel("Time - 2457000 [BTJD days]")
+        ax.set_ylabel("Detrended Normalized Flux")
         ax.legend()
-        f.suptitle('Resampled Windows')
+        f.suptitle("Resampled Windows")
         f.tight_layout()
-        f.savefig(plot_dir / f'{tce_uid}_it_oot_windows_flux_resampled.png')
+        f.savefig(plot_dir / f"{tce_uid}_it_oot_windows_flux_resampled.png")
         plt.close()
 
-    return (resampled_flux_it_windows_arr, resampled_flux_oot_windows_arr, midtransit_points_windows_arr,
-            midoot_points_windows_arr)
+    return (
+        resampled_flux_it_windows_arr,
+        resampled_flux_oot_windows_arr,
+        midtransit_points_windows_arr,
+        midoot_points_windows_arr,
+    )
+
 
 def build_transit_mask_for_lightcurve(time, tce_list):
     """
-    Generates in transit mask for a given light curve time array based on a given list of TCEs. A mask the same size of the 
-    time value array is created for which given elements are set to 'True' for in-transit timestamps and 'False' for out of 
+    Generates in transit mask for a given light curve time array based on a given list of TCEs. A mask the same size of the
+    time value array is created for which given elements are set to 'True' for in-transit timestamps and 'False' for out of
     transit ones, based on the orbital period, epoch, and transit duration of the TCEs provided.
 
     Args:
@@ -363,20 +441,25 @@
     Returns:
         in_transit_mask, NumPy array with boolean elements for in-transit (True) and out-of-transit (False) timestamps.
     """
-    
+
     in_transit_mask = np.zeros(len(time), dtype=bool)
     for tce in tce_list:
-        epoch = tce['tce_time0bk']
-        period = tce['tce_period']
-        duration = tce['tce_duration']
-    
-        duration /= 24 #convert hours to days
-        
-        in_transit_mask |= np.abs((time - epoch) % period ) < duration #one transit duration to left and right
+        epoch = tce["tce_time0bk"]
+        period = tce["tce_period"]
+        duration = tce["tce_duration"]
+
+        duration /= 24  # convert hours to days
+
+        in_transit_mask |= (
+            np.abs((time - epoch) % period) < duration
+        )  # one transit duration to left and right
 
     return in_transit_mask
 
-def plot_detrended_flux_time_series_sg(time, flux, detrend_time, detrend_flux, trend, sector, plot_dir=None):
+
+def plot_detrended_flux_time_series_sg(
+    time, flux, detrend_time, detrend_flux, trend, sector, plot_dir=None
+):
     """
     Builds plot for a given time series that was detrended using savitzky golay. Builds three plots over time:
     1. Raw Flux
@@ -398,13 +481,79 @@
 
     if plot_dir:
         f, ax = plt.subplots(3, 1, figsize=(12, 8))
-        ax[0].scatter(time, flux, s=8, label='PDCSAP Flux')
-        ax[0].set_ylabel('PDCSAP Flux [e-/cadence]')
+        ax[0].scatter(time, flux, s=8, label="PDCSAP Flux")
+        ax[0].set_ylabel("PDCSAP Flux [e-/cadence]")
         ax[1].scatter(detrend_time, detrend_flux, s=8)
-        ax[1].set_ylabel('Detrended Normalized Flux')
-        ax[2].scatter(detrend_time, detrend_flux, s=8, label= 'Detrended')
+        ax[1].set_ylabel("Detrended Normalized Flux")
+        ax[2].scatter(detrend_time, detrend_flux, s=8, label="Detrended")
         ax[2].scatter(detrend_time, trend, s=8)
-        ax[2].set_ylabel('Flux Trend [e-/cadence]')
-        ax[2].set_xlabel('Time - 2457000 [BTJD days]')
-        f.savefig(plot_dir / f'sector_{sector}_detrended_flux.png')
+        ax[2].set_ylabel("Flux Trend [e-/cadence]")
+        ax[2].set_xlabel("Time - 2457000 [BTJD days]")
+        f.savefig(plot_dir / f"sector_{sector}_detrended_flux.png")
+        plt.close()
+
+
+def build_transit_mask_for_lightcurve(time, tce_list):
+    """
+    Generates in transit mask for a given light curve time array based on a given list of TCEs. A mask the same size of the
+    time value array is created for which given elements are set to 'True' for in-transit timestamps and 'False' for out of
+    transit ones, based on the orbital period, epoch, and transit duration of the TCEs provided.
+
+    Args:
+        time: NumPy array, timestamps
+        tce_list: List containing dict of ephemerides data for all tces used.
+                            **Epoch should be the midpoint time for a transit
+
+    Returns:
+        in_transit_mask, NumPy array with boolean elements for in-transit (True) and out-of-transit (False) timestamps.
+    """
+
+    in_transit_mask = np.zeros(len(time), dtype=bool)
+    for tce in tce_list:
+        epoch = tce["tce_time0bk"]
+        period = tce["tce_period"]
+        duration = tce["tce_duration"]
+
+        duration /= 24  # convert hours to days
+
+        in_transit_mask |= (
+            np.abs((time - epoch) % period) < duration
+        )  # one transit duration to left and right
+
+    return in_transit_mask
+
+
+def plot_detrended_flux_time_series_sg(
+    time, flux, detrend_time, detrend_flux, trend, sector, plot_dir=None
+):
+    """
+    Builds plot for a given time series that was detrended using savitzky golay. Builds three plots over time:
+    1. Raw Flux
+    2. Detrended Normalized Flux
+    3. Trend against Detrended Normalized Flux
+
+    Args:
+        time: NumPy array, timestamps
+        flux: NumPy array, flux time series
+        detrend_time: NumPy array, timestamps associated with detrended flux
+        detrend_flux: NumPy array, flux time series detrended with savitzky golay
+        trend: NumPy array, trend returned by savitzky golay detrending.
+        sector: String, of an integer, for the sector corresponding to the time series
+        plot_dir: Path, directory to create plot
+
+    Returns:
+        None
+    """
+
+    if plot_dir:
+        f, ax = plt.subplots(3, 1, figsize=(12, 8))
+        ax[0].scatter(time, flux, s=8, label="PDCSAP Flux")
+        ax[0].set_ylabel("PDCSAP Flux [e-/cadence]")
+        ax[1].scatter(detrend_time, detrend_flux, s=8)
+        ax[1].set_ylabel("Detrended Normalized Flux")
+        ax[2].scatter(detrend_time, detrend_flux, s=8, label="Detrended")
+        ax[2].scatter(detrend_time, trend, s=8)
+        ax[2].set_ylabel("Flux Trend [e-/cadence]")
+        ax[2].set_xlabel("Time - 2457000 [BTJD days]")
+        f.savefig(plot_dir / f"sector_{sector}_detrended_flux.png")
         plt.close()