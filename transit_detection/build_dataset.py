"""
Script used to extract data for a set of TCEs from light curve and targe pixel file data to build a dataset of examples
in TFRecord format.
"""

# 3rd party
import logging.handlers
from pathlib import Path
import pandas as pd
import numpy as np
import lightkurve as lk
import tensorflow as tf
import multiprocessing
from functools import partial
from copy import deepcopy
import logging
<<<<<<< HEAD
import os
import sys
=======
>>>>>>> 71e8b394

# local
from transit_detection.utils_flux_processing import extract_flux_windows_for_tce, build_transit_mask_for_lightcurve, plot_detrended_flux_time_series_sg
from transit_detection.utils_difference_img_processing import extract_diff_img_data_from_window
from transit_detection.utils_build_dataset import serialize_set_examples_for_tce, write_data_to_auxiliary_tbl
from transit_detection.utils_local_fits_processing import search_and_read_tess_lightcurve, search_and_read_tess_targetpixelfile
from src_preprocessing.lc_preprocessing.detrend_timeseries import detrend_flux_using_sg_filter
<<<<<<< HEAD
from transit_detection.utils_chunk_dataset import build_chunk_mask

#%%
def process_target_sector_run(chunked_target_sector_run_data,
                                chunk_num,
                                num_chunks,
=======

#%%
def process_target_sector_run(target, sector_run, sector_run_data,
>>>>>>> 71e8b394
                                lc_dir,
                                tpf_dir,
                                n_durations_window,
                                frac_valid_cadences_in_window_thr,
                                frac_valid_cadences_it_thr,
                                buffer_time,
                                gap_width,
                                resampled_num_points,
                                rnd_seed,
                                size_img,
                                f_size,
                                center_target,
                                plot_dir,
                                log_dir,
<<<<<<< HEAD
                                data_dir,
                               ):
    # set logger for each process
    logger = logging.getLogger(f"worker_chunk_{str(chunk_num).zfill(4)}")
    logger.setLevel(logging.INFO)

    log_path = Path(log_dir) / f"process_log_chunk_{str(chunk_num).zfill(4)}.log"
=======
                               ):
    # set logger for each process
    logger = logging.getLogger(f"worker_{target}-{sector_run}")
    logger.setLevel(logging.INFO)

    log_path = Path(log_dir) / f"process_log_target_{target}_sector_run_{sector_run}.log"
>>>>>>> 71e8b394
    file_handler = logging.FileHandler(log_path)
    logger_formatter = logging.Formatter('%(asctime)s - %(levelname)s- %(message)s')
    file_handler.setFormatter(logger_formatter)

    # handle lingering handlers
    if logger.hasHandlers():
        logger.handlers.clear()
    
    logger.addHandler(file_handler)
<<<<<<< HEAD
    logger.info(f'Beginning data processing for chunk {chunk_num}.')

    chunk_data = []
    

    for target, sector_run, sector_run_data in chunked_target_sector_run_data:
        # process target, sector_run pair
        try:

            sector_data_to_tfrec = []

            rng = np.random.default_rng(seed=rnd_seed)

            logger.info(f'Extracting and processing data for target: {target}, sector_run: {sector_run}')

            if plot_dir:
                plot_dir_target_sector_run = plot_dir / f'target_{target}_sector_run_{sector_run}'
                plot_dir_target_sector_run.mkdir(exist_ok=True, parents=True)
            else:
                plot_dir_target_sector_run = None


            target_sector_run_tce_data = []

            # get individual sector runs (needed for multisector runs)
            if '-' in sector_run:
                start_sector, end_sector = [int(sector) for sector in sector_run.split('-')]
                sector_run_arr = [sector for sector in range(start_sector, end_sector + 1)]
            else:
                sector_run_arr = [int(sector_run)]

            # find light curve data for target, sector_run pair
            found_sectors, lcfs = search_and_read_tess_lightcurve(target=target, sectors=sector_run_arr, lc_dir=lc_dir)
            
            if len(found_sectors) == 0:
                # logger.warning(f'No light curve data for sector run {sector_run} and target {target}. Skipping this sector run.')
                continue

            logger.info(f'Found {len(found_sectors)} sectors with light curve data for target, sector_run: {target}, {sector_run}.')

            for tce_i, tce_data in sector_run_data.iterrows(): # get all tces in target, sector_run pair
                target_sector_run_tce_data.append({
                "tce_time0bk" : tce_data['tce_time0bk'],
                "tce_period" : tce_data['tce_period'],
                "tce_duration" : tce_data['tce_duration']
                })

            # for given sector in sector_run
            for sector, lcf in zip(found_sectors, lcfs):
            
                in_transit_mask = []

                data_for_tce_sector = {
                    'sector': sector,
                    'transit_examples': {'flux': [], 't': [], 'it_img': [], 'oot_img': [], 'diff_img': [], 'snr_img': [],
                                        'target_img': [], 'target_pos': []},
                    'not_transit_examples': {'flux': [], 't': [], 'it_img': [], 'oot_img': [], 'diff_img': [], 'snr_img': [],
                                            'target_img': [], 'target_pos': []},
                }
                if plot_dir_target_sector_run:
                    plot_dir_target_sector_run_sector = plot_dir_target_sector_run/ f'sector_{sector}'
                    plot_dir_target_sector_run_sector.mkdir(exist_ok=True, parents=True)
                else:
                    plot_dir_target_sector_run_sector = None

                lcf = lk.LightCurve({'time': lcf.time.value, 'flux': np.array(lcf.flux.value)}) # np array accounts for masked flux

                raw_time, raw_flux = lcf.time.value, lcf.flux.value

                in_transit_mask = build_transit_mask_for_lightcurve(time=raw_time, tce_list=target_sector_run_tce_data)

                time, flux, trend = detrend_flux_using_sg_filter(lc=lcf, mask_in_transit=in_transit_mask,
                                                                                win_len=int(1.2*24*30), sigma=5,
                                                                                max_poly_order=6, penalty_weight=1, 
                                                                                break_tolerance=5)

                if plot_dir_target_sector_run_sector:
                    plot_detrended_flux_time_series_sg(time=raw_time, flux=raw_flux, detrend_time=time,
                                                    detrend_flux=flux, trend=trend, sector=sector, 
                                                    plot_dir=plot_dir_target_sector_run_sector)
                
                for tce_i, tce_data in sector_run_data.iterrows():

                    data_for_tce = {
                    'tce_uid': tce_data['uid'],
                    'tce_info': tce_data,
                    'sectors': [],
                    'disposition': tce_data['disposition']
                    }

                    # create directory for TCE plots
                    if plot_dir_target_sector_run_sector:
                        plot_dir_target_sector_run_sector_tce = plot_dir_target_sector_run_sector / f'tce_{tce_data["uid"]}'
                        plot_dir_target_sector_run_sector_tce.mkdir(exist_ok=True, parents=True)
                    else:
                        plot_dir_target_sector_run_sector_tce = None

                    # get TCE unique id
                    tic_id = tce_data['target_id']
                    sector_run = tce_data['sector_run']

                    # ephemerides for TCE
                    tce_time0bk = tce_data['tce_time0bk']
                    period_days = tce_data['tce_period']
                    tce_duration = tce_data['tce_duration']

                    # extract flux time series windows
                    try:
                        (resampled_flux_it_windows_arr, resampled_flux_oot_windows_arr, midtransit_points_windows_arr,
                        midoot_points_windows_arr) = extract_flux_windows_for_tce(time, flux, in_transit_mask, tce_time0bk, period_days, 
                                                                                tce_duration, n_durations_window, gap_width,
                                                                                buffer_time, frac_valid_cadences_in_window_thr,
                                                                                frac_valid_cadences_it_thr,
                                                                                resampled_num_points, tce_data['uid'], rng,
                                                                                plot_dir_target_sector_run_sector_tce, logger=None)
                        logger.info(f"Extracted flux windows for sector: {sector} with tce: {tce_data['uid']} ")
                    except ValueError as error:
                        logger.warning(f"ERROR: Extracting flux windows - {error.args[0]}")
                        continue

                    if plot_dir_target_sector_run_sector_tce:
                        plot_dir_tce_diff_img_data = plot_dir_target_sector_run_sector_tce / 'diff_img_data'
                        plot_dir_tce_diff_img_data.mkdir(exist_ok=True, parents=True)
                    else:
                        plot_dir_tce_diff_img_data = None

                    # find target pixel data for target
                    found_sector, tpf = search_and_read_tess_targetpixelfile(target=target, sectors=sector, tpf_dir=tpf_dir)
                    
                    # if no target pixel
                    if len(found_sector) == 0:
                        # logger.warning(f'No target pixel data for sector {sector} and TIC {tic_id} in sector run {sector_run}. Skipping this sector.')
                        continue

                    # get tpf for sector
                    tpf = tpf[0] 

                    # compute transit difference image data
                    it_diff_img_data = {feature_name: []
                                        for feature_name in ['diff_img', 'oot_img', 'snr_img', 'target_img', 'target_pos']}
                    
                    if plot_dir_tce_diff_img_data:
                        plot_dir_tce_transit_diff_img_data = plot_dir_tce_diff_img_data / 'transit_imgs'
                        plot_dir_tce_transit_diff_img_data.mkdir(exist_ok=True, parents=True)
                    else:
                        plot_dir_tce_transit_diff_img_data = None

                    excl_idxs_it_ts = []
                    for window_i, midtransit_point_window in enumerate(midtransit_points_windows_arr):  # iterate on midtransit points in window
                        try:
                            diff_img_processed, oot_img_processed, snr_img_processed, target_img, target_pos_col, target_pos_row = (
                                extract_diff_img_data_from_window(tpf.path, midtransit_point_window, tce_duration, buffer_time,
                                                                tce_data['ra'], tce_data['dec'], size_img, f_size,
                                                                sector, center_target, tce_data['uid'],
                                                                plot_dir=plot_dir_tce_transit_diff_img_data))
                        except ValueError as error:
                            logger.warning(error.args[0])
                            # logger.warning(f'no difference image data computed for midtransit point {midtransit_point_window}, '
                            #             f'skipping this window')
                            excl_idxs_it_ts.append(window_i)
                            continue

                        it_diff_img_data['diff_img'].append(diff_img_processed)
                        it_diff_img_data['oot_img'].append(oot_img_processed)
                        it_diff_img_data['snr_img'].append(snr_img_processed)
                        it_diff_img_data['target_img'].append(target_img)
                        it_diff_img_data['target_pos'].append(np.array([target_pos_col, target_pos_row]))

                    # compute oot transit difference image data
                    oot_diff_img_data = {feature_name: []
                                        for feature_name in ['diff_img', 'oot_img', 'snr_img', 'target_img', 'target_pos']}
                    
                    if plot_dir_tce_diff_img_data:      
                        plot_dir_tce_oottransit_diff_img_data = plot_dir_tce_diff_img_data / 'oot_transit_imgs'
                        plot_dir_tce_oottransit_diff_img_data.mkdir(exist_ok=True, parents=True)
                    else:
                        plot_dir_tce_oottransit_diff_img_data = None

                    excl_idxs_oot_ts = []
                    for window_i, midoot_point_window in enumerate(midoot_points_windows_arr):  # iterate on oot points in window
                        try:
                            diff_img_processed, oot_img_processed, snr_img_processed, target_img, target_pos_col, target_pos_row = (
                                extract_diff_img_data_from_window(tpf.path, midoot_point_window, tce_duration, buffer_time,
                                                                tce_data['ra'], tce_data['dec'], size_img, f_size,
                                                                sector, center_target, tce_data['uid'],
                                                                plot_dir=plot_dir_tce_oottransit_diff_img_data))
                        except ValueError as error:
                            logger.warning(error.args[0])
                            # logger.warning(f'no difference image data computed for out-of-transit point {midoot_point_window}, '
                            #             f'skipping this window')
                            excl_idxs_oot_ts.append(window_i)
                            continue

                        oot_diff_img_data['diff_img'].append(diff_img_processed)
                        oot_diff_img_data['oot_img'].append(oot_img_processed)
                        oot_diff_img_data['snr_img'].append(snr_img_processed)
                        oot_diff_img_data['target_img'].append(target_img)
                        oot_diff_img_data['target_pos'].append(np.array([target_pos_col, target_pos_row]))

                    # exclude examples for timestamps with no difference image data
                    resampled_flux_it_windows_arr = np.delete(np.array(resampled_flux_it_windows_arr), excl_idxs_it_ts, axis=0)
                    midtransit_points_windows_arr = np.delete(np.array(midtransit_points_windows_arr), excl_idxs_it_ts, axis=0)
                    resampled_flux_oot_windows_arr = np.delete(np.array(resampled_flux_oot_windows_arr), excl_idxs_oot_ts, axis=0)
                    midoot_points_windows_arr = np.delete(np.array(midoot_points_windows_arr), excl_idxs_oot_ts, axis=0)

                    # add data for TCE for a given sector run
                    data_for_tce_sector['transit_examples']['flux'] = resampled_flux_it_windows_arr
                    data_for_tce_sector['transit_examples']['t'] = midtransit_points_windows_arr
                    data_for_tce_sector['transit_examples'].update(it_diff_img_data)
                    data_for_tce_sector['not_transit_examples']['flux'] = resampled_flux_oot_windows_arr
                    data_for_tce_sector['not_transit_examples']['t'] = midoot_points_windows_arr
                    data_for_tce_sector['not_transit_examples'].update(oot_diff_img_data)

                    data_for_tce['sectors'].append(data_for_tce_sector)

                sector_data_to_tfrec.append(data_for_tce)

            logger.info(f"{chunk_num}) Processing for target: {target}, sector_run: {sector_run} complete.")
            print(f"{chunk_num}) Processing for target: {target}, sector_run: {sector_run} complete.")
            chunk_data.extend(sector_data_to_tfrec)

        except Exception as e:
            logger.error(f"Error processing target: {target}, sector run: {sector_run} - {e}")
            print(f"ERROR processing chunk: {chunk_num} with target: {target}, sector run: {sector_run} - {e}")
            continue

    logger.info(f"{chunk_num}) Processing for all target, sector_run pairs complete.")
    logger.info(f"{chunk_num}) Beginning dataset logging")

    # write data to TFRecord dataset
    dataset_logger = logging.getLogger("DatasetLogger")
    dataset_logger.setLevel(logging.INFO)
    log_path = Path(log_dir) / f"dataset_build_chunk_{str(chunk_num).zfill(4)}.log"
    file_handler = logging.FileHandler(log_path)
    formatter = logging.Formatter('%(asctime)s - %(levelname)s- %(message)s')
    file_handler.setFormatter(formatter)
    dataset_logger.addHandler(file_handler)

    dataset_logger.info(f'Write data to TFRecords for chunk: {chunk_num}.')

    tfrec_dir = data_dir / 'tfrecords'
    tfrec_dir.mkdir(exist_ok=True, parents=True)
    
    tfrec_fp = tfrec_dir / f'shard_{str(chunk_num).zfill(4)}-{str(num_chunks).zfill(4)}'

    with tf.io.TFRecordWriter(str(tfrec_fp)) as writer:
        for data_for_tce in chunk_data:
            dataset_logger.info(f"Adding data for TCE {data_for_tce['tce_uid']} to the TFRecord file {tfrec_fp.name}...")
            examples_for_tce = serialize_set_examples_for_tce(data_for_tce)

            for example_for_tce in examples_for_tce:
                writer.write(example_for_tce)

    # create auxiliary table
    dataset_logger.info('Creating auxiliary table to TFRecord dataset.')
    data_tbl = write_data_to_auxiliary_tbl(chunk_data, tfrec_fp)
    data_tbl.to_csv(tfrec_dir / f'data_tbl_chunk-{str(chunk_num).zfill(4)}.csv', index=False)
    dataset_logger.info(f"Dataset chunk {chunk_num} build completed!")


if __name__ == "__main__":
    # file paths
    log_dir = Path('/nobackup/jochoa4/work_dir/data/logging')

    #create log directory
    log_dir.mkdir(parents=True, exist_ok=True)

    data_dir = Path('/nobackup/jochoa4/work_dir/data/datasets/TESS_exoplanet_dataset_11-12-2024')
    
    # create dataset directory
    data_dir.mkdir(exist_ok=True, parents=True)

=======


    # process target, sector_run pair
    try:
        sector_data_to_tfrec = []

        rng = np.random.default_rng(seed=rnd_seed)

        logger.info(f'Extracting and processing data for target: {type(target)}, sector_run: {sector_run}')

        if plot_dir:
            plot_dir_target_sector_run = plot_dir / f'target_{target}_sector_run_{sector_run}'
            plot_dir_target_sector_run.mkdir(exist_ok=True, parents=True)
        else:
            plot_dir_target_sector_run = None


        target_sector_run_tce_data = []

        # get individual sector runs (needed for multisector runs)
        if '-' in sector_run:
            start_sector, end_sector = [int(sector) for sector in sector_run.split('-')]
            sector_run_arr = [sector for sector in range(start_sector, end_sector + 1)]
        else:
            sector_run_arr = [int(sector_run)]

        # find light curve data for target, sector_run pair
        found_sectors, lcfs = search_and_read_tess_lightcurve(target=target, sectors=sector_run_arr, lc_dir=lc_dir)
        
        if len(found_sectors) == 0:
            logger.error(f'No light curve data for sector run {sector_run} and target {target}. Skipping this sector run.')
            return

        logger.info(f'Found {len(found_sectors)} sectors with light curve data for target, sector_run: {target}, {sector_run}.')

        for tce_i, tce_data in sector_run_data.iterrows(): # get all tces in target, sector_run pair
            target_sector_run_tce_data.append({
            "tce_time0bk" : tce_data['tce_time0bk'],
            "tce_period" : tce_data['tce_period'],
            "tce_duration" : tce_data['tce_duration']
            })

        # for given sector in sector_run
        for sector, lcf in zip(found_sectors, lcfs):
        
            in_transit_mask = []

            data_for_tce_sector = {
                'sector': sector,
                'transit_examples': {'flux': [], 't': [], 'it_img': [], 'oot_img': [], 'diff_img': [], 'snr_img': [],
                                    'target_img': [], 'target_pos': []},
                'not_transit_examples': {'flux': [], 't': [], 'it_img': [], 'oot_img': [], 'diff_img': [], 'snr_img': [],
                                        'target_img': [], 'target_pos': []},
            }
            if plot_dir_target_sector_run:
                plot_dir_target_sector_run_sector = plot_dir_target_sector_run/ f'sector_{sector}'
                plot_dir_target_sector_run_sector.mkdir(exist_ok=True, parents=True)
            else:
                plot_dir_target_sector_run_sector = None

            lcf = lk.LightCurve({'time': lcf.time.value, 'flux': np.array(lcf.flux.value)}) # np array accounts for masked flux

            raw_time, raw_flux = lcf.time.value, lcf.flux.value

            in_transit_mask = build_transit_mask_for_lightcurve(time=raw_time, tce_list=target_sector_run_tce_data)

            time, flux, trend = detrend_flux_using_sg_filter(lc=lcf, mask_in_transit=in_transit_mask,
                                                                            win_len=int(1.2*24*30), sigma=5,
                                                                            max_poly_order=6, penalty_weight=1, 
                                                                            break_tolerance=5)

            if plot_dir_target_sector_run_sector:
                plot_detrended_flux_time_series_sg(time=raw_time, flux=raw_flux, detrend_time=time,
                                                detrend_flux=flux, trend=trend, sector=sector, 
                                                plot_dir=plot_dir_target_sector_run_sector)
            
            for tce_i, tce_data in sector_run_data.iterrows():

                data_for_tce = {
                'tce_uid': tce_data['uid'],
                'tce_info': tce_data,
                'sectors': [],
                'disposition': tce_data['disposition']
                }

                # create directory for TCE plots
                if plot_dir_target_sector_run_sector:
                    plot_dir_target_sector_run_sector_tce = plot_dir_target_sector_run_sector / f'tce_{tce_data["uid"]}'
                    plot_dir_target_sector_run_sector_tce.mkdir(exist_ok=True, parents=True)
                else:
                    plot_dir_target_sector_run_sector_tce = None

                # get TCE unique id
                tic_id = tce_data['target_id']
                sector_run = tce_data['sector_run']

                # ephemerides for TCE
                tce_time0bk = tce_data['tce_time0bk']
                period_days = tce_data['tce_period']
                tce_duration = tce_data['tce_duration']

                # extract flux time series windows
                (resampled_flux_it_windows_arr, resampled_flux_oot_windows_arr, midtransit_points_windows_arr,
                midoot_points_windows_arr) = extract_flux_windows_for_tce(time, flux, in_transit_mask, tce_time0bk, period_days, 
                                                                        tce_duration, n_durations_window, gap_width,
                                                                        buffer_time, frac_valid_cadences_in_window_thr,
                                                                        frac_valid_cadences_it_thr,
                                                                        resampled_num_points, tce_data['uid'], rng,
                                                                        plot_dir_target_sector_run_sector_tce)
                if plot_dir_target_sector_run_sector_tce:
                    plot_dir_tce_diff_img_data = plot_dir_target_sector_run_sector_tce / 'diff_img_data'
                    plot_dir_tce_diff_img_data.mkdir(exist_ok=True, parents=True)
                else:
                    plot_dir_tce_diff_img_data = None

                # find target pixel data for target
                found_sector, tpf = search_and_read_tess_targetpixelfile(target=target, sectors=sector, tpf_dir=tpf_dir)
                
                # if no target pixel
                if len(found_sector) == 0:
                    logger.error(f'No target pixel data for sector {sector} and TIC {tic_id} in sector run {sector_run}. Skipping this sector.')
                    return
                
                # get tpf for sector
                tpf = tpf[0] 

                # compute transit difference image data
                it_diff_img_data = {feature_name: []
                                    for feature_name in ['diff_img', 'oot_img', 'snr_img', 'target_img', 'target_pos']}
                
                if plot_dir_tce_diff_img_data:
                    plot_dir_tce_transit_diff_img_data = plot_dir_tce_diff_img_data / 'transit_imgs'
                    plot_dir_tce_transit_diff_img_data.mkdir(exist_ok=True, parents=True)
                else:
                    plot_dir_tce_transit_diff_img_data = None

                excl_idxs_it_ts = []
                for window_i, midtransit_point_window in enumerate(midtransit_points_windows_arr):  # iterate on midtransit points in window

                    try:
                        diff_img_processed, oot_img_processed, snr_img_processed, target_img, target_pos_col, target_pos_row = (
                            extract_diff_img_data_from_window(tpf.path, midtransit_point_window, tce_duration, buffer_time,
                                                            tce_data['ra'], tce_data['dec'], size_img, f_size,
                                                            sector, center_target, tce_data['uid'],
                                                            plot_dir=plot_dir_tce_transit_diff_img_data))
                    except ValueError as error:
                        warnings.warn(error.args[0])
                        warnings.warn(f'no difference image data computed for midtransit point {midtransit_point_window}, '
                                    f'skipping this window')
                        excl_idxs_it_ts.append(window_i)
                        continue

                    it_diff_img_data['diff_img'].append(diff_img_processed)
                    it_diff_img_data['oot_img'].append(oot_img_processed)
                    it_diff_img_data['snr_img'].append(snr_img_processed)
                    it_diff_img_data['target_img'].append(target_img)
                    it_diff_img_data['target_pos'].append(np.array([target_pos_col, target_pos_row]))

                # compute oot transit difference image data
                oot_diff_img_data = {feature_name: []
                                    for feature_name in ['diff_img', 'oot_img', 'snr_img', 'target_img', 'target_pos']}
                
                if plot_dir_tce_diff_img_data:      
                    plot_dir_tce_oottransit_diff_img_data = plot_dir_tce_diff_img_data / 'oot_transit_imgs'
                    plot_dir_tce_oottransit_diff_img_data.mkdir(exist_ok=True, parents=True)
                else:
                    plot_dir_tce_oottransit_diff_img_data = None

                excl_idxs_oot_ts = []
                for window_i, midoot_point_window in enumerate(midoot_points_windows_arr):  # iterate on oot points in window

                    try:
                        diff_img_processed, oot_img_processed, snr_img_processed, target_img, target_pos_col, target_pos_row = (
                            extract_diff_img_data_from_window(tpf.path, midoot_point_window, tce_duration, buffer_time,
                                                            tce_data['ra'], tce_data['dec'], size_img, f_size,
                                                            sector, center_target, tce_data['uid'],
                                                            plot_dir=plot_dir_tce_oottransit_diff_img_data))
                    except ValueError as error:
                        warnings.warn(error.args[0])
                        warnings.warn(f'no difference image data computed for out-of-transit point {midoot_point_window}, '
                                    f'skipping this window')
                        excl_idxs_oot_ts.append(window_i)
                        continue

                    oot_diff_img_data['diff_img'].append(diff_img_processed)
                    oot_diff_img_data['oot_img'].append(oot_img_processed)
                    oot_diff_img_data['snr_img'].append(snr_img_processed)
                    oot_diff_img_data['target_img'].append(target_img)
                    oot_diff_img_data['target_pos'].append(np.array([target_pos_col, target_pos_row]))

                # exclude examples for timestamps with no difference image data
                resampled_flux_it_windows_arr = np.delete(np.array(resampled_flux_it_windows_arr), excl_idxs_it_ts, axis=0)
                midtransit_points_windows_arr = np.delete(np.array(midtransit_points_windows_arr), excl_idxs_it_ts, axis=0)
                resampled_flux_oot_windows_arr = np.delete(np.array(resampled_flux_oot_windows_arr), excl_idxs_oot_ts, axis=0)
                midoot_points_windows_arr = np.delete(np.array(midoot_points_windows_arr), excl_idxs_oot_ts, axis=0)

                # add data for TCE for a given sector run
                data_for_tce_sector['transit_examples']['flux'] = resampled_flux_it_windows_arr
                data_for_tce_sector['transit_examples']['t'] = midtransit_points_windows_arr
                data_for_tce_sector['transit_examples'].update(it_diff_img_data)
                data_for_tce_sector['not_transit_examples']['flux'] = resampled_flux_oot_windows_arr
                data_for_tce_sector['not_transit_examples']['t'] = midoot_points_windows_arr
                data_for_tce_sector['not_transit_examples'].update(oot_diff_img_data)

                data_for_tce['sectors'].append(data_for_tce_sector)

            sector_data_to_tfrec.append(data_for_tce)

        logger.info(f"Processing for sector_run {sector_run} complete.")
        print("Processing for sector_run {sector_run} complete.")
        return sector_data_to_tfrec
    except Exception as e:
        logger.error(f"Error processing target: {target}, sector run: {sector_run} - {e}")
        print(f"Error processing target: {target}, sector run: {sector_run} - {e}")
        return None
    finally:
        logger.removeHandler(file_handler)
        file_handler.close()

if __name__ == "__main__":

    log_dir = Path('/nobackup/jochoa4/work_dir/data/logging')
    log_dir.mkdir(parents=True, exist_ok=True)

    data_dir = Path('/nobackup/jochoa4/work_dir/data/datasets/TESS_exoplanet_dataset_11-12-2024')
>>>>>>> 71e8b394
    # set light curve data directory
    lc_dir = Path('/nobackup/msaragoc/work_dir/Kepler-TESS_exoplanet/data/FITS_files/TESS/spoc_2min/lc')
    # set target pixel file data directory
    tpf_dir = Path('/nobackup/jochoa4/TESS/fits_files/spoc_2min/tp/')
    # TCE table
    tce_tbl = pd.read_csv('/nobackup/jochoa4/work_dir/data/tables/tess_2min_tces_dv_s1-s68_all_msectors_11-29-2023_2157_newlabels_nebs_npcs_bds_ebsntps_to_unks.csv')
<<<<<<< HEAD
    
=======
>>>>>>> 71e8b394
    tce_tbl = tce_tbl.loc[tce_tbl['label'].isin(['EB','KP','CP','NTP','NEB','NPC'])] #filter for relevant labels

    tce_tbl.rename(columns={'label': 'disposition', 'label_source': 'disposition_source'}, inplace=True)

<<<<<<< HEAD
    # dataset hyperparameters
=======
>>>>>>> 71e8b394
    n_durations_window = 5  # number of transit durations in each extracted window
    frac_valid_cadences_in_window_thr = 0.85
    frac_valid_cadences_it_thr = 0.85
    # sampling_rate = 2  # min/cadence
    buffer_time = 30  # in minutes, between in-transit cadences and out-of-transit cadences
    # oot_buffer_ncadences = int(buffer_time / sampling_rate)
    # days used to split timeseries into smaller segments if interval between cadences is larger than gap_width
    gap_width = 0.75
    resampled_num_points = 100  # number of points in the window after resampling
    
    rnd_seed = 42
    # difference image data parameters
    size_img = [11, 11]  # resize images to this size
    f_size = [3, 3]  # enlarge `size_img` by these factors; final dimensions are f_size * size_img
    center_target = False  # center target in images

<<<<<<< HEAD
=======
    # create dataset directory
    data_dir.mkdir(exist_ok=True, parents=True)
>>>>>>> 71e8b394

    # create plot dir
    # plot_dir = data_dir / 'plots'
    # plot_dir.mkdir(exist_ok=True, parents=True)
    plot_dir = None

    # # Used for testing on tce subset
    # tces_lst = [
    #     '68577662-1-S43',  # KP
    #     '394112898-1-S40',  # UNK, EB?
    #     '261136679-1-S13',  # CP
    #     '336767770-1-S17',  # NTP
    #     '352289014-1-S13',  # NTP
    #     '298734307-1-S14-60',  # multisector example
    # ]

    # tce_tbl = tce_tbl.loc[tce_tbl['uid'].isin(tces_lst)]

<<<<<<< HEAD
    job_log_dir = log_dir / 'job_logs'
    job_log_dir.mkdir(parents=True, exist_ok=True)

=======
>>>>>>> 71e8b394
    partial_func = partial(process_target_sector_run,
                                    lc_dir=lc_dir,
                                    tpf_dir=tpf_dir,
                                    n_durations_window=n_durations_window,
                                    frac_valid_cadences_in_window_thr=frac_valid_cadences_in_window_thr,
                                    frac_valid_cadences_it_thr=frac_valid_cadences_it_thr,
                                    buffer_time=buffer_time,
                                    gap_width=gap_width,
                                    resampled_num_points=resampled_num_points,
                                    rnd_seed=rnd_seed,
                                    size_img=deepcopy(size_img),
                                    f_size=deepcopy(f_size),
                                    center_target=center_target,
                                    plot_dir=plot_dir,
<<<<<<< HEAD
                                    log_dir=job_log_dir,
                                    data_dir=data_dir
                                    )

    # using N-2 = 126
    pool = multiprocessing.Pool(processes=126, maxtasksperchild=1) # max tasks per child to manage memory leaks -> each worker restart after 1 task (100 pairs processed)
    
    # grouped target, sector_run data is unique, so can use sector_run_data views for parallel operations
    jobs = [(target, sector_run, sector_run_data) for (target, sector_run), sector_run_data in tce_tbl.groupby(['target_id','sector_run'])]

    job_chunk_size = 5
    chunked_jobs = [jobs[i:i+job_chunk_size] for i in range(0, len(jobs), job_chunk_size)]

    validate_chunks = True
    processed_chunk_mask = [0] * len(chunked_jobs)

    # log chunk validation
    logger = logging.getLogger(f"chunk_validation_logger")
    logger.setLevel(logging.INFO)

    log_path = Path(log_dir) / f"chunk_validation.log"
    file_handler = logging.FileHandler(log_path)
    logger_formatter = logging.Formatter('%(asctime)s - %(levelname)s- %(message)s')
    file_handler.setFormatter(logger_formatter)
    logger.addHandler(file_handler)

    logger.info(f'Processing a total of {len(chunked_jobs)} chunks of size {job_chunk_size}')
    print(f'Processing a total of {len(chunked_jobs)} chunks of size {job_chunk_size}')

    if validate_chunks:
        #build chunk mask
        tfrec_dir = data_dir / 'tfrecords'
        tfrec_dir.mkdir(exist_ok=True, parents=True)

        logger.info('Building chunk mask for processed chunks')
        processed_chunk_mask = build_chunk_mask(chunked_jobs, tfrec_dir)

    logger.info(f'Skipping processing for {sum(processed_chunk_mask)} chunks that have already been processed.')

    for chunk_num, job_chunk in enumerate(chunked_jobs, start=1):
        if processed_chunk_mask[chunk_num - 1] == 0:
            print(f'Processing chunk {chunk_num}')
            logger.info(f'Processing chunk {chunk_num}.')
            pool.apply_async(partial_func, args=(job_chunk, chunk_num, len(chunked_jobs)))
        else:
            logger.info(f'Skipping processing for chunk {chunk_num}.')
        
    pool.close()
    pool.join()
=======
                                    log_dir=log_dir,
                                    )

    # None processes defaults to number of available cpu cores
    pool = multiprocessing.Pool(processes=None) 

    # grouped target, sector_run data is unique, so can use sector_run_data views for parallel operations
    jobs = [(target, sector_run, sector_run_data) for (target, sector_run), sector_run_data in tce_tbl.groupby(['target_id','sector_run'])]

    async_results = [pool.apply_async(partial_func, job) for job in jobs]
    pool.close()
    pool.join()
    
    data_to_tfrec = []
    for async_result in async_results:
        if async_result.get():
            for data in async_result.get():
                data_to_tfrec.append(data)

    # write data to TFRecord dataset
    dataset_logger = logging.getLogger("DatasetLogger")
    dataset_logger.setLevel(logging.INFO)
    log_path = Path(log_dir) / "dataset_build.log"
    file_handler = logging.FileHandler(log_path)
    formatter = logging.Formatter('%(asctime)s - %(levelname)s- %(message)s')
    file_handler.setFormatter(formatter)
    dataset_logger.addHandler(file_handler)

    dataset_logger.info(f'Write data to TFRecords.')

    # spread examples over 100 shards
    num_test_shard_splits = 100
    shard_size = int(np.ceil(len(data_to_tfrec) / num_test_shard_splits))

    tfrec_dir = data_dir / 'tfrecords'
    tfrec_dir.mkdir(exist_ok=True, parents=True)

    all_shard_data_tbls = []

    for i in range(num_test_shard_splits):
        tfrec_fp = tfrec_dir / f'test_shard_0001-{str(i + 1).zfill(4)}'
        
        start_idx = i * shard_size
        end_idx = min(start_idx + shard_size, len(data_to_tfrec)) # accounts for last shard
        shard_data = data_to_tfrec[start_idx:end_idx]
        
        with tf.io.TFRecordWriter(str(tfrec_fp)) as writer:

            for data_for_tce in shard_data:
                dataset_logger.info(f'Adding data for TCE {shard_data["tce_uid"]} to the TFRecord file {tfrec_fp}...')

                examples_for_tce = serialize_set_examples_for_tce(data_for_tce)

                for example_for_tce in examples_for_tce:
                    writer.write(example_for_tce)

        shard_data_tbl = write_data_to_auxiliary_tbl(shard_data, tfrec_fp)
        all_shard_data_tbls.append(shard_data_tbl)

    # create auxiliary table
    data_tbl = pd.concat(all_shard_data_tbls, ignore_index=True)
    dataset_logger.info('Creating auxiliary table to TFRecord dataset.')
    data_tbl.to_csv(tfrec_dir / 'data_tbl.csv', index=False)
    dataset_logger.info("Dataset build completed!")
>>>>>>> 71e8b394
<|MERGE_RESOLUTION|>--- conflicted
+++ resolved
@@ -14,74 +14,70 @@
 from functools import partial
 from copy import deepcopy
 import logging
-<<<<<<< HEAD
 import os
 import sys
-=======
->>>>>>> 71e8b394
 
 # local
-from transit_detection.utils_flux_processing import extract_flux_windows_for_tce, build_transit_mask_for_lightcurve, plot_detrended_flux_time_series_sg
-from transit_detection.utils_difference_img_processing import extract_diff_img_data_from_window
-from transit_detection.utils_build_dataset import serialize_set_examples_for_tce, write_data_to_auxiliary_tbl
-from transit_detection.utils_local_fits_processing import search_and_read_tess_lightcurve, search_and_read_tess_targetpixelfile
-from src_preprocessing.lc_preprocessing.detrend_timeseries import detrend_flux_using_sg_filter
-<<<<<<< HEAD
+from transit_detection.utils_flux_processing import (
+    extract_flux_windows_for_tce,
+    build_transit_mask_for_lightcurve,
+    plot_detrended_flux_time_series_sg,
+)
+from transit_detection.utils_difference_img_processing import (
+    extract_diff_img_data_from_window,
+)
+from transit_detection.utils_build_dataset import (
+    serialize_set_examples_for_tce,
+    write_data_to_auxiliary_tbl,
+)
+from transit_detection.utils_local_fits_processing import (
+    search_and_read_tess_lightcurve,
+    search_and_read_tess_targetpixelfile,
+)
+from src_preprocessing.lc_preprocessing.detrend_timeseries import (
+    detrend_flux_using_sg_filter,
+)
 from transit_detection.utils_chunk_dataset import build_chunk_mask
 
-#%%
-def process_target_sector_run(chunked_target_sector_run_data,
-                                chunk_num,
-                                num_chunks,
-=======
-
-#%%
-def process_target_sector_run(target, sector_run, sector_run_data,
->>>>>>> 71e8b394
-                                lc_dir,
-                                tpf_dir,
-                                n_durations_window,
-                                frac_valid_cadences_in_window_thr,
-                                frac_valid_cadences_it_thr,
-                                buffer_time,
-                                gap_width,
-                                resampled_num_points,
-                                rnd_seed,
-                                size_img,
-                                f_size,
-                                center_target,
-                                plot_dir,
-                                log_dir,
-<<<<<<< HEAD
-                                data_dir,
-                               ):
+
+# %%
+def process_target_sector_run(
+    chunked_target_sector_run_data,
+    chunk_num,
+    num_chunks,
+    lc_dir,
+    tpf_dir,
+    n_durations_window,
+    frac_valid_cadences_in_window_thr,
+    frac_valid_cadences_it_thr,
+    buffer_time,
+    gap_width,
+    resampled_num_points,
+    rnd_seed,
+    size_img,
+    f_size,
+    center_target,
+    plot_dir,
+    log_dir,
+    data_dir,
+):
     # set logger for each process
     logger = logging.getLogger(f"worker_chunk_{str(chunk_num).zfill(4)}")
     logger.setLevel(logging.INFO)
 
     log_path = Path(log_dir) / f"process_log_chunk_{str(chunk_num).zfill(4)}.log"
-=======
-                               ):
-    # set logger for each process
-    logger = logging.getLogger(f"worker_{target}-{sector_run}")
-    logger.setLevel(logging.INFO)
-
-    log_path = Path(log_dir) / f"process_log_target_{target}_sector_run_{sector_run}.log"
->>>>>>> 71e8b394
     file_handler = logging.FileHandler(log_path)
-    logger_formatter = logging.Formatter('%(asctime)s - %(levelname)s- %(message)s')
+    logger_formatter = logging.Formatter("%(asctime)s - %(levelname)s- %(message)s")
     file_handler.setFormatter(logger_formatter)
 
     # handle lingering handlers
     if logger.hasHandlers():
         logger.handlers.clear()
-    
+
     logger.addHandler(file_handler)
-<<<<<<< HEAD
-    logger.info(f'Beginning data processing for chunk {chunk_num}.')
+    logger.info(f"Beginning data processing for chunk {chunk_num}.")
 
     chunk_data = []
-    
 
     for target, sector_run, sector_run_data in chunked_target_sector_run_data:
         # process target, sector_run pair
@@ -91,148 +87,255 @@
 
             rng = np.random.default_rng(seed=rnd_seed)
 
-            logger.info(f'Extracting and processing data for target: {target}, sector_run: {sector_run}')
+            logger.info(
+                f"Extracting and processing data for target: {target}, sector_run: {sector_run}"
+            )
 
             if plot_dir:
-                plot_dir_target_sector_run = plot_dir / f'target_{target}_sector_run_{sector_run}'
+                plot_dir_target_sector_run = (
+                    plot_dir / f"target_{target}_sector_run_{sector_run}"
+                )
                 plot_dir_target_sector_run.mkdir(exist_ok=True, parents=True)
             else:
                 plot_dir_target_sector_run = None
 
-
             target_sector_run_tce_data = []
 
             # get individual sector runs (needed for multisector runs)
-            if '-' in sector_run:
-                start_sector, end_sector = [int(sector) for sector in sector_run.split('-')]
-                sector_run_arr = [sector for sector in range(start_sector, end_sector + 1)]
+            if "-" in sector_run:
+                start_sector, end_sector = [
+                    int(sector) for sector in sector_run.split("-")
+                ]
+                sector_run_arr = [
+                    sector for sector in range(start_sector, end_sector + 1)
+                ]
             else:
                 sector_run_arr = [int(sector_run)]
 
             # find light curve data for target, sector_run pair
-            found_sectors, lcfs = search_and_read_tess_lightcurve(target=target, sectors=sector_run_arr, lc_dir=lc_dir)
-            
+            found_sectors, lcfs = search_and_read_tess_lightcurve(
+                target=target, sectors=sector_run_arr, lc_dir=lc_dir
+            )
+
             if len(found_sectors) == 0:
                 # logger.warning(f'No light curve data for sector run {sector_run} and target {target}. Skipping this sector run.')
                 continue
 
-            logger.info(f'Found {len(found_sectors)} sectors with light curve data for target, sector_run: {target}, {sector_run}.')
-
-            for tce_i, tce_data in sector_run_data.iterrows(): # get all tces in target, sector_run pair
-                target_sector_run_tce_data.append({
-                "tce_time0bk" : tce_data['tce_time0bk'],
-                "tce_period" : tce_data['tce_period'],
-                "tce_duration" : tce_data['tce_duration']
-                })
+            logger.info(
+                f"Found {len(found_sectors)} sectors with light curve data for target, sector_run: {target}, {sector_run}."
+            )
+
+            for (
+                tce_i,
+                tce_data,
+            ) in sector_run_data.iterrows():  # get all tces in target, sector_run pair
+                target_sector_run_tce_data.append(
+                    {
+                        "tce_time0bk": tce_data["tce_time0bk"],
+                        "tce_period": tce_data["tce_period"],
+                        "tce_duration": tce_data["tce_duration"],
+                    }
+                )
 
             # for given sector in sector_run
             for sector, lcf in zip(found_sectors, lcfs):
-            
+
                 in_transit_mask = []
 
                 data_for_tce_sector = {
-                    'sector': sector,
-                    'transit_examples': {'flux': [], 't': [], 'it_img': [], 'oot_img': [], 'diff_img': [], 'snr_img': [],
-                                        'target_img': [], 'target_pos': []},
-                    'not_transit_examples': {'flux': [], 't': [], 'it_img': [], 'oot_img': [], 'diff_img': [], 'snr_img': [],
-                                            'target_img': [], 'target_pos': []},
+                    "sector": sector,
+                    "transit_examples": {
+                        "flux": [],
+                        "t": [],
+                        "it_img": [],
+                        "oot_img": [],
+                        "diff_img": [],
+                        "snr_img": [],
+                        "target_img": [],
+                        "target_pos": [],
+                    },
+                    "not_transit_examples": {
+                        "flux": [],
+                        "t": [],
+                        "it_img": [],
+                        "oot_img": [],
+                        "diff_img": [],
+                        "snr_img": [],
+                        "target_img": [],
+                        "target_pos": [],
+                    },
                 }
                 if plot_dir_target_sector_run:
-                    plot_dir_target_sector_run_sector = plot_dir_target_sector_run/ f'sector_{sector}'
+                    plot_dir_target_sector_run_sector = (
+                        plot_dir_target_sector_run / f"sector_{sector}"
+                    )
                     plot_dir_target_sector_run_sector.mkdir(exist_ok=True, parents=True)
                 else:
                     plot_dir_target_sector_run_sector = None
 
-                lcf = lk.LightCurve({'time': lcf.time.value, 'flux': np.array(lcf.flux.value)}) # np array accounts for masked flux
+                lcf = lk.LightCurve(
+                    {"time": lcf.time.value, "flux": np.array(lcf.flux.value)}
+                )  # np array accounts for masked flux
 
                 raw_time, raw_flux = lcf.time.value, lcf.flux.value
 
-                in_transit_mask = build_transit_mask_for_lightcurve(time=raw_time, tce_list=target_sector_run_tce_data)
-
-                time, flux, trend = detrend_flux_using_sg_filter(lc=lcf, mask_in_transit=in_transit_mask,
-                                                                                win_len=int(1.2*24*30), sigma=5,
-                                                                                max_poly_order=6, penalty_weight=1, 
-                                                                                break_tolerance=5)
+                in_transit_mask = build_transit_mask_for_lightcurve(
+                    time=raw_time, tce_list=target_sector_run_tce_data
+                )
+
+                time, flux, trend = detrend_flux_using_sg_filter(
+                    lc=lcf,
+                    mask_in_transit=in_transit_mask,
+                    win_len=int(1.2 * 24 * 30),
+                    sigma=5,
+                    max_poly_order=6,
+                    penalty_weight=1,
+                    break_tolerance=5,
+                )
 
                 if plot_dir_target_sector_run_sector:
-                    plot_detrended_flux_time_series_sg(time=raw_time, flux=raw_flux, detrend_time=time,
-                                                    detrend_flux=flux, trend=trend, sector=sector, 
-                                                    plot_dir=plot_dir_target_sector_run_sector)
-                
+                    plot_detrended_flux_time_series_sg(
+                        time=raw_time,
+                        flux=raw_flux,
+                        detrend_time=time,
+                        detrend_flux=flux,
+                        trend=trend,
+                        sector=sector,
+                        plot_dir=plot_dir_target_sector_run_sector,
+                    )
+
                 for tce_i, tce_data in sector_run_data.iterrows():
 
                     data_for_tce = {
-                    'tce_uid': tce_data['uid'],
-                    'tce_info': tce_data,
-                    'sectors': [],
-                    'disposition': tce_data['disposition']
+                        "tce_uid": tce_data["uid"],
+                        "tce_info": tce_data,
+                        "sectors": [],
+                        "disposition": tce_data["disposition"],
                     }
 
                     # create directory for TCE plots
                     if plot_dir_target_sector_run_sector:
-                        plot_dir_target_sector_run_sector_tce = plot_dir_target_sector_run_sector / f'tce_{tce_data["uid"]}'
-                        plot_dir_target_sector_run_sector_tce.mkdir(exist_ok=True, parents=True)
+                        plot_dir_target_sector_run_sector_tce = (
+                            plot_dir_target_sector_run_sector / f'tce_{tce_data["uid"]}'
+                        )
+                        plot_dir_target_sector_run_sector_tce.mkdir(
+                            exist_ok=True, parents=True
+                        )
                     else:
                         plot_dir_target_sector_run_sector_tce = None
 
                     # get TCE unique id
-                    tic_id = tce_data['target_id']
-                    sector_run = tce_data['sector_run']
+                    tic_id = tce_data["target_id"]
+                    sector_run = tce_data["sector_run"]
 
                     # ephemerides for TCE
-                    tce_time0bk = tce_data['tce_time0bk']
-                    period_days = tce_data['tce_period']
-                    tce_duration = tce_data['tce_duration']
+                    tce_time0bk = tce_data["tce_time0bk"]
+                    period_days = tce_data["tce_period"]
+                    tce_duration = tce_data["tce_duration"]
 
                     # extract flux time series windows
                     try:
-                        (resampled_flux_it_windows_arr, resampled_flux_oot_windows_arr, midtransit_points_windows_arr,
-                        midoot_points_windows_arr) = extract_flux_windows_for_tce(time, flux, in_transit_mask, tce_time0bk, period_days, 
-                                                                                tce_duration, n_durations_window, gap_width,
-                                                                                buffer_time, frac_valid_cadences_in_window_thr,
-                                                                                frac_valid_cadences_it_thr,
-                                                                                resampled_num_points, tce_data['uid'], rng,
-                                                                                plot_dir_target_sector_run_sector_tce, logger=None)
-                        logger.info(f"Extracted flux windows for sector: {sector} with tce: {tce_data['uid']} ")
+                        (
+                            resampled_flux_it_windows_arr,
+                            resampled_flux_oot_windows_arr,
+                            midtransit_points_windows_arr,
+                            midoot_points_windows_arr,
+                        ) = extract_flux_windows_for_tce(
+                            time,
+                            flux,
+                            in_transit_mask,
+                            tce_time0bk,
+                            period_days,
+                            tce_duration,
+                            n_durations_window,
+                            gap_width,
+                            buffer_time,
+                            frac_valid_cadences_in_window_thr,
+                            frac_valid_cadences_it_thr,
+                            resampled_num_points,
+                            tce_data["uid"],
+                            rng,
+                            plot_dir_target_sector_run_sector_tce,
+                            logger=None,
+                        )
+                        logger.info(
+                            f"Extracted flux windows for sector: {sector} with tce: {tce_data['uid']} "
+                        )
                     except ValueError as error:
-                        logger.warning(f"ERROR: Extracting flux windows - {error.args[0]}")
+                        logger.warning(
+                            f"ERROR: Extracting flux windows - {error.args[0]}"
+                        )
                         continue
 
                     if plot_dir_target_sector_run_sector_tce:
-                        plot_dir_tce_diff_img_data = plot_dir_target_sector_run_sector_tce / 'diff_img_data'
+                        plot_dir_tce_diff_img_data = (
+                            plot_dir_target_sector_run_sector_tce / "diff_img_data"
+                        )
                         plot_dir_tce_diff_img_data.mkdir(exist_ok=True, parents=True)
                     else:
                         plot_dir_tce_diff_img_data = None
 
                     # find target pixel data for target
-                    found_sector, tpf = search_and_read_tess_targetpixelfile(target=target, sectors=sector, tpf_dir=tpf_dir)
-                    
+                    found_sector, tpf = search_and_read_tess_targetpixelfile(
+                        target=target, sectors=sector, tpf_dir=tpf_dir
+                    )
+
                     # if no target pixel
                     if len(found_sector) == 0:
                         # logger.warning(f'No target pixel data for sector {sector} and TIC {tic_id} in sector run {sector_run}. Skipping this sector.')
                         continue
 
                     # get tpf for sector
-                    tpf = tpf[0] 
+                    tpf = tpf[0]
 
                     # compute transit difference image data
-                    it_diff_img_data = {feature_name: []
-                                        for feature_name in ['diff_img', 'oot_img', 'snr_img', 'target_img', 'target_pos']}
-                    
+                    it_diff_img_data = {
+                        feature_name: []
+                        for feature_name in [
+                            "diff_img",
+                            "oot_img",
+                            "snr_img",
+                            "target_img",
+                            "target_pos",
+                        ]
+                    }
+
                     if plot_dir_tce_diff_img_data:
-                        plot_dir_tce_transit_diff_img_data = plot_dir_tce_diff_img_data / 'transit_imgs'
-                        plot_dir_tce_transit_diff_img_data.mkdir(exist_ok=True, parents=True)
+                        plot_dir_tce_transit_diff_img_data = (
+                            plot_dir_tce_diff_img_data / "transit_imgs"
+                        )
+                        plot_dir_tce_transit_diff_img_data.mkdir(
+                            exist_ok=True, parents=True
+                        )
                     else:
                         plot_dir_tce_transit_diff_img_data = None
 
                     excl_idxs_it_ts = []
-                    for window_i, midtransit_point_window in enumerate(midtransit_points_windows_arr):  # iterate on midtransit points in window
+                    for window_i, midtransit_point_window in enumerate(
+                        midtransit_points_windows_arr
+                    ):  # iterate on midtransit points in window
                         try:
-                            diff_img_processed, oot_img_processed, snr_img_processed, target_img, target_pos_col, target_pos_row = (
-                                extract_diff_img_data_from_window(tpf.path, midtransit_point_window, tce_duration, buffer_time,
-                                                                tce_data['ra'], tce_data['dec'], size_img, f_size,
-                                                                sector, center_target, tce_data['uid'],
-                                                                plot_dir=plot_dir_tce_transit_diff_img_data))
+                            (
+                                diff_img_processed,
+                                oot_img_processed,
+                                snr_img_processed,
+                                target_img,
+                                target_pos_col,
+                                target_pos_row,
+                            ) = extract_diff_img_data_from_window(
+                                tpf.path,
+                                midtransit_point_window,
+                                tce_duration,
+                                buffer_time,
+                                tce_data["ra"],
+                                tce_data["dec"],
+                                size_img,
+                                f_size,
+                                sector,
+                                center_target,
+                                tce_data["uid"],
+                                plot_dir=plot_dir_tce_transit_diff_img_data,
+                            )
                         except ValueError as error:
                             logger.warning(error.args[0])
                             # logger.warning(f'no difference image data computed for midtransit point {midtransit_point_window}, '
@@ -240,30 +343,62 @@
                             excl_idxs_it_ts.append(window_i)
                             continue
 
-                        it_diff_img_data['diff_img'].append(diff_img_processed)
-                        it_diff_img_data['oot_img'].append(oot_img_processed)
-                        it_diff_img_data['snr_img'].append(snr_img_processed)
-                        it_diff_img_data['target_img'].append(target_img)
-                        it_diff_img_data['target_pos'].append(np.array([target_pos_col, target_pos_row]))
+                        it_diff_img_data["diff_img"].append(diff_img_processed)
+                        it_diff_img_data["oot_img"].append(oot_img_processed)
+                        it_diff_img_data["snr_img"].append(snr_img_processed)
+                        it_diff_img_data["target_img"].append(target_img)
+                        it_diff_img_data["target_pos"].append(
+                            np.array([target_pos_col, target_pos_row])
+                        )
 
                     # compute oot transit difference image data
-                    oot_diff_img_data = {feature_name: []
-                                        for feature_name in ['diff_img', 'oot_img', 'snr_img', 'target_img', 'target_pos']}
-                    
-                    if plot_dir_tce_diff_img_data:      
-                        plot_dir_tce_oottransit_diff_img_data = plot_dir_tce_diff_img_data / 'oot_transit_imgs'
-                        plot_dir_tce_oottransit_diff_img_data.mkdir(exist_ok=True, parents=True)
+                    oot_diff_img_data = {
+                        feature_name: []
+                        for feature_name in [
+                            "diff_img",
+                            "oot_img",
+                            "snr_img",
+                            "target_img",
+                            "target_pos",
+                        ]
+                    }
+
+                    if plot_dir_tce_diff_img_data:
+                        plot_dir_tce_oottransit_diff_img_data = (
+                            plot_dir_tce_diff_img_data / "oot_transit_imgs"
+                        )
+                        plot_dir_tce_oottransit_diff_img_data.mkdir(
+                            exist_ok=True, parents=True
+                        )
                     else:
                         plot_dir_tce_oottransit_diff_img_data = None
 
                     excl_idxs_oot_ts = []
-                    for window_i, midoot_point_window in enumerate(midoot_points_windows_arr):  # iterate on oot points in window
+                    for window_i, midoot_point_window in enumerate(
+                        midoot_points_windows_arr
+                    ):  # iterate on oot points in window
                         try:
-                            diff_img_processed, oot_img_processed, snr_img_processed, target_img, target_pos_col, target_pos_row = (
-                                extract_diff_img_data_from_window(tpf.path, midoot_point_window, tce_duration, buffer_time,
-                                                                tce_data['ra'], tce_data['dec'], size_img, f_size,
-                                                                sector, center_target, tce_data['uid'],
-                                                                plot_dir=plot_dir_tce_oottransit_diff_img_data))
+                            (
+                                diff_img_processed,
+                                oot_img_processed,
+                                snr_img_processed,
+                                target_img,
+                                target_pos_col,
+                                target_pos_row,
+                            ) = extract_diff_img_data_from_window(
+                                tpf.path,
+                                midoot_point_window,
+                                tce_duration,
+                                buffer_time,
+                                tce_data["ra"],
+                                tce_data["dec"],
+                                size_img,
+                                f_size,
+                                sector,
+                                center_target,
+                                tce_data["uid"],
+                                plot_dir=plot_dir_tce_oottransit_diff_img_data,
+                            )
                         except ValueError as error:
                             logger.warning(error.args[0])
                             # logger.warning(f'no difference image data computed for out-of-transit point {midoot_point_window}, '
@@ -271,37 +406,67 @@
                             excl_idxs_oot_ts.append(window_i)
                             continue
 
-                        oot_diff_img_data['diff_img'].append(diff_img_processed)
-                        oot_diff_img_data['oot_img'].append(oot_img_processed)
-                        oot_diff_img_data['snr_img'].append(snr_img_processed)
-                        oot_diff_img_data['target_img'].append(target_img)
-                        oot_diff_img_data['target_pos'].append(np.array([target_pos_col, target_pos_row]))
+                        oot_diff_img_data["diff_img"].append(diff_img_processed)
+                        oot_diff_img_data["oot_img"].append(oot_img_processed)
+                        oot_diff_img_data["snr_img"].append(snr_img_processed)
+                        oot_diff_img_data["target_img"].append(target_img)
+                        oot_diff_img_data["target_pos"].append(
+                            np.array([target_pos_col, target_pos_row])
+                        )
 
                     # exclude examples for timestamps with no difference image data
-                    resampled_flux_it_windows_arr = np.delete(np.array(resampled_flux_it_windows_arr), excl_idxs_it_ts, axis=0)
-                    midtransit_points_windows_arr = np.delete(np.array(midtransit_points_windows_arr), excl_idxs_it_ts, axis=0)
-                    resampled_flux_oot_windows_arr = np.delete(np.array(resampled_flux_oot_windows_arr), excl_idxs_oot_ts, axis=0)
-                    midoot_points_windows_arr = np.delete(np.array(midoot_points_windows_arr), excl_idxs_oot_ts, axis=0)
+                    resampled_flux_it_windows_arr = np.delete(
+                        np.array(resampled_flux_it_windows_arr), excl_idxs_it_ts, axis=0
+                    )
+                    midtransit_points_windows_arr = np.delete(
+                        np.array(midtransit_points_windows_arr), excl_idxs_it_ts, axis=0
+                    )
+                    resampled_flux_oot_windows_arr = np.delete(
+                        np.array(resampled_flux_oot_windows_arr),
+                        excl_idxs_oot_ts,
+                        axis=0,
+                    )
+                    midoot_points_windows_arr = np.delete(
+                        np.array(midoot_points_windows_arr), excl_idxs_oot_ts, axis=0
+                    )
 
                     # add data for TCE for a given sector run
-                    data_for_tce_sector['transit_examples']['flux'] = resampled_flux_it_windows_arr
-                    data_for_tce_sector['transit_examples']['t'] = midtransit_points_windows_arr
-                    data_for_tce_sector['transit_examples'].update(it_diff_img_data)
-                    data_for_tce_sector['not_transit_examples']['flux'] = resampled_flux_oot_windows_arr
-                    data_for_tce_sector['not_transit_examples']['t'] = midoot_points_windows_arr
-                    data_for_tce_sector['not_transit_examples'].update(oot_diff_img_data)
-
-                    data_for_tce['sectors'].append(data_for_tce_sector)
+                    data_for_tce_sector["transit_examples"][
+                        "flux"
+                    ] = resampled_flux_it_windows_arr
+                    data_for_tce_sector["transit_examples"][
+                        "t"
+                    ] = midtransit_points_windows_arr
+                    data_for_tce_sector["transit_examples"].update(it_diff_img_data)
+                    data_for_tce_sector["not_transit_examples"][
+                        "flux"
+                    ] = resampled_flux_oot_windows_arr
+                    data_for_tce_sector["not_transit_examples"][
+                        "t"
+                    ] = midoot_points_windows_arr
+                    data_for_tce_sector["not_transit_examples"].update(
+                        oot_diff_img_data
+                    )
+
+                    data_for_tce["sectors"].append(data_for_tce_sector)
 
                 sector_data_to_tfrec.append(data_for_tce)
 
-            logger.info(f"{chunk_num}) Processing for target: {target}, sector_run: {sector_run} complete.")
-            print(f"{chunk_num}) Processing for target: {target}, sector_run: {sector_run} complete.")
+            logger.info(
+                f"{chunk_num}) Processing for target: {target}, sector_run: {sector_run} complete."
+            )
+            print(
+                f"{chunk_num}) Processing for target: {target}, sector_run: {sector_run} complete."
+            )
             chunk_data.extend(sector_data_to_tfrec)
 
         except Exception as e:
-            logger.error(f"Error processing target: {target}, sector run: {sector_run} - {e}")
-            print(f"ERROR processing chunk: {chunk_num} with target: {target}, sector run: {sector_run} - {e}")
+            logger.error(
+                f"Error processing target: {target}, sector run: {sector_run} - {e}"
+            )
+            print(
+                f"ERROR processing chunk: {chunk_num} with target: {target}, sector run: {sector_run} - {e}"
+            )
             continue
 
     logger.info(f"{chunk_num}) Processing for all target, sector_run pairs complete.")
@@ -312,310 +477,91 @@
     dataset_logger.setLevel(logging.INFO)
     log_path = Path(log_dir) / f"dataset_build_chunk_{str(chunk_num).zfill(4)}.log"
     file_handler = logging.FileHandler(log_path)
-    formatter = logging.Formatter('%(asctime)s - %(levelname)s- %(message)s')
+    formatter = logging.Formatter("%(asctime)s - %(levelname)s- %(message)s")
     file_handler.setFormatter(formatter)
     dataset_logger.addHandler(file_handler)
 
-    dataset_logger.info(f'Write data to TFRecords for chunk: {chunk_num}.')
-
-    tfrec_dir = data_dir / 'tfrecords'
+    dataset_logger.info(f"Write data to TFRecords for chunk: {chunk_num}.")
+
+    tfrec_dir = data_dir / "tfrecords"
     tfrec_dir.mkdir(exist_ok=True, parents=True)
-    
-    tfrec_fp = tfrec_dir / f'shard_{str(chunk_num).zfill(4)}-{str(num_chunks).zfill(4)}'
+
+    tfrec_fp = tfrec_dir / f"shard_{str(chunk_num).zfill(4)}-{str(num_chunks).zfill(4)}"
 
     with tf.io.TFRecordWriter(str(tfrec_fp)) as writer:
         for data_for_tce in chunk_data:
-            dataset_logger.info(f"Adding data for TCE {data_for_tce['tce_uid']} to the TFRecord file {tfrec_fp.name}...")
+            dataset_logger.info(
+                f"Adding data for TCE {data_for_tce['tce_uid']} to the TFRecord file {tfrec_fp.name}..."
+            )
             examples_for_tce = serialize_set_examples_for_tce(data_for_tce)
 
             for example_for_tce in examples_for_tce:
                 writer.write(example_for_tce)
 
     # create auxiliary table
-    dataset_logger.info('Creating auxiliary table to TFRecord dataset.')
+    dataset_logger.info("Creating auxiliary table to TFRecord dataset.")
     data_tbl = write_data_to_auxiliary_tbl(chunk_data, tfrec_fp)
-    data_tbl.to_csv(tfrec_dir / f'data_tbl_chunk-{str(chunk_num).zfill(4)}.csv', index=False)
+    data_tbl.to_csv(
+        tfrec_dir / f"data_tbl_chunk-{str(chunk_num).zfill(4)}.csv", index=False
+    )
     dataset_logger.info(f"Dataset chunk {chunk_num} build completed!")
 
 
 if __name__ == "__main__":
     # file paths
-    log_dir = Path('/nobackup/jochoa4/work_dir/data/logging')
-
-    #create log directory
+    log_dir = Path("/nobackup/jochoa4/work_dir/data/logging")
+
+    # create log directory
     log_dir.mkdir(parents=True, exist_ok=True)
 
-    data_dir = Path('/nobackup/jochoa4/work_dir/data/datasets/TESS_exoplanet_dataset_11-12-2024')
-    
+    data_dir = Path(
+        "/nobackup/jochoa4/work_dir/data/datasets/TESS_exoplanet_dataset_11-12-2024"
+    )
+
     # create dataset directory
     data_dir.mkdir(exist_ok=True, parents=True)
 
-=======
-
-
-    # process target, sector_run pair
-    try:
-        sector_data_to_tfrec = []
-
-        rng = np.random.default_rng(seed=rnd_seed)
-
-        logger.info(f'Extracting and processing data for target: {type(target)}, sector_run: {sector_run}')
-
-        if plot_dir:
-            plot_dir_target_sector_run = plot_dir / f'target_{target}_sector_run_{sector_run}'
-            plot_dir_target_sector_run.mkdir(exist_ok=True, parents=True)
-        else:
-            plot_dir_target_sector_run = None
-
-
-        target_sector_run_tce_data = []
-
-        # get individual sector runs (needed for multisector runs)
-        if '-' in sector_run:
-            start_sector, end_sector = [int(sector) for sector in sector_run.split('-')]
-            sector_run_arr = [sector for sector in range(start_sector, end_sector + 1)]
-        else:
-            sector_run_arr = [int(sector_run)]
-
-        # find light curve data for target, sector_run pair
-        found_sectors, lcfs = search_and_read_tess_lightcurve(target=target, sectors=sector_run_arr, lc_dir=lc_dir)
-        
-        if len(found_sectors) == 0:
-            logger.error(f'No light curve data for sector run {sector_run} and target {target}. Skipping this sector run.')
-            return
-
-        logger.info(f'Found {len(found_sectors)} sectors with light curve data for target, sector_run: {target}, {sector_run}.')
-
-        for tce_i, tce_data in sector_run_data.iterrows(): # get all tces in target, sector_run pair
-            target_sector_run_tce_data.append({
-            "tce_time0bk" : tce_data['tce_time0bk'],
-            "tce_period" : tce_data['tce_period'],
-            "tce_duration" : tce_data['tce_duration']
-            })
-
-        # for given sector in sector_run
-        for sector, lcf in zip(found_sectors, lcfs):
-        
-            in_transit_mask = []
-
-            data_for_tce_sector = {
-                'sector': sector,
-                'transit_examples': {'flux': [], 't': [], 'it_img': [], 'oot_img': [], 'diff_img': [], 'snr_img': [],
-                                    'target_img': [], 'target_pos': []},
-                'not_transit_examples': {'flux': [], 't': [], 'it_img': [], 'oot_img': [], 'diff_img': [], 'snr_img': [],
-                                        'target_img': [], 'target_pos': []},
-            }
-            if plot_dir_target_sector_run:
-                plot_dir_target_sector_run_sector = plot_dir_target_sector_run/ f'sector_{sector}'
-                plot_dir_target_sector_run_sector.mkdir(exist_ok=True, parents=True)
-            else:
-                plot_dir_target_sector_run_sector = None
-
-            lcf = lk.LightCurve({'time': lcf.time.value, 'flux': np.array(lcf.flux.value)}) # np array accounts for masked flux
-
-            raw_time, raw_flux = lcf.time.value, lcf.flux.value
-
-            in_transit_mask = build_transit_mask_for_lightcurve(time=raw_time, tce_list=target_sector_run_tce_data)
-
-            time, flux, trend = detrend_flux_using_sg_filter(lc=lcf, mask_in_transit=in_transit_mask,
-                                                                            win_len=int(1.2*24*30), sigma=5,
-                                                                            max_poly_order=6, penalty_weight=1, 
-                                                                            break_tolerance=5)
-
-            if plot_dir_target_sector_run_sector:
-                plot_detrended_flux_time_series_sg(time=raw_time, flux=raw_flux, detrend_time=time,
-                                                detrend_flux=flux, trend=trend, sector=sector, 
-                                                plot_dir=plot_dir_target_sector_run_sector)
-            
-            for tce_i, tce_data in sector_run_data.iterrows():
-
-                data_for_tce = {
-                'tce_uid': tce_data['uid'],
-                'tce_info': tce_data,
-                'sectors': [],
-                'disposition': tce_data['disposition']
-                }
-
-                # create directory for TCE plots
-                if plot_dir_target_sector_run_sector:
-                    plot_dir_target_sector_run_sector_tce = plot_dir_target_sector_run_sector / f'tce_{tce_data["uid"]}'
-                    plot_dir_target_sector_run_sector_tce.mkdir(exist_ok=True, parents=True)
-                else:
-                    plot_dir_target_sector_run_sector_tce = None
-
-                # get TCE unique id
-                tic_id = tce_data['target_id']
-                sector_run = tce_data['sector_run']
-
-                # ephemerides for TCE
-                tce_time0bk = tce_data['tce_time0bk']
-                period_days = tce_data['tce_period']
-                tce_duration = tce_data['tce_duration']
-
-                # extract flux time series windows
-                (resampled_flux_it_windows_arr, resampled_flux_oot_windows_arr, midtransit_points_windows_arr,
-                midoot_points_windows_arr) = extract_flux_windows_for_tce(time, flux, in_transit_mask, tce_time0bk, period_days, 
-                                                                        tce_duration, n_durations_window, gap_width,
-                                                                        buffer_time, frac_valid_cadences_in_window_thr,
-                                                                        frac_valid_cadences_it_thr,
-                                                                        resampled_num_points, tce_data['uid'], rng,
-                                                                        plot_dir_target_sector_run_sector_tce)
-                if plot_dir_target_sector_run_sector_tce:
-                    plot_dir_tce_diff_img_data = plot_dir_target_sector_run_sector_tce / 'diff_img_data'
-                    plot_dir_tce_diff_img_data.mkdir(exist_ok=True, parents=True)
-                else:
-                    plot_dir_tce_diff_img_data = None
-
-                # find target pixel data for target
-                found_sector, tpf = search_and_read_tess_targetpixelfile(target=target, sectors=sector, tpf_dir=tpf_dir)
-                
-                # if no target pixel
-                if len(found_sector) == 0:
-                    logger.error(f'No target pixel data for sector {sector} and TIC {tic_id} in sector run {sector_run}. Skipping this sector.')
-                    return
-                
-                # get tpf for sector
-                tpf = tpf[0] 
-
-                # compute transit difference image data
-                it_diff_img_data = {feature_name: []
-                                    for feature_name in ['diff_img', 'oot_img', 'snr_img', 'target_img', 'target_pos']}
-                
-                if plot_dir_tce_diff_img_data:
-                    plot_dir_tce_transit_diff_img_data = plot_dir_tce_diff_img_data / 'transit_imgs'
-                    plot_dir_tce_transit_diff_img_data.mkdir(exist_ok=True, parents=True)
-                else:
-                    plot_dir_tce_transit_diff_img_data = None
-
-                excl_idxs_it_ts = []
-                for window_i, midtransit_point_window in enumerate(midtransit_points_windows_arr):  # iterate on midtransit points in window
-
-                    try:
-                        diff_img_processed, oot_img_processed, snr_img_processed, target_img, target_pos_col, target_pos_row = (
-                            extract_diff_img_data_from_window(tpf.path, midtransit_point_window, tce_duration, buffer_time,
-                                                            tce_data['ra'], tce_data['dec'], size_img, f_size,
-                                                            sector, center_target, tce_data['uid'],
-                                                            plot_dir=plot_dir_tce_transit_diff_img_data))
-                    except ValueError as error:
-                        warnings.warn(error.args[0])
-                        warnings.warn(f'no difference image data computed for midtransit point {midtransit_point_window}, '
-                                    f'skipping this window')
-                        excl_idxs_it_ts.append(window_i)
-                        continue
-
-                    it_diff_img_data['diff_img'].append(diff_img_processed)
-                    it_diff_img_data['oot_img'].append(oot_img_processed)
-                    it_diff_img_data['snr_img'].append(snr_img_processed)
-                    it_diff_img_data['target_img'].append(target_img)
-                    it_diff_img_data['target_pos'].append(np.array([target_pos_col, target_pos_row]))
-
-                # compute oot transit difference image data
-                oot_diff_img_data = {feature_name: []
-                                    for feature_name in ['diff_img', 'oot_img', 'snr_img', 'target_img', 'target_pos']}
-                
-                if plot_dir_tce_diff_img_data:      
-                    plot_dir_tce_oottransit_diff_img_data = plot_dir_tce_diff_img_data / 'oot_transit_imgs'
-                    plot_dir_tce_oottransit_diff_img_data.mkdir(exist_ok=True, parents=True)
-                else:
-                    plot_dir_tce_oottransit_diff_img_data = None
-
-                excl_idxs_oot_ts = []
-                for window_i, midoot_point_window in enumerate(midoot_points_windows_arr):  # iterate on oot points in window
-
-                    try:
-                        diff_img_processed, oot_img_processed, snr_img_processed, target_img, target_pos_col, target_pos_row = (
-                            extract_diff_img_data_from_window(tpf.path, midoot_point_window, tce_duration, buffer_time,
-                                                            tce_data['ra'], tce_data['dec'], size_img, f_size,
-                                                            sector, center_target, tce_data['uid'],
-                                                            plot_dir=plot_dir_tce_oottransit_diff_img_data))
-                    except ValueError as error:
-                        warnings.warn(error.args[0])
-                        warnings.warn(f'no difference image data computed for out-of-transit point {midoot_point_window}, '
-                                    f'skipping this window')
-                        excl_idxs_oot_ts.append(window_i)
-                        continue
-
-                    oot_diff_img_data['diff_img'].append(diff_img_processed)
-                    oot_diff_img_data['oot_img'].append(oot_img_processed)
-                    oot_diff_img_data['snr_img'].append(snr_img_processed)
-                    oot_diff_img_data['target_img'].append(target_img)
-                    oot_diff_img_data['target_pos'].append(np.array([target_pos_col, target_pos_row]))
-
-                # exclude examples for timestamps with no difference image data
-                resampled_flux_it_windows_arr = np.delete(np.array(resampled_flux_it_windows_arr), excl_idxs_it_ts, axis=0)
-                midtransit_points_windows_arr = np.delete(np.array(midtransit_points_windows_arr), excl_idxs_it_ts, axis=0)
-                resampled_flux_oot_windows_arr = np.delete(np.array(resampled_flux_oot_windows_arr), excl_idxs_oot_ts, axis=0)
-                midoot_points_windows_arr = np.delete(np.array(midoot_points_windows_arr), excl_idxs_oot_ts, axis=0)
-
-                # add data for TCE for a given sector run
-                data_for_tce_sector['transit_examples']['flux'] = resampled_flux_it_windows_arr
-                data_for_tce_sector['transit_examples']['t'] = midtransit_points_windows_arr
-                data_for_tce_sector['transit_examples'].update(it_diff_img_data)
-                data_for_tce_sector['not_transit_examples']['flux'] = resampled_flux_oot_windows_arr
-                data_for_tce_sector['not_transit_examples']['t'] = midoot_points_windows_arr
-                data_for_tce_sector['not_transit_examples'].update(oot_diff_img_data)
-
-                data_for_tce['sectors'].append(data_for_tce_sector)
-
-            sector_data_to_tfrec.append(data_for_tce)
-
-        logger.info(f"Processing for sector_run {sector_run} complete.")
-        print("Processing for sector_run {sector_run} complete.")
-        return sector_data_to_tfrec
-    except Exception as e:
-        logger.error(f"Error processing target: {target}, sector run: {sector_run} - {e}")
-        print(f"Error processing target: {target}, sector run: {sector_run} - {e}")
-        return None
-    finally:
-        logger.removeHandler(file_handler)
-        file_handler.close()
-
-if __name__ == "__main__":
-
-    log_dir = Path('/nobackup/jochoa4/work_dir/data/logging')
-    log_dir.mkdir(parents=True, exist_ok=True)
-
-    data_dir = Path('/nobackup/jochoa4/work_dir/data/datasets/TESS_exoplanet_dataset_11-12-2024')
->>>>>>> 71e8b394
     # set light curve data directory
-    lc_dir = Path('/nobackup/msaragoc/work_dir/Kepler-TESS_exoplanet/data/FITS_files/TESS/spoc_2min/lc')
+    lc_dir = Path(
+        "/nobackup/msaragoc/work_dir/Kepler-TESS_exoplanet/data/FITS_files/TESS/spoc_2min/lc"
+    )
     # set target pixel file data directory
-    tpf_dir = Path('/nobackup/jochoa4/TESS/fits_files/spoc_2min/tp/')
+    tpf_dir = Path("/nobackup/jochoa4/TESS/fits_files/spoc_2min/tp/")
     # TCE table
-    tce_tbl = pd.read_csv('/nobackup/jochoa4/work_dir/data/tables/tess_2min_tces_dv_s1-s68_all_msectors_11-29-2023_2157_newlabels_nebs_npcs_bds_ebsntps_to_unks.csv')
-<<<<<<< HEAD
-    
-=======
->>>>>>> 71e8b394
-    tce_tbl = tce_tbl.loc[tce_tbl['label'].isin(['EB','KP','CP','NTP','NEB','NPC'])] #filter for relevant labels
-
-    tce_tbl.rename(columns={'label': 'disposition', 'label_source': 'disposition_source'}, inplace=True)
-
-<<<<<<< HEAD
+    tce_tbl = pd.read_csv(
+        "/nobackup/jochoa4/work_dir/data/tables/tess_2min_tces_dv_s1-s68_all_msectors_11-29-2023_2157_newlabels_nebs_npcs_bds_ebsntps_to_unks.csv"
+    )
+
+    tce_tbl = tce_tbl.loc[
+        tce_tbl["label"].isin(["EB", "KP", "CP", "NTP", "NEB", "NPC"])
+    ]  # filter for relevant labels
+
+    tce_tbl.rename(
+        columns={"label": "disposition", "label_source": "disposition_source"},
+        inplace=True,
+    )
+
     # dataset hyperparameters
-=======
->>>>>>> 71e8b394
     n_durations_window = 5  # number of transit durations in each extracted window
     frac_valid_cadences_in_window_thr = 0.85
     frac_valid_cadences_it_thr = 0.85
     # sampling_rate = 2  # min/cadence
-    buffer_time = 30  # in minutes, between in-transit cadences and out-of-transit cadences
+    buffer_time = (
+        30  # in minutes, between in-transit cadences and out-of-transit cadences
+    )
     # oot_buffer_ncadences = int(buffer_time / sampling_rate)
     # days used to split timeseries into smaller segments if interval between cadences is larger than gap_width
     gap_width = 0.75
     resampled_num_points = 100  # number of points in the window after resampling
-    
+
     rnd_seed = 42
     # difference image data parameters
     size_img = [11, 11]  # resize images to this size
-    f_size = [3, 3]  # enlarge `size_img` by these factors; final dimensions are f_size * size_img
+    f_size = [
+        3,
+        3,
+    ]  # enlarge `size_img` by these factors; final dimensions are f_size * size_img
     center_target = False  # center target in images
-
-<<<<<<< HEAD
-=======
-    # create dataset directory
-    data_dir.mkdir(exist_ok=True, parents=True)
->>>>>>> 71e8b394
 
     # create plot dir
     # plot_dir = data_dir / 'plots'
@@ -634,39 +580,45 @@
 
     # tce_tbl = tce_tbl.loc[tce_tbl['uid'].isin(tces_lst)]
 
-<<<<<<< HEAD
-    job_log_dir = log_dir / 'job_logs'
+    job_log_dir = log_dir / "job_logs"
     job_log_dir.mkdir(parents=True, exist_ok=True)
 
-=======
->>>>>>> 71e8b394
-    partial_func = partial(process_target_sector_run,
-                                    lc_dir=lc_dir,
-                                    tpf_dir=tpf_dir,
-                                    n_durations_window=n_durations_window,
-                                    frac_valid_cadences_in_window_thr=frac_valid_cadences_in_window_thr,
-                                    frac_valid_cadences_it_thr=frac_valid_cadences_it_thr,
-                                    buffer_time=buffer_time,
-                                    gap_width=gap_width,
-                                    resampled_num_points=resampled_num_points,
-                                    rnd_seed=rnd_seed,
-                                    size_img=deepcopy(size_img),
-                                    f_size=deepcopy(f_size),
-                                    center_target=center_target,
-                                    plot_dir=plot_dir,
-<<<<<<< HEAD
-                                    log_dir=job_log_dir,
-                                    data_dir=data_dir
-                                    )
+    partial_func = partial(
+        process_target_sector_run,
+        lc_dir=lc_dir,
+        tpf_dir=tpf_dir,
+        n_durations_window=n_durations_window,
+        frac_valid_cadences_in_window_thr=frac_valid_cadences_in_window_thr,
+        frac_valid_cadences_it_thr=frac_valid_cadences_it_thr,
+        buffer_time=buffer_time,
+        gap_width=gap_width,
+        resampled_num_points=resampled_num_points,
+        rnd_seed=rnd_seed,
+        size_img=deepcopy(size_img),
+        f_size=deepcopy(f_size),
+        center_target=center_target,
+        plot_dir=plot_dir,
+        log_dir=job_log_dir,
+        data_dir=data_dir,
+    )
 
     # using N-2 = 126
-    pool = multiprocessing.Pool(processes=126, maxtasksperchild=1) # max tasks per child to manage memory leaks -> each worker restart after 1 task (100 pairs processed)
-    
+    pool = multiprocessing.Pool(
+        processes=126, maxtasksperchild=1
+    )  # max tasks per child to manage memory leaks -> each worker restart after 1 task (100 pairs processed)
+
     # grouped target, sector_run data is unique, so can use sector_run_data views for parallel operations
-    jobs = [(target, sector_run, sector_run_data) for (target, sector_run), sector_run_data in tce_tbl.groupby(['target_id','sector_run'])]
+    jobs = [
+        (target, sector_run, sector_run_data)
+        for (target, sector_run), sector_run_data in tce_tbl.groupby(
+            ["target_id", "sector_run"]
+        )
+    ]
 
     job_chunk_size = 5
-    chunked_jobs = [jobs[i:i+job_chunk_size] for i in range(0, len(jobs), job_chunk_size)]
+    chunked_jobs = [
+        jobs[i : i + job_chunk_size] for i in range(0, len(jobs), job_chunk_size)
+    ]
 
     validate_chunks = True
     processed_chunk_mask = [0] * len(chunked_jobs)
@@ -677,96 +629,36 @@
 
     log_path = Path(log_dir) / f"chunk_validation.log"
     file_handler = logging.FileHandler(log_path)
-    logger_formatter = logging.Formatter('%(asctime)s - %(levelname)s- %(message)s')
+    logger_formatter = logging.Formatter("%(asctime)s - %(levelname)s- %(message)s")
     file_handler.setFormatter(logger_formatter)
     logger.addHandler(file_handler)
 
-    logger.info(f'Processing a total of {len(chunked_jobs)} chunks of size {job_chunk_size}')
-    print(f'Processing a total of {len(chunked_jobs)} chunks of size {job_chunk_size}')
+    logger.info(
+        f"Processing a total of {len(chunked_jobs)} chunks of size {job_chunk_size}"
+    )
+    print(f"Processing a total of {len(chunked_jobs)} chunks of size {job_chunk_size}")
 
     if validate_chunks:
-        #build chunk mask
-        tfrec_dir = data_dir / 'tfrecords'
+        # build chunk mask
+        tfrec_dir = data_dir / "tfrecords"
         tfrec_dir.mkdir(exist_ok=True, parents=True)
 
-        logger.info('Building chunk mask for processed chunks')
+        logger.info("Building chunk mask for processed chunks")
         processed_chunk_mask = build_chunk_mask(chunked_jobs, tfrec_dir)
 
-    logger.info(f'Skipping processing for {sum(processed_chunk_mask)} chunks that have already been processed.')
+    logger.info(
+        f"Skipping processing for {sum(processed_chunk_mask)} chunks that have already been processed."
+    )
 
     for chunk_num, job_chunk in enumerate(chunked_jobs, start=1):
         if processed_chunk_mask[chunk_num - 1] == 0:
-            print(f'Processing chunk {chunk_num}')
-            logger.info(f'Processing chunk {chunk_num}.')
-            pool.apply_async(partial_func, args=(job_chunk, chunk_num, len(chunked_jobs)))
+            print(f"Processing chunk {chunk_num}")
+            logger.info(f"Processing chunk {chunk_num}.")
+            pool.apply_async(
+                partial_func, args=(job_chunk, chunk_num, len(chunked_jobs))
+            )
         else:
-            logger.info(f'Skipping processing for chunk {chunk_num}.')
-        
+            logger.info(f"Skipping processing for chunk {chunk_num}.")
+
     pool.close()
-    pool.join()
-=======
-                                    log_dir=log_dir,
-                                    )
-
-    # None processes defaults to number of available cpu cores
-    pool = multiprocessing.Pool(processes=None) 
-
-    # grouped target, sector_run data is unique, so can use sector_run_data views for parallel operations
-    jobs = [(target, sector_run, sector_run_data) for (target, sector_run), sector_run_data in tce_tbl.groupby(['target_id','sector_run'])]
-
-    async_results = [pool.apply_async(partial_func, job) for job in jobs]
-    pool.close()
-    pool.join()
-    
-    data_to_tfrec = []
-    for async_result in async_results:
-        if async_result.get():
-            for data in async_result.get():
-                data_to_tfrec.append(data)
-
-    # write data to TFRecord dataset
-    dataset_logger = logging.getLogger("DatasetLogger")
-    dataset_logger.setLevel(logging.INFO)
-    log_path = Path(log_dir) / "dataset_build.log"
-    file_handler = logging.FileHandler(log_path)
-    formatter = logging.Formatter('%(asctime)s - %(levelname)s- %(message)s')
-    file_handler.setFormatter(formatter)
-    dataset_logger.addHandler(file_handler)
-
-    dataset_logger.info(f'Write data to TFRecords.')
-
-    # spread examples over 100 shards
-    num_test_shard_splits = 100
-    shard_size = int(np.ceil(len(data_to_tfrec) / num_test_shard_splits))
-
-    tfrec_dir = data_dir / 'tfrecords'
-    tfrec_dir.mkdir(exist_ok=True, parents=True)
-
-    all_shard_data_tbls = []
-
-    for i in range(num_test_shard_splits):
-        tfrec_fp = tfrec_dir / f'test_shard_0001-{str(i + 1).zfill(4)}'
-        
-        start_idx = i * shard_size
-        end_idx = min(start_idx + shard_size, len(data_to_tfrec)) # accounts for last shard
-        shard_data = data_to_tfrec[start_idx:end_idx]
-        
-        with tf.io.TFRecordWriter(str(tfrec_fp)) as writer:
-
-            for data_for_tce in shard_data:
-                dataset_logger.info(f'Adding data for TCE {shard_data["tce_uid"]} to the TFRecord file {tfrec_fp}...')
-
-                examples_for_tce = serialize_set_examples_for_tce(data_for_tce)
-
-                for example_for_tce in examples_for_tce:
-                    writer.write(example_for_tce)
-
-        shard_data_tbl = write_data_to_auxiliary_tbl(shard_data, tfrec_fp)
-        all_shard_data_tbls.append(shard_data_tbl)
-
-    # create auxiliary table
-    data_tbl = pd.concat(all_shard_data_tbls, ignore_index=True)
-    dataset_logger.info('Creating auxiliary table to TFRecord dataset.')
-    data_tbl.to_csv(tfrec_dir / 'data_tbl.csv', index=False)
-    dataset_logger.info("Dataset build completed!")
->>>>>>> 71e8b394
+    pool.join()