--- conflicted
+++ resolved
@@ -1,29 +1,16 @@
-<<<<<<< HEAD
 ngpus_per_node: 4  # number of GPUs per node
 rank: null
 
 paths:
   experiment_dir: /nobackup/cyates2/experiments/hpo/hpo_exp/hpo_merged_fluxvar_12-3-2022
   tfrec_dir: /nobackup/cyates2/data/cvs/cv_merged_10-13-2022/tfrecords-reduced
-=======
-ngpus_per_node: 4  # number of GPUs per node (not per chunk!)
-rank: null
-
-paths:
-  experiment_dir: /Users/msaragoc/Library/CloudStorage/OneDrive-NASA/Projects/exoplanet_transit_classification/experiments/hpo_configs/test_hpo_exominerpaper_11-29-2022_2011
-  tfrec_dir: /Users/msaragoc/Library/CloudStorage/OneDrive-NASA/Projects/exoplanet_transit_classification/data/tfrecords/kepler/tfrecordskeplerdr25-dv_g301-l31_6tr_spline_nongapped_flux-loe-centroid-centroid_fdl-6stellar-bfap-ghost-rollingband_starshuffle_experiment-labels-norm_convscalars
->>>>>>> 31d3784d
   prev_run_dir: null  # warm-up from previous HPO run
 
 optimizer: bohb  # types of hyperparameter optimizers available: 'random_search', 'bohb'
 # if minimum and maximum budgets are set to the same value, then BOHB becomes BO (Bayesian optimization)
 min_budget: 6  # 6  # budget in this case is number of epochs a given configuration is evaluated on
 max_budget: 50  # 50
-<<<<<<< HEAD
 n_iterations: 400
-=======
-n_iterations: 300
->>>>>>> 31d3784d
 eta: 2  # down-sampling rate, must be greater or equal to 2, hyperband parameter; check [1]
 # BOHB and BO parameters
 bohb_params:
@@ -50,57 +37,51 @@
     local_flux:
       views:
         - local_flux_view_fluxnorm
-<<<<<<< HEAD
         - local_flux_view_fluxnorm_var
-=======
-#        - local_flux_view_var
->>>>>>> 31d3784d
       scalars:
-        - transit_depth_norm
-#        - tce_max_mult_ev_norm
-#        - tce_max_sngle_ev_norm
-#        - tce_robstat_norm
-#        - tce_model_chisq_norm
+        #        - transit_depth_norm
+        - tce_max_mult_ev_norm
+        - tce_max_sngle_ev_norm
+        - tce_robstat_norm
+        - tce_model_chisq_norm
     local_weak_secondary:
       views:
-        - local_weak_secondary_view_fluxnorm
-#        - local_weak_secondary_view_selfnorm
-#        - local_weak_secondary_view_max_flux-wks_norm
+        #        - local_weak_secondary_view_fluxnorm
+        - local_weak_secondary_view_selfnorm
+      #        - local_weak_secondary_view_max_flux-wks_norm
       scalars:
-#        - tce_ptemp_stat_norm
-#        - tce_albedo_stat_norm
-        - tce_ptemp_norm
-        - tce_albedo_norm
+        - tce_ptemp_stat_norm
+        - tce_albedo_stat_norm
         - tce_maxmes_norm
-        # - tce_prad_norm
-#        - wst_depth_norm
+        - tce_prad_norm
+    #        - wst_depth_norm
     local_centroid:
       views:
         - local_centr_view_std_noclip
       #        - local_centr_fdl_view_norm
       scalars:
-#        - tce_fwm_stat_norm
+        #        - tce_fwm_stat_norm
         - tce_dikco_msky_norm
         - tce_dikco_msky_err_norm
-        - tce_dicco_msky_norm
-        - tce_dicco_msky_err_norm
+        #        - tce_dicco_msky_norm
+        #        - tce_dicco_msky_err_norm
         #        - mag_norm
 #        - mag_cat
-#        - mag_cat_norm
-#        - ruwe_norm
+        - mag_cat_norm
+        - ruwe_norm
 #        - tce_ruwe_norm
-    global_centroid:
-      views:
+#    global_centroid:
+#      views:
 #        #        - global_centr_fdl_view_norm
-        - global_centr_view_std_noclip
-      scalars: null
+#        - global_centr_view_std_noclip
+#      scalars: null
     local_odd_even:
       views:
         - local_flux_odd_view_fluxnorm
         - local_flux_even_view_fluxnorm
-      scalars: null
-#        - odd_se_oot_norm
-#        - even_se_oot_norm
+      scalars:
+        - odd_se_oot_norm
+        - even_se_oot_norm
   scalar_branches:
     stellar:
       - tce_sdens_norm
@@ -114,9 +95,8 @@
       - tce_cap_stat_norm
       - tce_hap_stat_norm
       #          - tce_cap_hap_stat_diff_norm
-#      - tce_rb_tcount0n_norm
-      - tce_rb_tcount0_norm
-      #      - tce_prad_norm
+      #      - tce_rb_tcount0n_norm
+#      - tce_prad_norm
       - tce_period_norm
   transformer_branches: null
 #      global:
@@ -170,74 +150,57 @@
   decay_rate: null
   batch_norm: false
   multi_class: false  # switch to multiclass classification
-#  optimizer: Adam
-#  kernel_stride: 1
-#  pool_stride: 1
-#  num_fc_conv_units: 0
 
 
 features_set: # each key-value pair is feature_name: {'dim': feature_dim, 'dtype': feature_dtype}
   global_flux_view_fluxnorm: { 'dim': [ 301, 1 ], 'dtype': float }
   local_flux_view_fluxnorm: { 'dim': [ 31, 1 ], 'dtype': float }
-<<<<<<< HEAD
   local_flux_view_fluxnorm_var: { 'dim': [ 31, 1 ], 'dtype': float }
   #  transit_depth_norm: { 'dim': [ 1, ], 'dtype': float }
   tce_max_mult_ev_norm: { 'dim': [ 1, ], 'dtype': float }
   tce_max_sngle_ev_norm: { 'dim': [ 1, ], 'dtype': float }
   tce_robstat_norm: { 'dim': [ 1, ], 'dtype': float }
   tce_model_chisq_norm: { 'dim': [ 1, ], 'dtype': float }
-=======
-#  local_flux_view_var: { 'dim': [ 31, 1 ], 'dtype': float }
-  transit_depth_norm: { 'dim': [ 1, ], 'dtype': float }
-#  tce_max_mult_ev_norm: { 'dim': [ 1, ], 'dtype': float }
-#  tce_max_sngle_ev_norm: { 'dim': [ 1, ], 'dtype': float }
-#  tce_robstat_norm: { 'dim': [ 1, ], 'dtype': float }
-#  tce_model_chisq_norm: { 'dim': [ 1, ], 'dtype': float }
->>>>>>> 31d3784d
   # odd-even flux related features
   local_flux_odd_view_fluxnorm: { 'dim': [ 31, 1 ], 'dtype': float }
   local_flux_even_view_fluxnorm: { 'dim': [ 31, 1 ], 'dtype': float }
   #  tce_bin_oedp_stat_norm: {'dim': [1,], 'dtype': float}
   #  odd_std_oot_bin_norm: {'dim': [1,], 'dtype': float}
   #  even_std_oot_bin_norm: {'dim': [1,], 'dtype': float}
-#  odd_se_oot_norm: { 'dim': [ 1, ], 'dtype': float }
-#  even_se_oot_norm: { 'dim': [ 1, ], 'dtype': float }
+  odd_se_oot_norm: { 'dim': [ 1, ], 'dtype': float }
+  even_se_oot_norm: { 'dim': [ 1, ], 'dtype': float }
   # centroid related features
   # global_centr_fdl_view_norm: {'dim': [301, 1], 'dtype': float}
   # local_centr_fdl_view_norm: {'dim': [31, 1], 'dtype': float}
-  global_centr_view_std_noclip: { 'dim': [ 301, 1 ], 'dtype': float }
+#  global_centr_view_std_noclip: { 'dim': [ 301, 1 ], 'dtype': float }
   local_centr_view_std_noclip: { 'dim': [ 31, 1 ], 'dtype': float }
 #  global_centr_view_adjscl_std_noclip: { 'dim': [ 301, 1 ], 'dtype': float }
 #  local_centr_view_adjscl_std_noclip: { 'dim': [ 31, 1 ], 'dtype': float }
-#  tce_fwm_stat_norm: { 'dim': [ 1, ], 'dtype': float }
+  #  tce_fwm_stat_norm: { 'dim': [ 1, ], 'dtype': float }
   tce_dikco_msky_norm: { 'dim': [ 1, ], 'dtype': float }
   tce_dikco_msky_err_norm: { 'dim': [ 1, ], 'dtype': float }
-  tce_dicco_msky_norm: { 'dim': [ 1, ], 'dtype': float }
-  tce_dicco_msky_err_norm: { 'dim': [ 1, ], 'dtype': float }
 #  tce_dikco_msky_adjscl_norm: { 'dim': [ 1, ], 'dtype': float }
 #  tce_dikco_msky_err_adjscl_shifted_norm: { 'dim': [ 1, ], 'dtype': float }
   #  mag_norm: { 'dim': [ 1, ], 'dtype': float }
 #  mag_cat: { 'dim': [ 1, ], 'dtype': int }
-#  mag_cat_norm: { 'dim': [ 1, ], 'dtype': float }
-#  ruwe_norm: { 'dim': [ 1, ], 'dtype': float }
+  mag_cat_norm: { 'dim': [ 1, ], 'dtype': float }
+  ruwe_norm: { 'dim': [ 1, ], 'dtype': float }
 #  tce_ruwe_norm: { 'dim': [ 1, ], 'dtype': float }
   # secondary related features
-  local_weak_secondary_view_fluxnorm: {'dim': [31, 1], 'dtype': float}
-#  local_weak_secondary_view_selfnorm: { 'dim': [ 31, 1 ], 'dtype': float }
-#  local_weak_secondary_view_max_flux-wks_norm: { 'dim': [ 31, 1 ], 'dtype': float }
+  # local_weak_secondary_view_fluxnorm: {'dim': [31, 1], 'dtype': float}
+  local_weak_secondary_view_selfnorm: { 'dim': [ 31, 1 ], 'dtype': float }
+  #  local_weak_secondary_view_max_flux-wks_norm: { 'dim': [ 31, 1 ], 'dtype': float }
   tce_maxmes_norm: { 'dim': [ 1, ], 'dtype': float }
-#  wst_depth_norm: { 'dim': [ 1, ], 'dtype': float }
-#  tce_albedo_stat_norm: { 'dim': [ 1, ], 'dtype': float }
-#  tce_ptemp_stat_norm: { 'dim': [ 1, ], 'dtype': float }
-  tce_albedo_norm: { 'dim': [ 1, ], 'dtype': float }
-  tce_ptemp_norm: { 'dim': [ 1, ], 'dtype': float }
+  #  wst_depth_norm: { 'dim': [ 1, ], 'dtype': float }
+  tce_albedo_stat_norm: { 'dim': [ 1, ], 'dtype': float }
+  tce_ptemp_stat_norm: { 'dim': [ 1, ], 'dtype': float }
   # other diagnostic parameters
   boot_fap_norm: { 'dim': [ 1, ], 'dtype': float }
   tce_cap_stat_norm: { 'dim': [ 1, ], 'dtype': float }
   tce_hap_stat_norm: { 'dim': [ 1, ], 'dtype': float }
   #    tce_cap_hap_stat_diff_norm: {'dim': [1,], 'dtype': float}
-#  tce_rb_tcount0n_norm: { 'dim': [ 1, ], 'dtype': float }
-  tce_rb_tcount0_norm: { 'dim': [1,], 'dtype': float}
+  #  tce_rb_tcount0n_norm: { 'dim': [ 1, ], 'dtype': float }
+  #    tce_rb_tcount0_norm: { 'dim': [1,], 'dtype': float}
   # stellar parameters
   tce_sdens_norm: { 'dim': [ 1, ], 'dtype': float }
   tce_steff_norm: { 'dim': [ 1, ], 'dtype': float }
@@ -246,13 +209,16 @@
   tce_smass_norm: { 'dim': [ 1, ], 'dtype': float }
   tce_sradius_norm: { 'dim': [ 1, ], 'dtype': float }
   # tce parameters
-#  tce_prad_norm: { 'dim': [ 1, ], 'dtype': float }
+  tce_prad_norm: { 'dim': [ 1, ], 'dtype': float }
   tce_period_norm: { 'dim': [ 1, ], 'dtype': float }
   # unfolded time series
   #  unfolded_global_flux_view_fluxnorm: { 'dim': [ 20, 301 ], 'dtype': float }
 #  unfolded_local_flux_view_fluxnorm: { 'dim': [ 20, 31 ], 'dtype': float }
 #  uid: { 'dim': [ 1, ], 'dtype': str }
-
+  # difference image
+#  diff_img: { 'dim': [ 11, 11, 5 ], 'dtype': float }
+#  oot_img: { 'dim': [ 11, 11, 5 ], 'dtype': float }
+#  target_subpx_pos: { 'dim': [ 2, 5 ], 'dtype': float }
 
 # maps features' names to features names expected by the model
 feature_map: null
@@ -306,7 +272,7 @@
   # Kepler
   PC: 1
   AFP: 0  # [1,0,0]
-#  AFP2: 0 #  [1, 0, 0]
+  AFP2: 0 #  [1, 0, 0]
   NTP: 0
   # TESS
 #  KP: 1
@@ -318,16 +284,16 @@
 #  BEB: 0
 #  APC: 0
 #  O: 0
-#  K-PC: 1
-#  K-AFP: 0
-#  K-AFP2: 0
-#  K-NTP: 0
-#  T-KP: 1
-#  T-CP: 1
-#  T-FP: 0
-#  T-FA: 0
-#  T-EB: 0
-#  T-NTP: 0
+  K-PC: 1
+  K-AFP: 0
+  K-AFP2: 0
+  K-NTP: 0
+  T-KP: 1
+  T-CP: 1
+  T-FP: 0
+  T-FA: 0
+  T-EB: 0
+  T-NTP: 0
 
 metrics:
   'clf_thr': 0.5  # classification threshold
@@ -346,8 +312,10 @@
 verbose_model: 2  # 'auto', 0, 1, or 2
 
 configuration_space:
-  hyperparameters: # hyperparameters to be optimized (they will overwrite hyperparameters set in config)
-
+  hyperparameters: # hyper-parameters to be optimized (they will overwrite hyper-parameters set in config
+#    num_transformer_blocks:
+#      type: categorical
+#      parameters: [1, 2, 3]
     lr: # name (should match name expected in model function)
       type: uniform_float  # type of hyper-parameter
       parameters:
@@ -406,13 +374,24 @@
         lower: 2
         upper: 6
         default_value: 4
-    kernel_size:
+#    kernel_size:
+#      type: uniform_integer
+#      parameters:
+#        lower: 1
+#        upper: 8
+#        default_value: 2
+    kernel_size_glob:
       type: uniform_integer
       parameters:
         lower: 1
         upper: 8
         default_value: 2
-<<<<<<< HEAD
+    kernel_size_loc:
+      type: uniform_integer
+      parameters:
+        lower: 1
+        upper: 8
+        default_value: 2
 #    kernel_stride:
 #      type: uniform_integer
 #      parameters:
@@ -432,45 +411,6 @@
 #        lower: 1
 #        upper: 2
 #        default_value: 1
-=======
-#    kernel_size_glob:
-#      type: uniform_integer
-#      parameters:
-#        lower: 1
-#        upper: 8
-#        default_value: 2
-#    kernel_size_loc:
-#      type: uniform_integer
-#      parameters:
-#        lower: 1
-#        upper: 8
-#        default_value: 2
-    kernel_stride:
-      type: uniform_integer
-      parameters:
-        lower: 1
-        upper: 2
-        default_value: 1
-
-    pool_size_loc:
-      type: uniform_integer  # categorical  # uniform_integer
-      parameters: # [2, 4, 8, 16]
-        lower: 2
-        upper: 8
-        default_value: 2
-    pool_size_glob:
-      type: uniform_integer  # categorical  # uniform_integer
-      parameters: # [2, 4, 8, 16]
-        lower: 2
-        upper: 8
-        default_value: 2
-    pool_stride:
-      type: uniform_integer
-      parameters:
-        lower: 1
-        upper: 2
-        default_value: 1
->>>>>>> 31d3784d
 
     dropout_rate_fc_conv:
       type: uniform_float
@@ -482,19 +422,14 @@
     num_fc_conv_units:
       type: uniform_integer
       parameters:
-<<<<<<< HEAD
         lower: 1
         upper: 4
-=======
-        lower: 4  # 1
-        upper: 8  # 4
->>>>>>> 31d3784d
         default_value: 4
     num_fc_layers:
       type: uniform_integer
       parameters:
         lower: 1
-        upper: 4  # 8
+        upper: 4
         default_value: 2
     init_fc_neurons:
       type: categorical
@@ -506,18 +441,6 @@
         upper: 2.0e-1
         default_value: 0.2
         log: true
-#    num_transformer_blocks:
-#      type: categorical
-#      parameters: [1, 2, 3]
-
-<<<<<<< HEAD
+
   conditions:
-    { }
-=======
-  conditions: # {}  # replace by empty dictionary `{}` if not using any condition
-    sgd_momentum:
-      type: equal
-      child: sgd_momentum
-      parent: optimizer
-      value: SGD
->>>>>>> 31d3784d
+    { }