--- conflicted
+++ resolved
@@ -3,11 +3,7 @@
 paths:
   experiment_dir: null
   # dictionary containing keys 'train', 'val', and 'test' that map to a list of TFRecord filepaths
-<<<<<<< HEAD
   datasets_fps: null
-=======
-  datasets_fps: /home6/msaragoc/work_dir/Kepler-TESS_exoplanet/data/tfrecords/TESS/tfrecords_tess_spoc_2min_s1-s88_4-25-2025_1536_data/tfrecords_tess_spoc_2min_s1-s88_4-25-2025_1536_agg_bdslabels_diffimg_targetsnotshared_train-test-split_5-16-2025_1157_normalized/datasets_fps.yaml
->>>>>>> 897f802e
   prev_run_dir: null  # warm-start using previous HPO run
 
 optimizer: bohb  # types of hyperparameter optimizers available: 'random_search', 'bohb'
@@ -181,11 +177,9 @@
   sgd_momentum: 0
   #  'lr': 1.0e-5
   force_softmax: false
-<<<<<<< HEAD
-=======
-  #  use_kepler_ce: false
+
+  # loss hyperparameters
   multi_class: false  # switch to multiclass classification
->>>>>>> 897f802e
 
   # loss hyperparameters
   loss: focal_crossentropy  # crossentropy, focal_crossentropy
@@ -292,20 +286,7 @@
   opt_metric: auc_pr
   batch_size: 64
   ce_weights: null
-<<<<<<< HEAD
   category_weights: null
-=======
-  category_weights:  null
-    # non-planet: 6278 -> 0.52
-    # planet: 253 -> 12.91
-#    KP: 44.23  # 12.91
-#    CP: 62.20  # 12.91
-#    FP: 35.49 # 0.52
-#    NTP: 1.14  # 0.52
-#    EB: 18.29  # 0.52
-#    BD: 1632.75  # 0.52
-
->>>>>>> 897f802e
   shuffle_buffer_size: 5000 # should be larger than size of the training set to allow perfect sampling
 
 label_field_name: label  # label  # name of the label field in the TFRecord that is going to be used as the label
@@ -320,7 +301,7 @@
     early_stopping:   # null
       monitor: val_auc_pr  # which metric to monitor for early stopping
       min_delta: 0
-      patience: 100
+      patience: 50
       verbose: 1
       mode: max  # maximize/minimize monitored metric in early stopping
       baseline: null
@@ -374,7 +355,7 @@
         log: true
     optimizer:
       type: categorical
-      parameters: [ 'Adam', 'SGD' ]
+      parameters: [ 'Adam', 'SGD', 'AdamW' ]
 #    sgd_momentum:
 #      type: uniform_float
 #      parameters:
@@ -421,9 +402,41 @@
     local_fluxes_kernel_size:
       type: categorical
       parameters: [1, 3, 5, 7]
-    local_fluxes_pool_size:
-      type: categorical
-      parameters: [ 2, 4, 8]
+    local_fluxes_kernel_stride:
+      type: uniform_integer
+      parameters:
+        lower: 1
+        upper: 3
+        default_value: 1
+#    local_fluxes_pool_size:
+#      type: categorical
+#      parameters: [ 2, 4, 8]
+
+#    # local centroid branch hyperparameters ----------
+#    local_centroid_num_conv_blocks:
+#      type: uniform_integer
+#      parameters:
+#        lower: 1
+#        upper: 5
+#        default_value: 2
+#    local_centroid_num_conv_ls_per_block:
+#      type: uniform_integer
+#      parameters:
+#        lower: 1
+#        upper: 3
+#        default_value: 1
+#    local_centroid_init_power_num_conv_filters:
+#      type: uniform_integer
+#      parameters:
+#        lower: 2
+#        upper: 6
+#        default_value: 4
+#    local_centroid_kernel_size:
+#      type: categorical
+#      parameters: [1, 3, 5, 7]
+#    local_centroid_pool_size:
+#      type: categorical
+#      parameters: [ 2, 4, 8]
 
     # global flux + trend branch hyperparameters ------
     global_flux_num_conv_blocks:
@@ -447,9 +460,15 @@
     global_flux_kernel_size:
       type: categorical
       parameters: [1, 3, 5, 7]
-    global_flux_pool_size:
-      type: categorical
-      parameters: [4, 8, 16]
+    global_flux_kernel_stride:
+      type: uniform_integer
+      parameters:
+        lower: 1
+        upper: 3
+        default_value: 1
+#    global_flux_pool_size:
+#      type: categorical
+#      parameters: [4, 8, 16]
 
     # periodogram branch hyperparameters -----
     flux_periodogram_num_conv_blocks:
@@ -473,9 +492,15 @@
     flux_periodogram_kernel_size:
       type: categorical
       parameters: [1, 3, 5, 7]
-    flux_periodogram_pool_size:
-      type: categorical
-      parameters: [4, 8, 16]
+    flux_periodogram_kernel_stride:
+      type: uniform_integer
+      parameters:
+        lower: 1
+        upper: 3
+        default_value: 1
+#    flux_periodogram_pool_size:
+#      type: categorical
+#      parameters: [4, 8, 16]
 
     # difference image branch hyperparameters -----
     diff_img_num_conv_blocks:
@@ -499,9 +524,15 @@
     diff_img_kernel_size:
       type: categorical
       parameters: [1, 3, 5, 7]
-    diff_img_pool_size:
-      type: categorical
-      parameters: [ 2, 4, 8, 16]
+    diff_img_kernel_stride:
+      type: uniform_integer
+      parameters:
+        lower: 1
+        upper: 3
+        default_value: 1
+#    diff_img_pool_size:
+#      type: categorical
+#      parameters: [ 2, 4, 8, 16]
     diff_img_conv_scalar_num_filters:
       type: categorical
       parameters: [ 1, 2, 3]
