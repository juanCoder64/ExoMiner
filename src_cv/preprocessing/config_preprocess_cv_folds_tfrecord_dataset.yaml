process_parallel: true  # set to true to run CV iterations in parallel (one per GPU); only useful when number of GPUs > 1
rnd_seed: 2  # random seed used to select the validation fold in each CV iteration
rank: 0
# new data set directory; results are saved here
output_dir: null
# YAML file containing a list of CV iterations, where each CV iteration is a dictionary with the TFRecord file paths
# for each training, validation and test set folds combination (i.e., {'train': ['/path/to/TFRec_file_x', ...],
# 'test': ['/path/to/TFRec_file_y', ...]}
<<<<<<< HEAD
cv_folds_fp: /path/to/cv_iterations.yaml
=======
cv_folds_fp: /u/msaragoc/work_dir/Kepler-TESS_exoplanet/data/tfrecords/TESS/tfrecords_tess_spoc_2min_s1-s88_4-25-2025_1536_data/tfrecords_tess_spoc_2min_s1-s88_4-25-2025_1536_agg_bdslabels_diffimg_targetsshared_cv_5-23-2025_1029/tfrecords/eval/cv_iterations.yaml
>>>>>>> 897f802e

val_from_train: false  # if true, the validation fold is chosen randomly from the training split. The training split must contain more than one fold

diff_img_data_shape: [5, 55, 55]  # set defined image size given that images are stored as encoded strings

compute_norm_stats_params:

  precomputed:  null
#    centroid:
#    diff_img:

  # parallelize getting data from training set examples to compute normalization statistics for each CV iteration
  # SET TO 1 WHEN RUNNING ON THE HECC
  n_processes_compute_norm_stats: 1

  nr_transit_durations: 5  # number of transit durations in the local view
  num_bins_loc: 31  # number of bins for local view
  num_bins_glob: 301  # number of bins for global view

  centroidList:  # set to null to not compute normalization statistics and normalize centroid
    - 'global_centr_view'
    - 'local_centr_view'

  diff_imgList:  # null
    - 'diff_imgs'
    - 'oot_imgs'
    - 'snr_imgs'
    - 'neighbors_imgs'
    - 'diff_imgs_tc'
    - 'oot_imgs_tc'
    - 'snr_imgs_tc'
    - 'neighbors_imgs_tc'

  clip_value_centroid: 30  # in arcsec; 115.5 and 30 arcsec for TESS and Kepler, respectively

  # normalization information for computing statistics and standardizing scalar input features
  # must match scalar input features in the feature set
  scalarParams:  # comment scalar features that you don't want to normalize and compute and compute normalization statistics for

    # bootstrap FA prob
    boot_fap: # feature name
      clip_factor: 20  # .nan  # values are truncated to  median +- mad_std * clip_factor; if .nan, values are not truncated
      dtype: float  # feature data type; mostly `float`
      log_transform: true  # if true, values are log-transformed
      log_transform_eps: 1.0e-32  # log-transform offset factor to prevent invalid log(0)
      missing_value: -1  # placeholder value for missing values; if missing value is represented by  NaN or there are no missing values, set to null
      replace_value: null  # value used to replace missing value; if null, missing values are replaced by median of the training set
      standardize: true

    # odd/even
    tce_bin_oedp_stat:
      clip_factor: 400
      dtype: float
      log_transform: false
      log_transform_eps: .nan
      missing_value: 0
      replace_value: null
      standardize: true

    # centroid
    tce_dicco_msky:
      clip_factor: 20
      dtype: float
      log_transform: false
      log_transform_eps: .nan
      missing_value: 0
      replace_value: null
      standardize: true
    tce_dicco_msky_err:
      clip_factor: 20
      dtype: float
      log_transform: false
      log_transform_eps: .nan
      missing_value: -1
      replace_value: null
      standardize: true
    tce_dikco_msky:
      clip_factor: 20
      dtype: float
      log_transform: false
      log_transform_eps: .nan
      missing_value: 0
      replace_value: null
      standardize: true
    tce_dikco_msky_err:
      clip_factor: 20
      dtype: float
      log_transform: false
      log_transform_eps: .nan
      missing_value: -1
      replace_value: null
      standardize: true
#    tce_fwm_stat:  # Kepler only
#      clip_factor: 20
#      dtype: float
#      log_transform: false
#      log_transform_eps: .nan
#      missing_value: 0
#      replace_value: null
#      standardize: true
    tce_dikco_msky_rat:
      clip_factor: 20
      dtype: float
      log_transform: false
      log_transform_eps: .nan
      missing_value: null
      replace_value: null
      standardize: true
    tce_dicco_msky_rat:
      clip_factor: 20
      dtype: float
      log_transform: false
      log_transform_eps: .nan
      missing_value: null
      replace_value: null
      standardize: true

    # ghost diagnostics
    tce_hap_stat:
      clip_factor: 20
      dtype: float
      log_transform: false
      log_transform_eps: .nan
      missing_value: 0
      replace_value: null
      standardize: true
    tce_cap_stat:
      clip_factor: 20
      dtype: float
      log_transform: false
      log_transform_eps: .nan
      missing_value: 0
      replace_value: null
      standardize: true

    # rolling band
#    tce_rb_tcount0n:  # Kepler only
#      clip_factor: .nan
#      dtype: float
#      log_transform: false
#      log_transform_eps: .nan
#      missing_value: null
#      replace_value: null
#      standardize: true

    # stellar parameters
    tce_sdens:
      clip_factor: 20
      dtype: float
      log_transform: false
      log_transform_eps: .nan
      missing_value: null
      replace_value: null
      standardize: true
    tce_slogg:
      clip_factor: 20
      dtype: float
      log_transform: false
      log_transform_eps: .nan
      missing_value: null
      replace_value: null
      standardize: true
    tce_smass:
      clip_factor: 20
      dtype: float
      log_transform: false
      log_transform_eps: .nan
      missing_value: null
      replace_value: null
      standardize: true
    tce_smet:
      clip_factor: 20
      dtype: float
      log_transform: false
      log_transform_eps: .nan
      missing_value: null
      replace_value: null
      standardize: true
    tce_sradius:
      clip_factor: 20
      dtype: float
      log_transform: false
      log_transform_eps: .nan
      missing_value: null
      replace_value: null
      standardize: true
    tce_steff:
      clip_factor: 20
      dtype: float
      log_transform: false
      log_transform_eps: .nan
      missing_value: null
      replace_value: null
      standardize: true
    ruwe:
      clip_factor: 20
      dtype: float
      log_transform: false
      log_transform_eps: .nan
      missing_value: 0
      replace_value: 0
      standardize: true
    mag:
      clip_factor: 20
      dtype: float
      log_transform: false
      log_transform_eps: .nan
      missing_value: null
      replace_value: null
      standardize: true
    mag_shift:
      clip_factor: 20
      dtype: float
      log_transform: false
      log_transform_eps: .nan
      missing_value: null
      replace_value: null
      standardize: true
    mag_cat:
      clip_factor: .nan
      dtype: float  # int
      log_transform: false
      log_transform_eps: .nan
      missing_value: null
      replace_value: null
      standardize: false

    # secondary parameters
    tce_maxmes:
      clip_factor: 20
      dtype: float
      log_transform: false
      log_transform_eps: .nan
      missing_value: null
      replace_value: null
      standardize: true
    wst_depth:
      clip_factor: 20
      dtype: float
      log_transform: false
      log_transform_eps: .nan
      missing_value: 0
      replace_value: 0
      standardize: true
    tce_ptemp_stat:
      clip_factor: 20
      dtype: float
      log_transform: false
      log_transform_eps: .nan
      missing_value: 0
      replace_value: null
      standardize: true
    tce_albedo_stat:
      clip_factor: 20
      dtype: float
      log_transform: false
      log_transform_eps: .nan
      missing_value: 0
      replace_value: null
      standardize: true

    # TCE parameters
    tce_depth:
      clip_factor: 20
      dtype: float
      log_transform: false
      log_transform_eps: .nan
      missing_value: null
      replace_value: null
      standardize: true
    tce_robstat: # not available for Kepler simulated data
      clip_factor: 20
      dtype: float
      log_transform: false
      log_transform_eps: .nan
      missing_value: null
      replace_value: null
      standardize: true
    tce_max_mult_ev:
      clip_factor: 20
      dtype: float
      log_transform: false
      log_transform_eps: .nan
      missing_value: null
      replace_value: null
      standardize: true
    tce_max_sngle_ev:
      clip_factor: 20
      dtype: float
      log_transform: false
      log_transform_eps: .nan
      missing_value: null
      replace_value: null
      standardize: true
    tce_model_chisq:
      clip_factor: 20
      dtype: float
      log_transform: false
      log_transform_eps: .nan
      missing_value: -1
      replace_value: null
      standardize: true
    tce_period:
      clip_factor: 20
      dtype: float
      log_transform: false
      log_transform_eps: .nan
      missing_value: null
      replace_value: null
      standardize: true
    tce_prad:
      clip_factor: 20
      dtype: float
      log_transform: false
      log_transform_eps: .nan
      missing_value: null
      replace_value: null
      standardize: true
    tce_impact:
      clip_factor: 20
      dtype: float
      log_transform: false
      log_transform_eps: .nan
      missing_value: null
      replace_value: null
      standardize: true
    tce_num_transits:
      clip_factor: 20
      dtype: float
      log_transform: false
      log_transform_eps: .nan
      missing_value: null
      replace_value: null
      standardize: true
    tce_num_transits_obs:
      clip_factor: 20
      dtype: float
      log_transform: false
      log_transform_eps: .nan
      missing_value: null
      replace_value: null
      standardize: true

    # scalars created from the data by the preprocessing pipeline
    # flux periodogram
    pgram_max_power:
      clip_factor: 20
      dtype: float
      log_transform: false
      log_transform_eps: .nan
      missing_value: null
      replace_value: null
      standardize: true
    pgram_smooth_max_power:
      clip_factor: 20
      dtype: float
      log_transform: false
      log_transform_eps: .nan
      missing_value: null
      replace_value: null
      standardize: true
    pgram_tpm_max_power:
      clip_factor: 20
      dtype: float
      log_transform: false
      log_transform_eps: .nan
      missing_value: null
      replace_value: null
      standardize: true
    pgram_tpm_smooth_max_power:
      clip_factor: 20
      dtype: float
      log_transform: false
      log_transform_eps: .nan
      missing_value: null
      replace_value: null
      standardize: true

    pgram_max_power_downsampled:
      clip_factor: 20
      dtype: float
      log_transform: false
      log_transform_eps: .nan
      missing_value: null
      replace_value: null
      standardize: true
    pgram_smooth_max_power_downsampled:
      clip_factor: 20
      dtype: float
      log_transform: false
      log_transform_eps: .nan
      missing_value: null
      replace_value: null
      standardize: true
    pgram_tpm_max_power_downsampled:
      clip_factor: 20
      dtype: float
      log_transform: false
      log_transform_eps: .nan
      missing_value: null
      replace_value: null
      standardize: true
    pgram_tpm_smooth_max_power_downsampled:
      clip_factor: 20
      dtype: float
      log_transform: false
      log_transform_eps: .nan
      missing_value: null
      replace_value: null
      standardize: true

    # centroid
    centroid_offset_distance_to_target_global_stat_abs_max:
      clip_factor: 20
      dtype: float
      log_transform: false
      log_transform_eps: .nan
      missing_value: null
      replace_value: null
      standardize: true
    centroid_offset_distance_to_target_local_stat_abs_max:
      clip_factor: 20
      dtype: float
      log_transform: false
      log_transform_eps: .nan
      missing_value: null
      replace_value: null
      standardize: true
    # weak secondary flux
    flux_weak_secondary_local_stat_abs_min:
      clip_factor: 20
      dtype: float
      log_transform: false
      log_transform_eps: .nan
      missing_value: null
      replace_value: null
      standardize: true
    # flux trend
    flux_trend_global_stat_max:
      clip_factor: 20
      dtype: float
      log_transform: false
      log_transform_eps: .nan
      missing_value: null
      replace_value: null
      standardize: true
    flux_trend_global_stat_min:
      clip_factor: 20
      dtype: float
      log_transform: false
      log_transform_eps: .nan
      missing_value: null
      replace_value: null
      standardize: true
    # flux
    flux_global_stat_abs_min:
      clip_factor: 20
      dtype: float
      log_transform: false
      log_transform_eps: .nan
      missing_value: null
      replace_value: null
      standardize: true
    flux_local_stat_abs_min:
      clip_factor: 20
      dtype: float
      log_transform: false
      log_transform_eps: .nan
      missing_value: null
      replace_value: null
      standardize: true
    # odd/even flux
    flux_odd_local_stat_se_oot:
      clip_factor: 20
      dtype: float
      log_transform: false
      log_transform_eps: .nan
      missing_value: null
      replace_value: null
      standardize: true
    flux_odd_local_stat_std_oot_bin:
      clip_factor: 20
      dtype: float
      log_transform: false
      log_transform_eps: .nan
      missing_value: null
      replace_value: null
      standardize: true
    flux_even_local_stat_se_oot:
      clip_factor: 20
      dtype: float
      log_transform: false
      log_transform_eps: .nan
      missing_value: null
      replace_value: null
      standardize: true
    flux_even_local_stat_std_oot_bin:
      clip_factor: 20
      dtype: float
      log_transform: false
      log_transform_eps: .nan
      missing_value: null
      replace_value: null
      standardize: true
    flux_odd_local_stat_abs_min:
      clip_factor: 20
      dtype: float
      log_transform: false
      log_transform_eps: .nan
      missing_value: null
      replace_value: null
      standardize: true
    flux_even_local_stat_abs_min:
      clip_factor: 20
      dtype: float
      log_transform: false
      log_transform_eps: .nan
      missing_value: null
      replace_value: null
      standardize: true

norm_examples_params:
  # SET TO 1 WHEN RUNNING ON THE HECC
  n_processes_norm_data: 1  # number of processes to parallelize data normalization for each CV iteration

  aux_params: # online data augmentation parameters and needed for normalization of some features
    nr_transit_durations: 5  # number of transit durations in the local view
    num_bins_loc: 31  # number of bins for local view
    num_bins_glob: 301  # number of bins for global view<|MERGE_RESOLUTION|>--- conflicted
+++ resolved
@@ -6,11 +6,7 @@
 # YAML file containing a list of CV iterations, where each CV iteration is a dictionary with the TFRecord file paths
 # for each training, validation and test set folds combination (i.e., {'train': ['/path/to/TFRec_file_x', ...],
 # 'test': ['/path/to/TFRec_file_y', ...]}
-<<<<<<< HEAD
 cv_folds_fp: /path/to/cv_iterations.yaml
-=======
-cv_folds_fp: /u/msaragoc/work_dir/Kepler-TESS_exoplanet/data/tfrecords/TESS/tfrecords_tess_spoc_2min_s1-s88_4-25-2025_1536_data/tfrecords_tess_spoc_2min_s1-s88_4-25-2025_1536_agg_bdslabels_diffimg_targetsshared_cv_5-23-2025_1029/tfrecords/eval/cv_iterations.yaml
->>>>>>> 897f802e
 
 val_from_train: false  # if true, the validation fold is chosen randomly from the training split. The training split must contain more than one fold
 
@@ -37,12 +33,6 @@
   diff_imgList:  # null
     - 'diff_imgs'
     - 'oot_imgs'
-    - 'snr_imgs'
-    - 'neighbors_imgs'
-    - 'diff_imgs_tc'
-    - 'oot_imgs_tc'
-    - 'snr_imgs_tc'
-    - 'neighbors_imgs_tc'
 
   clip_value_centroid: 30  # in arcsec; 115.5 and 30 arcsec for TESS and Kepler, respectively
 
