rank: null
rnd_seed: 2  # random seed used to select the validation fold in each CV iteration
paths:
  # experiment directory; results are saved here
  experiment_root_dir: null
  # YAML file containing a list of CV iterations, where each CV iteration is a dictionary with the TFRecord filepaths
  # for each training, validation, and test set folds combination (i.e., {'train': ['/path/to/train_shard-xxxx', ...],
  # 'val': ['/path/to/val_shard-xxxx', ...], 'test': ['/path/to/test_shard-xxxx']}
<<<<<<< HEAD
  cv_folds: null
=======
  cv_folds: /home6/msaragoc/work_dir/Kepler-TESS_exoplanet/data/tfrecords/TESS/tfrecords_tess_spoc_ffi_s36-s72_4-23-2025_1709_data/tfrecords_tess_spoc_ffi_s36-s72_4-23-2025_1709_agg_bdslabels_diffimg_cv_5-22-2025_1038/tfrecords/predict/cv_iterations.yaml
>>>>>>> 897f802e
  # path to root directory with ensemble models created in a CV experiment
  models_cv_root_dir: null
  model_config_fp: /u/msaragoc/work_dir/Kepler-TESS_exoplanet/experiments/tess_spoc_ffi/cv_exominernew_focal-loss-alpha0.98-gamma2_tess-spoc-ffi-s36-s72_6-2-2025_1725/cv_iter_0/ensemble_model/model_config.yaml

data_fields: # scalar data from TFRecords to add to ranking table
  uid: 'string'
  target_id: 'int_scalar'
  tce_plnt_num: 'int_scalar'
  label: 'string'
  tce_period: 'float_scalar'
  tce_duration: 'float_scalar'
  tce_time0bk: 'float_scalar'
  tce_depth: 'float_scalar'
  ruwe: 'float_scalar'
  tce_prad: 'float_scalar'
  tce_max_mult_ev: 'float_scalar'
<<<<<<< HEAD
=======
  tce_model_snr: 'float_scalar'
>>>>>>> 897f802e

#config:
#  # if true, will use transformer branches. Otherwise, will use convolutional branches for unfolded flux data
#  use_transformer: false
#  multi_class: false  # switch to multiclass classification

features_set: # each key-value pair is feature_name: {'dim': feature_dim, 'dtype': feature_dtype}

  # unfolded flux
  unfolded_local_flux_view_fluxnorm: { 'dim': [ 20, 31 ], 'dtype': float }
  unfolded_local_flux_view_fluxnorm_var: { 'dim': [ 20, 31 ], 'dtype': float }
#  #  unfolded_global_flux_view_fluxnorm: { 'dim': [ 20, 301 ], 'dtype': float }
  tce_num_transits_norm: { 'dim': [ 1, ], 'dtype': float }
  tce_num_transits_obs_norm: { 'dim': [ 1, ], 'dtype': float }

  # flux
  global_flux_view_fluxnorm: { 'dim': [ 301, 1 ], 'dtype': float }
  global_flux_view_fluxnorm_var: { 'dim': [ 301, 1 ], 'dtype': float }
  flux_global_stat_abs_min_norm: { 'dim': [ 1, ], 'dtype': float }

  local_flux_view_fluxnorm: { 'dim': [ 31, 1 ], 'dtype': float }
  local_flux_view_fluxnorm_var: { 'dim': [ 31, 1 ], 'dtype': float }
  flux_local_stat_abs_min: { 'dim': [ 1, ], 'dtype': float }
<<<<<<< HEAD
#  tce_depth_norm: { 'dim': [ 1, ], 'dtype': float }
=======
>>>>>>> 897f802e

  # odd-even flux related features
  local_flux_odd_view_fluxnorm: { 'dim': [ 31, 1 ], 'dtype': float }
  local_flux_even_view_fluxnorm: { 'dim': [ 31, 1 ], 'dtype': float }
  local_flux_odd_view_fluxnorm_var: { 'dim': [ 31, 1 ], 'dtype': float }
  local_flux_even_view_fluxnorm_var: { 'dim': [ 31, 1 ], 'dtype': float }
  flux_even_local_stat_abs_min_norm: {'dim': [1,], 'dtype': float}
  flux_odd_local_stat_abs_min_norm: {'dim': [1,], 'dtype': float}

  # centroid related features
##  global_centr_view_std_noclip: { 'dim': [ 301, 1 ], 'dtype': float }
  local_centr_view_std_noclip: { 'dim': [ 31, 1 ], 'dtype': float }
  local_centr_view_std_noclip_var: { 'dim': [ 31, 1 ], 'dtype': float }
#  tce_fwm_stat_norm: { 'dim': [ 1, ], 'dtype': float }

  # secondary related features
##  # local_weak_secondary_view_fluxnorm: {'dim': [31, 1], 'dtype': float}
  local_weak_secondary_view_selfnorm: { 'dim': [ 31, 1 ], 'dtype': float }
  local_weak_secondary_view_selfnorm_var: { 'dim': [ 31, 1 ], 'dtype': float }
###  local_weak_secondary_view_max_flux-wks_norm: { 'dim': [ 31, 1 ], 'dtype': float }
  tce_maxmes_norm: { 'dim': [ 1, ], 'dtype': float }
##  wst_depth_norm: { 'dim': [ 1, ], 'dtype': float }
  tce_albedo_stat_norm: { 'dim': [ 1, ], 'dtype': float }
  tce_ptemp_stat_norm: { 'dim': [ 1, ], 'dtype': float }
  flux_weak_secondary_local_stat_abs_min_norm: { 'dim': [ 1, ], 'dtype': float }

  # other diagnostic parameters
  tce_max_mult_ev_norm: { 'dim': [ 1, ], 'dtype': float }
  tce_max_sngle_ev_norm: { 'dim': [ 1, ], 'dtype': float }
  tce_robstat_norm: { 'dim': [ 1, ], 'dtype': float }
  tce_model_chisq_norm: { 'dim': [ 1, ], 'dtype': float }

 # bootstrap fa prob
  boot_fap_norm: { 'dim': [ 1, ], 'dtype': float }

 # ghost
  tce_cap_stat_norm: { 'dim': [ 1, ], 'dtype': float }
  tce_hap_stat_norm: { 'dim': [ 1, ], 'dtype': float }
 #    tce_cap_hap_stat_diff_norm: {'dim': [1,], 'dtype': float}

  # rolling band
#  tce_rb_tcount0n_norm: { 'dim': [ 1, ], 'dtype': float }

 # stellar parameters
  tce_sdens_norm: { 'dim': [ 1, ], 'dtype': float }
  tce_steff_norm: { 'dim': [ 1, ], 'dtype': float }
  tce_smet_norm: { 'dim': [ 1, ], 'dtype': float }
  tce_slogg_norm: { 'dim': [ 1, ], 'dtype': float }
  tce_smass_norm: { 'dim': [ 1, ], 'dtype': float }
  tce_sradius_norm: { 'dim': [ 1, ], 'dtype': float }
  # mag_norm: { 'dim': [ 1, ], 'dtype': float }
  # mag_cat: { 'dim': [ 1, ], 'dtype': int }
  # mag_cat_norm: { 'dim': [ 1, ], 'dtype': float }
  ruwe_norm: { 'dim': [ 1, ], 'dtype': float }
  mag_shift_norm: { 'dim': [ 1, ], 'dtype': float }

 # tce parameters
  tce_prad_norm: { 'dim': [ 1, ], 'dtype': float }
  tce_period_norm: { 'dim': [ 1, ], 'dtype': float }
  #  tce_depth_norm: { 'dim': [ 1, ], 'dtype': float }

  # difference image
<<<<<<< HEAD
  diff_imgs_std_trainset: { 'dim': [ 33, 33, 5 ], 'dtype': float }
  oot_imgs_std_trainset: { 'dim': [ 33, 33, 5 ], 'dtype': float }
  target_imgs: { 'dim': [ 33, 33, 5 ], 'dtype': float }
  quality: { 'dim': [ 5, 1], 'dtype': float }

  # momentum dump
  local_momentum_dump_view: { 'dim': [ 31, 1 ], 'dtype': float }
  local_momentum_dump_view_var: { 'dim': [ 31, 1 ], 'dtype': float }

#   flux trend unfolded
#  flux_trend_global_unfolded_norm: { 'dim': [ 301, 1 ], 'dtype': float }
#  flux_trend_global_unfolded_norm_var: { 'dim': [ 301, 1 ], 'dtype': float }
=======
#  diff_imgs_std_trainset: { 'dim': [ 5, 33, 33 ], 'dtype': float }
#  oot_imgs_std_trainset: { 'dim': [ 5, 33, 33 ], 'dtype': float }
#  #  diff_imgs_stdnorm: { 'dim': [ 5, 33, 33 ], 'dtype': float }
#  #  oot_imgs_stdnorm: { 'dim': [ 5, 33, 33 ], 'dtype': float }
#  target_imgs: { 'dim': [ 5, 33, 33 ], 'dtype': float }
  # ExoMiner++
#  diff_imgs_std_trainset: { 'dim': [ 55, 55, 5 ], 'dtype': float }
#  oot_imgs_std_trainset: { 'dim': [ 55, 55, 5 ], 'dtype': float }
#  target_imgs: { 'dim': [ 55, 55, 5 ], 'dtype': float }
  diff_imgs_tc_std_trainset: { 'dim': [ 5, 55, 55 ], 'dtype': float }
  oot_imgs_tc_std_trainset: { 'dim': [ 5, 55, 55 ], 'dtype': float }
  snr_imgs_tc_std_trainset: { 'dim': [ 5, 55, 55 ], 'dtype': float }
  neighbors_imgs_tc_std_trainset: { 'dim': [ 5, 55, 55 ], 'dtype': float }

  quality: { 'dim': [ 5, ], 'dtype': float }
#  quality: { 'dim': [ 5, 1], 'dtype': float }  # exominer++
  #  tce_dicco_msky_norm: { 'dim': [ 1, ], 'dtype': float }
  #  tce_dicco_msky_err_norm: { 'dim': [ 1, ], 'dtype': float }
  tce_dikco_msky_norm: { 'dim': [ 1, ], 'dtype': float }
  tce_dikco_msky_err_norm: { 'dim': [ 1, ], 'dtype': float }
  # tce_dikco_msky_rat_norm: { 'dim': [ 1, ], 'dtype': float }

#  # momentum dump
#  local_momentum_dump_view: { 'dim': [ 31, 1 ], 'dtype': float }
#  local_momentum_dump_view_var: { 'dim': [ 31, 1 ], 'dtype': float }
>>>>>>> 897f802e

  # flux trend
  flux_trend_global_norm: { 'dim': [ 301, 1 ], 'dtype': float }
  flux_trend_global_norm_var: { 'dim': [ 301, 1 ], 'dtype': float }
  flux_trend_global_stat_min_norm: { 'dim': [ 1, ], 'dtype': float }
  flux_trend_global_stat_max_norm: { 'dim': [ 1, ], 'dtype': float }

  # flux periodogram
  pgram_smooth_norm: { 'dim': [ 674, 1 ], 'dtype': float }
  pgram_tpm_smooth_norm: { 'dim': [ 674, 1 ], 'dtype': float }
  pgram_smooth_max_power_norm: { 'dim': [ 1, ], 'dtype': float }
  pgram_tpm_smooth_max_power_norm: { 'dim': [ 1, ], 'dtype': float }

# maps features' names to features names expected by the model
feature_map: null
#  feature_name: feature_name_model

label_field_name: label  # name of the label field in the TFRecord that is going to be used as the label

inference:
  batch_size: 32

callbacks:
#  early_stopping:
#    monitor: val_auc_pr  # val_auc_pr  # which metric used to monitor for early stopping
#    min_delta: 0
#    patience: 20
#    verbose: 1
#    mode: max  # maximize/minimize monitored metric in early stopping
#    baseline: null
#    restore_best_weights: true  # get model from epoch that had the best performance according to monitored metric
  tensorboard:
    histogram_freq: 1
    write_graph: true
    write_images: false
    update_freq: epoch
    profile_batch: 2
    embeddings_metadata: null
    embeddings_freq: 0

label_map:  # maps label to a label id
#  # Kepler
#  PC: 1
#  AFP: 0
#  NTP: 0
  # TESS
  KP: 1
  CP: 1
  FP: 0
  EB: 0
  NEB: 0
  NPC: 0
  BD: 0
  NTP: 0
<<<<<<< HEAD
=======
  UNK: 0
  # Kepler Sim
#  INJ1: 1
#  INJ2: 0
#  INJ3: 0
#  SCR1: 0
#  SCR2: 0
#  INV: 0
>>>>>>> 897f802e

datasets:
#  - predict
  - train
  - val
  - test

plot_model: true
write_model_summary: true
verbose_model: 2  # for fit, eval, predict functions
verbose: true  # general<|MERGE_RESOLUTION|>--- conflicted
+++ resolved
@@ -6,14 +6,9 @@
   # YAML file containing a list of CV iterations, where each CV iteration is a dictionary with the TFRecord filepaths
   # for each training, validation, and test set folds combination (i.e., {'train': ['/path/to/train_shard-xxxx', ...],
   # 'val': ['/path/to/val_shard-xxxx', ...], 'test': ['/path/to/test_shard-xxxx']}
-<<<<<<< HEAD
   cv_folds: null
-=======
-  cv_folds: /home6/msaragoc/work_dir/Kepler-TESS_exoplanet/data/tfrecords/TESS/tfrecords_tess_spoc_ffi_s36-s72_4-23-2025_1709_data/tfrecords_tess_spoc_ffi_s36-s72_4-23-2025_1709_agg_bdslabels_diffimg_cv_5-22-2025_1038/tfrecords/predict/cv_iterations.yaml
->>>>>>> 897f802e
   # path to root directory with ensemble models created in a CV experiment
   models_cv_root_dir: null
-  model_config_fp: /u/msaragoc/work_dir/Kepler-TESS_exoplanet/experiments/tess_spoc_ffi/cv_exominernew_focal-loss-alpha0.98-gamma2_tess-spoc-ffi-s36-s72_6-2-2025_1725/cv_iter_0/ensemble_model/model_config.yaml
 
 data_fields: # scalar data from TFRecords to add to ranking table
   uid: 'string'
@@ -27,22 +22,18 @@
   ruwe: 'float_scalar'
   tce_prad: 'float_scalar'
   tce_max_mult_ev: 'float_scalar'
-<<<<<<< HEAD
-=======
   tce_model_snr: 'float_scalar'
->>>>>>> 897f802e
 
-#config:
-#  # if true, will use transformer branches. Otherwise, will use convolutional branches for unfolded flux data
-#  use_transformer: false
-#  multi_class: false  # switch to multiclass classification
+config:
+  # if true, will use transformer branches. Otherwise, will use convolutional branches for unfolded flux data
+  use_transformer: false
+  multi_class: false  # switch to multiclass classification
 
 features_set: # each key-value pair is feature_name: {'dim': feature_dim, 'dtype': feature_dtype}
 
   # unfolded flux
   unfolded_local_flux_view_fluxnorm: { 'dim': [ 20, 31 ], 'dtype': float }
-  unfolded_local_flux_view_fluxnorm_var: { 'dim': [ 20, 31 ], 'dtype': float }
-#  #  unfolded_global_flux_view_fluxnorm: { 'dim': [ 20, 301 ], 'dtype': float }
+#  unfolded_global_flux_view_fluxnorm: { 'dim': [ 20, 301 ], 'dtype': float }
   tce_num_transits_norm: { 'dim': [ 1, ], 'dtype': float }
   tce_num_transits_obs_norm: { 'dim': [ 1, ], 'dtype': float }
 
@@ -54,10 +45,6 @@
   local_flux_view_fluxnorm: { 'dim': [ 31, 1 ], 'dtype': float }
   local_flux_view_fluxnorm_var: { 'dim': [ 31, 1 ], 'dtype': float }
   flux_local_stat_abs_min: { 'dim': [ 1, ], 'dtype': float }
-<<<<<<< HEAD
-#  tce_depth_norm: { 'dim': [ 1, ], 'dtype': float }
-=======
->>>>>>> 897f802e
 
   # odd-even flux related features
   local_flux_odd_view_fluxnorm: { 'dim': [ 31, 1 ], 'dtype': float }
@@ -120,7 +107,6 @@
   #  tce_depth_norm: { 'dim': [ 1, ], 'dtype': float }
 
   # difference image
-<<<<<<< HEAD
   diff_imgs_std_trainset: { 'dim': [ 33, 33, 5 ], 'dtype': float }
   oot_imgs_std_trainset: { 'dim': [ 33, 33, 5 ], 'dtype': float }
   target_imgs: { 'dim': [ 33, 33, 5 ], 'dtype': float }
@@ -133,33 +119,6 @@
 #   flux trend unfolded
 #  flux_trend_global_unfolded_norm: { 'dim': [ 301, 1 ], 'dtype': float }
 #  flux_trend_global_unfolded_norm_var: { 'dim': [ 301, 1 ], 'dtype': float }
-=======
-#  diff_imgs_std_trainset: { 'dim': [ 5, 33, 33 ], 'dtype': float }
-#  oot_imgs_std_trainset: { 'dim': [ 5, 33, 33 ], 'dtype': float }
-#  #  diff_imgs_stdnorm: { 'dim': [ 5, 33, 33 ], 'dtype': float }
-#  #  oot_imgs_stdnorm: { 'dim': [ 5, 33, 33 ], 'dtype': float }
-#  target_imgs: { 'dim': [ 5, 33, 33 ], 'dtype': float }
-  # ExoMiner++
-#  diff_imgs_std_trainset: { 'dim': [ 55, 55, 5 ], 'dtype': float }
-#  oot_imgs_std_trainset: { 'dim': [ 55, 55, 5 ], 'dtype': float }
-#  target_imgs: { 'dim': [ 55, 55, 5 ], 'dtype': float }
-  diff_imgs_tc_std_trainset: { 'dim': [ 5, 55, 55 ], 'dtype': float }
-  oot_imgs_tc_std_trainset: { 'dim': [ 5, 55, 55 ], 'dtype': float }
-  snr_imgs_tc_std_trainset: { 'dim': [ 5, 55, 55 ], 'dtype': float }
-  neighbors_imgs_tc_std_trainset: { 'dim': [ 5, 55, 55 ], 'dtype': float }
-
-  quality: { 'dim': [ 5, ], 'dtype': float }
-#  quality: { 'dim': [ 5, 1], 'dtype': float }  # exominer++
-  #  tce_dicco_msky_norm: { 'dim': [ 1, ], 'dtype': float }
-  #  tce_dicco_msky_err_norm: { 'dim': [ 1, ], 'dtype': float }
-  tce_dikco_msky_norm: { 'dim': [ 1, ], 'dtype': float }
-  tce_dikco_msky_err_norm: { 'dim': [ 1, ], 'dtype': float }
-  # tce_dikco_msky_rat_norm: { 'dim': [ 1, ], 'dtype': float }
-
-#  # momentum dump
-#  local_momentum_dump_view: { 'dim': [ 31, 1 ], 'dtype': float }
-#  local_momentum_dump_view_var: { 'dim': [ 31, 1 ], 'dtype': float }
->>>>>>> 897f802e
 
   # flux trend
   flux_trend_global_norm: { 'dim': [ 301, 1 ], 'dtype': float }
@@ -214,17 +173,6 @@
   NPC: 0
   BD: 0
   NTP: 0
-<<<<<<< HEAD
-=======
-  UNK: 0
-  # Kepler Sim
-#  INJ1: 1
-#  INJ2: 0
-#  INJ3: 0
-#  SCR1: 0
-#  SCR2: 0
-#  INV: 0
->>>>>>> 897f802e
 
 datasets:
 #  - predict
