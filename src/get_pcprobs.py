--- conflicted
+++ resolved
@@ -33,11 +33,7 @@
     :param model_filenames: list, models filepaths
     :param tfrecord_filenames: list, tfrecords filepaths
     :param pathsaveres: str, save directory
-<<<<<<< HEAD
     :param threshold: float, classification threshold
-=======
-    :param threshold: float, classification thresholds
->>>>>>> 6bec87db
     :return:
     """
 
@@ -107,12 +103,10 @@
     for i, model_filename in enumerate(model_filenames):
         print('Testing for model %i in %s' % (i + 1, model_filename))
 
-<<<<<<< HEAD
-=======
         config_sess = None
         config_sess = tf.ConfigProto(log_device_placement=False)
 
->>>>>>> 6bec87db
+
         estimator = tf.estimator.Estimator(ModelFn(CNN1dModel, config),
                                            config=tf.estimator.RunConfig(keep_checkpoint_max=1,
                                                                          session_config=config_sess),
