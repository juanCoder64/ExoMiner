""" Utility functions for data I/O for TFRecords and model ingestion. """

# 3rd party
import os
import tensorflow as tf
# tf.data.experimental.enable_debug_mode()
import numpy as np
# import tensorflow_probability as tfp
import traceback
import pandas as pd

# local
from src.train.data_augmentation import phase_shift, phase_inversion  # , add_whitegaussiannoise
from src_preprocessing.tf_util.example_util import get_feature


def set_tf_data_type_for_features(features_set):
    """ Set TF data types for features in the feature set.

    Args:
        features_set: dict, each key is the name of a feature that maps to a dictionary with keys 'dim' and 'dtype'.
        'dim' is a list that describes the dimensionality of the feature and 'dtype' the data type of the feature.
        'dtype' should be a string (either 'float' - mapped to tf.float32; or 'int' - mapped to tf.int64).

    Returns:
        features_set: the data type is now a TensorFlow data type

    """

    # choose features set
    for feature_name, feature in features_set.items():
        if feature['dtype'] == 'float':
            features_set[feature_name]['dtype'] = tf.float32
        if feature['dtype'] == 'int':
            features_set[feature_name]['dtype'] = tf.int64
        if feature['dtype'] == 'string':
            features_set[feature_name]['dtype'] = tf.string

    return features_set


# @tf.function(jit_compile=True)
def prepare_augment_example_online(serialized_example, online_preproc_params):
    """ Prepare parameters for online data augmentation to apply consistently across multiple features of the example.

        Args:
            serialized_example: tf serialized example, example features in TFRecord dataset
            online_preproc_params: dict, parameters for online data augmentation

        Returns: tuple of online augmentation parameters
    """

    # Randomly reverse time series features with probability reverse_time_series_prob.
    should_reverse = tf.less(x=tf.random.uniform([], minval=0, maxval=1), y=0.5, name="should_reverse")

    # bin shifting
    bin_shift = [-5, 5]
    shift = tf.random.uniform(shape=(), minval=bin_shift[0], maxval=bin_shift[1],
                              dtype=tf.dtypes.int32, name='randuniform')

    # get oot indices for Gaussian noise augmentation added to oot indices
    tce_ephem = tf.io.parse_single_example(serialized=serialized_example,
                                           features={'tce_period': tf.io.FixedLenFeature([], tf.float32),
                                                     'tce_duration': tf.io.FixedLenFeature([], tf.float32)})

    # boolean tensor for oot indices for global view
    idxs_nontransitcadences_glob = get_out_of_transit_idxs_glob(online_preproc_params['num_bins_global'],
                                                                tce_ephem['tce_duration'],
                                                                tce_ephem['tce_period'])
    # boolean tensor for oot indices for local view
    idxs_nontransitcadences_loc = get_out_of_transit_idxs_loc(online_preproc_params['num_bins_local'],
                                                              online_preproc_params['num_transit_dur'])

    return should_reverse, shift, idxs_nontransitcadences_glob, idxs_nontransitcadences_loc


# @tf.function(jit_compile=True)
def augment_example_online(feature_example, should_reverse, shift):
    """ Perform online augmentation across multiple features of the example.

        Args:
            feature_example: NumPy array, deserialized feature for example in TFRecord dataset
            should_reverse: bool, if True, feature is reversed on x-axis
            shift: int, how many timesteps to shift
            # idxs_nontransitcadences_glob: NumPy array, non-transit timesteps in global view
            # idxs_nontransitcadences_loc: NumPy array, non-transit timesteps in local view

        Returns: feature_example after being transformed for augmentation
    """

    # # add white gaussian noise
    # if 'global' in feature_name:
    #     oot_values = tf.boolean_mask(feature_example, idxs_nontransitcadences_glob)
    # else:
    #     oot_values = tf.boolean_mask(feature_example, idxs_nontransitcadences_loc)
    #
    # # oot_median = tf.math.reduce_mean(oot_values, axis=0, name='oot_mean')
    # oot_median = tfp.stats.percentile(oot_values, 50, axis=0, name='oot_median')
    # # oot_values_sorted = tf.sort(oot_values, axis=0, direction='ASCENDING', name='oot_sorted')
    # # oot_median = tf.slice(oot_values_sorted, oot_values_sorted.shape[0] // 2, (1,),
    # #                       name='oot_median')

    # oot_std = tf.math.reduce_std(oot_values, axis=0, name='oot_std')

    # value = add_whitegaussiannoise(value, oot_median, oot_std)

    # value = add_whitegaussiannoise(value, parsed_features[feature_name + '_meanoot'],
    #                                parsed_features[feature_name + '_stdoot'])

    # invert phase
    feature_example = phase_inversion(feature_example, should_reverse)

    # phase shift some bins
    feature_example = phase_shift(feature_example, shift)

    return feature_example

def get_data_from_tfrecords_for_predictions_table(datasets, data_fields, datasets_fps):
    """ Get data of the `data_fields` in the TFRecord files for different data sets defined in `datasets` and create a
    pandas DataFrame with those data for each data set.

    Args:
        datasets: list, data sets (e.g., 'train', 'val', 'test')
        data_fields: list, fields to extract data for from the TFRecord files
        datasets_fps: dict, each key is a data set (e.g., 'train', 'val', 'test') that maps to a list of TFRecord
        file paths

    Returns:
        - dataset_tbls, dict of pandas DataFrames for each data set in `datasets` containing as columns the
        data in `data_fields` from the TFRecord files.
    """

    # instantiate dictionary to get data from the TFRecords to be displayed in the table with predictions
    dataset_tbls = {dataset: {field: [] for field in data_fields} for dataset in datasets}
    for dataset in datasets:  # iterate over the data sets
        for tfrec_fp in datasets_fps[dataset]:  # iterate over the TFRecord files
            data_aux = get_data_from_tfrecord(tfrec_fp, data_fields)
            for field in data_aux:
                dataset_tbls[dataset][field].extend(data_aux[field])

    dataset_tbls = {dataset: pd.DataFrame(dataset_tbl) for dataset, dataset_tbl in dataset_tbls.items()}

    return dataset_tbls


class InputFnv2(object):
    """Class that acts as a callable input function."""

    def __init__(self, file_paths, batch_size, mode, label_map, features_set, data_augmentation=False,
                 online_preproc_params=None, category_weights=None, sample_weights=False,
                 multiclass=False, shuffle_buffer_size=None, shuffle_seed=24, prefetch_buffer_nsamples=256,
                 feature_map=None, label_field_name='label', filter_fn=None, cache_enabled=False,
                 tfrecord_read_buffer_size=64):
        """Initializes the input function.

        :param file_paths: str, File pattern matching input TFRecord files, e.g. "/tmp/train-?????-of-00100". May also
            be a comma-separated list of file patterns; or list, list of file paths.
        :param batch_size: int, batch size
        :param mode: A tf.estimator.ModeKeys (TRAIN, EVAL, PREDICT)
        :param label_map: dict, map between class name and integer value
        :param features_set: dict of the features to be extracted from the dataset, the key is the feature name and the
            value is a dict with the dimension 'dim' of the feature and its data type 'dtype'
            (can the dimension and data type be inferred from the tensors in the dataset?)
        :param data_augmentation: bool, if True data augmentation is performed
        :param online_preproc_params: dict, contains data used for preprocessing examples online for data augmentation
        :param category_weights: dict, each key/val pair represents the weight for any sample associated with the
            given category as key
        :param sample_weights: bool, if True uses sample weights provided in the TFRecords for the examples in the
            training set.
        :param multiclass: bool, if True maps label ids to  one-hot encoding
        :param shuffle_buffer_size: int, size of the buffer used for shuffling. Buffer size equal or larger than the
            training dataset size guarantees perfect shuffling. If None, it will set buffer size equal to the training
            set size. Beware of out-of-memory issues caused by too large buffer size.
        :param shuffle_seed: int, shuffle seed
        :param prefetch_buffer_nsamples: int, number of samples which when divided by the batch size gives the number of
            batches prefetched
        :feature_map: dict, mapping of feature name to a new name
        :label_field_name: str, name for label stored in the TFRecord files
        :filter_fn: function, used to filter data in the TFRecord files
        :cache_enabled: bool, if True the dataset is cached (dataset needs to fit in memory)
        :tfrecord_read_buffer_size: int, size of read buffer for TFRecord dataset in MB

        :return:
        """

        self.file_paths = file_paths

        self.mode = mode
        self.batch_size = tf.constant(batch_size, dtype=tf.int64)  # batch_size
        self.label_map = label_map
        self.n_classes = len(np.unique(list(label_map.values())))
        self.features_set = features_set

        self.data_augmentation = data_augmentation and self.mode == 'TRAIN'
        self.online_preproc_params = online_preproc_params
        self.label_field_name = label_field_name

        self.shuffle_buffer_size = shuffle_buffer_size
        self.shuffle_seed = shuffle_seed
        self.prefetch_buffer_size = max(1, int(prefetch_buffer_nsamples / batch_size))

        self.filter_fn = filter_fn

        self.cache_enabled = cache_enabled
        self.tfrecord_read_buffer_size = tfrecord_read_buffer_size

        self.category_weights = category_weights
        self.sample_weights = sample_weights

        self.multiclass = multiclass

        self.feature_map = feature_map

        # build the lookup table once during init
        self.label_to_id = self._build_label_to_id_table(label_map)

        self.label_field = {self.label_field_name: tf.io.FixedLenFeature([], tf.string)}

        if category_weights is not None and self.mode == 'TRAIN':
            self.label_to_weight = self._build_label_to_weight(category_weights)
        else:
            self.label_to_weight = None

        if sample_weights and self.mode == 'TRAIN':
            self.sample_weight_field = {'sample_weight': tf.io.FixedLenFeature([], tf.float32)}
        else:
            self.sample_weight_field = None

        # get features names, shapes and data types to be extracted from the TFRecords
        self.data_fields = self._prepare_data_fields()

        self.include_labels = self.mode in ['TRAIN', 'EVAL']

        if feature_map is not None:
            self.feature_map_table = self._build_feature_map_table()
        else:
            self.feature_map_table = None

    def _build_feature_map_table(self):
        """ Builds a feature map table.

        :return:
            a static hash table that maps feature names to new names
        """

        keys = tf.constant(list(self.feature_map.keys()), dtype=tf.string)
        values = tf.constant(list(self.feature_map.values()), dtype=tf.string)
        initializer = tf.lookup.KeyValueTensorInitializer(keys, values)
        feature_map_table = tf.lookup.StaticHashTable(initializer,
                                                      default_value=tf.constant("", dtype=tf.string))

        return feature_map_table

    def _prepare_data_fields(self):
        """ Builds data fields dictionary based on requested features set dimensions and data types.

            Args:

            Returns: dictionary of data fields with expected dimensions and data types
        """

        data_fields = {}
        for feature_name, feature_info in self.features_set.items():
            if len(feature_info['dim']) > 1 and feature_info['dim'][-1] > 1:  # N-D feature, N > 1
                data_fields[feature_name] = tf.io.FixedLenFeature(1, tf.string)
            else:
                data_fields[feature_name] = tf.io.FixedLenFeature(feature_info['dim'], feature_info['dtype'])

        return data_fields

    @staticmethod
    def _build_label_to_id_table(label_map):
        """ Builds hash table that maps label to label ID.

            Args:
                label_map: dict, mapping from label to label id
            Returns: TF lookup static hash table for labels to label IDs

        """

        with tf.init_scope():
            initializer = tf.lookup.KeyValueTensorInitializer(
                keys=list(label_map.keys()),
                values=list(label_map.values()),
                key_dtype=tf.string,
                value_dtype=tf.int32
            )
            return tf.lookup.StaticHashTable(initializer, default_value=-1)

    @staticmethod
    def _build_label_to_weight(category_weights):
        """ Builds hash table that maps label to label ID.

            Args:
                category_weights: dict, mapping from label to label weight

            Returns: TF lookup static hash table for labels to weights
        """

        category_weight_table_initializer = tf.lookup.KeyValueTensorInitializer(
            keys=list(category_weights.keys()),
            values=list(category_weights.values()),
            key_dtype=tf.string,
            value_dtype=tf.float32)

        label_to_weight = tf.lookup.StaticHashTable(category_weight_table_initializer, default_value=1)

        return label_to_weight

    def __call__(self):
        """ Builds the input pipeline.

        :return:
            a tf.data.Dataset with features and labels
        """

        # @tf.function(jit_compile=True)
        def _example_parser(serialized_example):
            """Parses a single tf.Example into feature and label tensors.

            :param serialized_example: a single tf.Example
            :return:
                tuple, feature and label tensors
            """

            # parse the features
            parsed_features_ex = tf.io.parse_single_example(serialized=serialized_example, features=self.data_fields)
            # parse tensors from strings to arrays with the correct shape
            def parse_and_reshape(feature_name):
                feature_info = self.features_set[feature_name]
                feature_value = parsed_features_ex[feature_name]
                if len(feature_info['dim']) > 1 and feature_info['dim'][-1] > 1:
                    tensor = tf.io.parse_tensor(feature_value[0], out_type=feature_info['dtype'])
                    return tf.reshape(tensor, feature_info['dim'])
                else:
                    return feature_value

            feature_names = list(parsed_features_ex.keys())
            parsed_features = {name: parse_and_reshape(name) for name in feature_names}

            # get labels if in TRAIN or EVAL mode
            if self.include_labels:
                parsed_label = tf.io.parse_single_example(serialized=serialized_example, features=self.label_field)

            # set example weight
            if self.category_weights is not None and self.mode == 'TRAIN' and self.include_labels:
                example_weight = self.label_to_weight.lookup(parsed_label[self.label_field_name])
            elif self.sample_weights and self.mode == 'TRAIN':
                example_weight = tf.io.parse_single_example(serialized=serialized_example,
                                                            features=self.sample_weight_field)
            else:
                example_weight = None

            # map label to label id
            if self.include_labels:

                # map label to integer
                label_id = self.label_to_id.lookup(parsed_label[self.label_field_name])

                tf.debugging.assert_greater_equal(label_id, 0, message="Invalid label")

                if self.multiclass:
                    label_id = tf.one_hot(label_id, self.n_classes)

            # prepare data augmentation
            if self.data_augmentation:
                should_reverse, shift, idxs_nontransitcadences_glob, idxs_nontransitcadences_loc = (
                    prepare_augment_example_online(serialized_example, self.online_preproc_params))

            # initialize feature output
            output = {}
            for feature_name, feature_value in parsed_features.items():

                feature_name_tensor = tf.constant(feature_name)

                # data augmentation for flux time series features
                if self.data_augmentation:
                    should_augment = tf.strings.regex_full_match(feature_name_tensor, ".*view.*")
                    feature_value = tf.cond(
                        should_augment,
                        lambda: augment_example_online(feature_value, should_reverse, shift),
                        lambda: feature_value
                    )

                # # update feature name
                if self.feature_map is not None:
                    remapped_name = self.feature_map_table.lookup(feature_name_tensor)
                    use_original = tf.equal(remapped_name, "")
                    final_name = tf.cond(use_original, lambda: feature_name_tensor, lambda: remapped_name)
                    output[final_name.numpy().decode()] = feature_value
                else:
                    output[feature_name] = feature_value

            # return output for example
            if self.include_labels:
                if example_weight is not None:
                    return output, label_id, example_weight
                else:
                    return output, label_id
            else:
                return output

        if isinstance(self.file_paths, str):
            file_patterns = self.file_paths.split(",")
            filenames = []
            for p in file_patterns:
                matches = tf.io.gfile.glob(p)
                if not matches:
                    raise ValueError("Found no input files matching {}".format(p))
                filenames.extend(matches)
        else:
            filenames = [str(fp) for fp in self.file_paths]

        # create filename dataset based on the list of tfrecords filepaths
        filename_dataset = tf.data.Dataset.from_tensor_slices(filenames)

        # shuffle the TFRecord files
        if self.mode == 'TRAIN':
            filename_dataset = filename_dataset.shuffle(buffer_size=len(filenames), seed=self.shuffle_seed)

        # map a TFRecordDataset object to each tfrecord filepath
        # dataset = filename_dataset.flat_map(tf.data.TFRecordDataset)
        # interleave TFRecord files for parallel loading
        dataset = filename_dataset.interleave(
            lambda x: tf.data.TFRecordDataset(x, buffer_size=self.tfrecord_read_buffer_size * 1024 * 1024),  # x MB buffer size
            cycle_length=tf.data.AUTOTUNE if self.mode != 'PREDICT' else 1,
            num_parallel_calls=tf.data.AUTOTUNE if self.mode != 'PREDICT' else 1
        )

        # shuffle the examples in the dataset if training
        if self.mode == 'TRAIN':
            # if 'eval_with_2mindata_transferlearning' in filenames[0]:
            #     self.shuffle_buffer_size = 1000
            # else:
            #     if not self.shuffle_buffer_size:
            #         self.shuffle_buffer_size = dataset.reduce(0, lambda x, _: x + 1).numpy()
            #     else:
            #         self.shuffle_buffer_size = dataset.cardinality()
            dataset = dataset.shuffle(self.shuffle_buffer_size, seed=self.shuffle_seed)
            # dataset = dataset.shuffle(30000, seed=self.shuffle_seed)
            # dataset = dataset.shuffle(dataset.cardinality(), seed=self.shuffle_seed)

        # map the example parser across the tfrecords dataset to extract the examples and manipulate them
        # (e.g., real-time data augmentation, shuffling, ...)
        # dataset = dataset.map(_example_parser, num_parallel_calls=4)
        # number of parallel calls is set dynamically based on available CPU; it defines number of parallel calls to
        # process asynchronously
        # dataset = dataset.map(_example_parser, num_parallel_calls=tf.data.AUTOTUNE)
        dataset = dataset.map(_example_parser, num_parallel_calls=tf.data.AUTOTUNE, deterministic=True
        if self.mode == 'PREDICT' else False)

        if self.filter_fn:  # use filter function to filter parsed examples in the TFRecord dataset
            dataset = dataset.filter(self.filter_fn)

        if self.cache_enabled:  # any shuffle done before is fixed
            dataset = dataset.cache()

        # creates batches by combining consecutive elements
        dataset = dataset.batch(self.batch_size,
                                deterministic=True if self.mode == 'PREDICT' else False,
                                num_parallel_calls=tf.data.AUTOTUNE)

        # prefetches batches determined by the buffer size chosen
        # parallelized processing in the CPU with model computations in the GPU
        # dataset = dataset.prefetch(max(1, self.prefetch_buffer_size))
        dataset = dataset.prefetch(tf.data.AUTOTUNE)

        return dataset


def get_ce_weights(label_map, tfrec_dir, datasets=['train'], label_fieldname='label', verbose=False):
    """ Compute class cross-entropy weights based on the amount of labels for each class.

    :param label_map: dict, map between class name and integer value
    :param tfrec_dir: str, filepath to directory with the tfrecords
    :param datasets: list, datasets used to compute the CE weights
    :param label_fieldname: str, name of the label field in the TFRecords
    :param verbose: bool
    :return:
        ce_weights: list, weight for each class (class 0, class 1, ...)
    """

    # get labels ids
    label_ids = label_map.values()

    # assumes TFRecords filenames (train, val, test)-xxxxx
    # only gets TFRecords filenames for the given datasets
    filenames = [os.path.join(tfrec_dir, file) for file in os.listdir(tfrec_dir) if file.split('-')[0] in datasets]

    # instantiate list of labels
    label_vec = []

    # iterate through the TFRecords files
    for file in filenames:

        tfrecord_dataset = tf.data.TFRecordDataset(file)
        try:
            for string_record in tfrecord_dataset.as_numpy_iterator():  # parse the label

                example = tf.train.Example()
                example.ParseFromString(string_record)
                label = example.features.feature[label_fieldname].bytes_list.value[0].decode("utf-8")
                label_vec.append(label_map[label])

        except tf.errors.DataLossError as err:
            print("Data Loss Error: " + str(err))

    # count instances for each class
    label_counts = [label_vec.count(label_id) for label_id in label_ids]

    # give more weight to classes with fewer instances
    ce_weights = [max(label_counts) / max(count_i, 1e-7) for count_i in label_counts]

    if verbose:
        for dataset in datasets:
            print('Number of examples for dataset {}: {}'.format(dataset, label_counts))
        print('CE weights: {}'.format(ce_weights))

    return ce_weights


def get_data_from_tfrecord(tfrecord, data_fields):
    """ Extract data from a tfrecord file.

    :param tfrecord: str, tfrecord filepath
    :param data_fields: list of data fields to be extracted from the tfrecords.

    :return:
        data: dict, each key value pair is a list of values for a specific data field

    """

    # initialize data dict
    data = {field: [] for field in data_fields}

    tfrecord_dataset = tf.data.TFRecordDataset(str(tfrecord))
    for string_record in tfrecord_dataset.as_numpy_iterator():

        example = tf.train.Example()
        example.ParseFromString(string_record)

        # extracting data fields
        datum = {}

        for field in data_fields:

            try:
                extracted_feature = get_feature(example, field)[0]

                if isinstance(extracted_feature, bytes):  # convert bytes to strings
                    extracted_feature = extracted_feature.decode("utf-8")
                datum[field] = extracted_feature

            except Exception as e:
                print(traceback.format_exc())
                print(e)
                raise TypeError(f'Field not found: {field}')

        # add example
        for field in data_fields:
            data[field].append(datum[field])

    return data


def get_data_from_tfrecords(tfrecords, data_fields):
    """ Extract data from a set of tfrecord files.

    :param tfrecords: list of tfrecords filepaths.
    :param data_fields: list of data fields to be extracted from the tfrecords.

    :return:
        data: dict, each key value pair is a list of values for a specific data field
    """

    data = {field: [] for field in data_fields}

    for tfrecord in tfrecords:
        data_aux = get_data_from_tfrecord(tfrecord, data_fields)
        for field in data_aux:
            data[field].extend(data_aux[field])

    return data


# @tf.function(jit_compile=False)
def get_out_of_transit_idxs_loc(num_bins_loc, num_transit_durations):
    """ Get boolean mask of out-of-transit cadences for the local views.

    :param num_bins_loc: int, number of bins for the local views
    :param num_transit_durations: int, number of transit durations in the local views
    :return:
        idxs_nontransitcadences_loc: tf 1D boolean tensor with out-of-transit indices set to True and in-transit
        indices set to False
    """

    # get out-of-transit indices for local views
    transit_duration_bins_loc = num_bins_loc / num_transit_durations  # number of bins per transit duration

    # get left and right in-transit indices
    left_lim = tf.cast(tf.math.round((num_bins_loc - transit_duration_bins_loc) / 2), tf.int32)
    right_lim = tf.cast(tf.math.round((num_bins_loc + transit_duration_bins_loc) / 2), tf.int32)

    idx_range = tf.range(0, num_bins_loc)

    idxs_nontransitcadences_loc = tf.math.logical_or(tf.math.less_equal(idx_range, left_lim),
                                                     tf.math.greater_equal(idx_range, right_lim))

    return idxs_nontransitcadences_loc


# @tf.function(jit_compile=False)
def get_out_of_transit_idxs_glob(num_bins_glob, transit_duration, orbital_period):
    """ Get boolean mask of out-of-transit cadences for the global views.

    :param num_bins_glob: int, number of bins for the global views
    :param transit_duration: tf scalar float tensor, transit duration
    :param orbital_period: tf scalar float tensor, orbital period
    :return:
        idxs_nontransitcadences_glob: tf 1D boolean tensor with out-of-transit indices set to True and in-transit
        indices set to False
    """

    # get out-of-transit indices for global views
    frac_durper = transit_duration / orbital_period  # ratio transit duration to orbital period

    # get left and right in-transit indices
    left_lim = tf.cast(tf.math.round(num_bins_glob / 2 * (1 - frac_durper)), tf.int32)
    right_lim = tf.cast(tf.math.round(num_bins_glob / 2 * (1 + frac_durper)), tf.int32)

    idx_range = tf.range(0, num_bins_glob)

    idxs_nontransitcadences_glob = tf.math.logical_or(tf.math.less_equal(idx_range, left_lim),
                                                      tf.math.greater_equal(idx_range, right_lim))

    return idxs_nontransitcadences_glob


if __name__ == '__main__':

<<<<<<< HEAD
    tfrec_fp = ''
    data_fields = ['label']
    tfrec_data = get_data_from_tfrecord(tfrec_fp, data_fields)
=======
    tfrec_fp = '/nobackup/msaragoc/work_dir/Kepler-TESS_exoplanet/data/tfrecords/TESS/tfrecords_tess_spoc_2min_s1-s67_9-24-2024_1159_data/cv_tfrecords_tess_spoc_2min_s1-s67_9-24-2024_1159/tfrecords/eval/shard-0001'
    data_fields_lst = ['label']
    tfrec_data = get_data_from_tfrecord(tfrec_fp, data_fields_lst)
>>>>>>> 897f802e
<|MERGE_RESOLUTION|>--- conflicted
+++ resolved
@@ -3,14 +3,12 @@
 # 3rd party
 import os
 import tensorflow as tf
-# tf.data.experimental.enable_debug_mode()
 import numpy as np
-# import tensorflow_probability as tfp
 import traceback
 import pandas as pd
 
 # local
-from src.train.data_augmentation import phase_shift, phase_inversion  # , add_whitegaussiannoise
+from src.train.data_augmentation import phase_shift, phase_inversion
 from src_preprocessing.tf_util.example_util import get_feature
 
 
@@ -39,7 +37,6 @@
     return features_set
 
 
-# @tf.function(jit_compile=True)
 def prepare_augment_example_online(serialized_example, online_preproc_params):
     """ Prepare parameters for online data augmentation to apply consistently across multiple features of the example.
 
@@ -74,7 +71,6 @@
     return should_reverse, shift, idxs_nontransitcadences_glob, idxs_nontransitcadences_loc
 
 
-# @tf.function(jit_compile=True)
 def augment_example_online(feature_example, should_reverse, shift):
     """ Perform online augmentation across multiple features of the example.
 
@@ -314,7 +310,6 @@
             a tf.data.Dataset with features and labels
         """
 
-        # @tf.function(jit_compile=True)
         def _example_parser(serialized_example):
             """Parses a single tf.Example into feature and label tensors.
 
@@ -583,7 +578,6 @@
     return data
 
 
-# @tf.function(jit_compile=False)
 def get_out_of_transit_idxs_loc(num_bins_loc, num_transit_durations):
     """ Get boolean mask of out-of-transit cadences for the local views.
 
@@ -609,7 +603,6 @@
     return idxs_nontransitcadences_loc
 
 
-# @tf.function(jit_compile=False)
 def get_out_of_transit_idxs_glob(num_bins_glob, transit_duration, orbital_period):
     """ Get boolean mask of out-of-transit cadences for the global views.
 
@@ -638,12 +631,6 @@
 
 if __name__ == '__main__':
 
-<<<<<<< HEAD
     tfrec_fp = ''
     data_fields = ['label']
-    tfrec_data = get_data_from_tfrecord(tfrec_fp, data_fields)
-=======
-    tfrec_fp = '/nobackup/msaragoc/work_dir/Kepler-TESS_exoplanet/data/tfrecords/TESS/tfrecords_tess_spoc_2min_s1-s67_9-24-2024_1159_data/cv_tfrecords_tess_spoc_2min_s1-s67_9-24-2024_1159/tfrecords/eval/shard-0001'
-    data_fields_lst = ['label']
-    tfrec_data = get_data_from_tfrecord(tfrec_fp, data_fields_lst)
->>>>>>> 897f802e
+    tfrec_data = get_data_from_tfrecord(tfrec_fp, data_fields)