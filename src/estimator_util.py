import tensorflow as tf
import copy
import operator
import os
import tempfile
import _pickle as pickle


class InputFn(object):
    """Class that acts as a callable input function for Estimator train / eval."""

    def __init__(self, file_pattern, batch_size, mode, label_map, centr_flag=False):
        """Initializes the input function.

        Args:
            file_pattern: File pattern matching input TFRecord files, e.g.
            "/tmp/train-?????-of-00100". May also be a comma-separated list of file patterns.
            mode: A tf.estimator.ModeKeys.
        """

        self._file_pattern = file_pattern
        self._mode = mode
        self.batch_size = batch_size
        self.label_map = label_map
        self.centr_flag = centr_flag

    def __call__(self, config, params):
        """Builds the input pipeline."""

        reverse_time_series_prob = 0.5 if self._mode == tf.estimator.ModeKeys.TRAIN else 0

        table_initializer = tf.contrib.lookup.KeyValueTensorInitializer(
            keys=list(self.label_map.keys()),
            values=list(self.label_map.values()),
            key_dtype=tf.string,
            value_dtype=tf.int32)

        label_to_id = tf.contrib.lookup.HashTable(table_initializer, default_value=-1)

        include_labels = (self._mode in [tf.estimator.ModeKeys.TRAIN, tf.estimator.ModeKeys.EVAL])

        file_patterns = self._file_pattern.split(",")
        filenames = []
        for p in file_patterns:
            matches = tf.gfile.Glob(p)
            if not matches:
                raise ValueError("Found no input files matching {}".format(p))
            filenames.extend(matches)
        tf.logging.info("Building input pipeline from %d files matching patterns: %s", len(filenames), file_patterns)

        # filenames = filenames[:1]  # for prototyping

        def _example_parser(serialized_example):
            """Parses a single tf.Example into feature and label tensors."""

            feature_size_dict = {'global_view': 2001, 'local_view': 201}

            if self.centr_flag:
                feature_size_dict = {**feature_size_dict, 'global_view_centr': 2001, 'local_view_centr': 201}

            data_fields = {feature_name: tf.FixedLenFeature([length], tf.float32)
                           for feature_name, length in feature_size_dict.items()}
            if include_labels:
                data_fields['av_training_set'] = tf.FixedLenFeature([], tf.string)

            # Parse the features.
            parsed_features = tf.parse_single_example(serialized_example, features=data_fields)

            if reverse_time_series_prob > 0:
                # Randomly reverse time series features with probability
                # reverse_time_series_prob.
                should_reverse = tf.less(
                    tf.random_uniform([], 0, 1),
                    reverse_time_series_prob,
                    name="should_reverse")

            output = {'time_series_features': {}}
            label_id = tf.to_int32(0)
            for feature_name, value in parsed_features.items():
                if include_labels and feature_name == 'av_training_set':
                    label_id = label_to_id.lookup(value)
                    # Ensure that the label_id is non negative to verify a successful hash map lookup.
                    assert_known_label = tf.Assert(tf.greater_equal(label_id, tf.to_int32(0)),
                                                   ["Unknown label string:", value])
                    with tf.control_dependencies([assert_known_label]):
                        label_id = tf.identity(label_id)

                else:  # input_config.features[feature_name].is_time_series:
                    output['time_series_features'][feature_name] = value

            # return output
            return output, label_id

        filename_dataset = tf.data.Dataset.from_tensor_slices(filenames)
        dataset = filename_dataset.flat_map(tf.data.TFRecordDataset)
        dataset = dataset.shuffle(1024)
        dataset = dataset.repeat(1)

        dataset = dataset.map(_example_parser, num_parallel_calls=4)

        dataset = dataset.batch(self.batch_size)
        dataset = dataset.prefetch(max(1, int(256 / self.batch_size)))  # Better to set at None?

        return dataset


class ModelFn(object):
    def __init__(self, model_class, config):
        self._model_class = model_class
        self._base_config = config

    def __call__(self, features, labels, mode):
        config = copy.deepcopy(self._base_config)
        # initialize model instance of the class
        model = self._model_class(features, labels, config, mode)

        train_op = self.create_train_op(model) if mode == tf.estimator.ModeKeys.TRAIN else None

        # metrics = self.create_metrics(model)  # None if mode == tf.estimator.ModeKeys.PREDICT else self.create_metrics(model)
        metrics = None if mode == tf.estimator.ModeKeys.PREDICT else self.create_metrics(model)

        logging_hook = None
        if mode == tf.estimator.ModeKeys.TRAIN:
            tf.summary.scalar('accuracy', metrics['accuracy'][1])
            tf.summary.scalar('precision', metrics['precision'][1])
            s = tf.summary.merge_all()
            logging_hook = [tf.train.SummarySaverHook(save_steps=100, output_dir=config.model_dir_custom, summary_op=s)]

        return tf.estimator.EstimatorSpec(mode=mode,
                                          predictions=model.predictions,
                                          loss=model.total_loss,
                                          train_op=train_op,
                                          eval_metric_ops=metrics,
                                          training_hooks=logging_hook,
                                          )

    @staticmethod
    def create_metrics(model):
        """Builds TensorFlow operations to compute model evaluation metrics.

        Args:
        labels: Tensor with shape [batch_size].
        predictions: Tensor with shape [batch_size, output_dim].
        weights: Tensor with shape [batch_size].
        batch_losses: Tensor with shape [batch_size].
        output_dim: Dimension of model output

        Returns:
        A dictionary {metric_name: (metric_value, update_op).
        """
        metrics = {}

        assert len(model.predictions.shape) == 2
        if model.output_size == 1:
            assert model.predictions.shape[1] == 1
            predictions = tf.squeeze(model.predictions, axis=[1])
            predicted_labels = tf.to_int32(tf.greater(predictions, 0.5), name="predicted_labels")
        else:
            predicted_labels = tf.argmax(model.predictions, 1, name="predicted_labels", output_type=tf.int32)

        if model.config.force_softmax:
            labels = tf.argmax(model.labels, 1, name="true_labels", output_type=tf.int32)
        else:
            labels = model.labels

        metrics['accuracy'] = tf.metrics.accuracy(labels=labels, predictions=predicted_labels)
        metrics['precision'] = tf.metrics.precision(labels=labels, predictions=predicted_labels)
        metrics['recall'] = tf.metrics.recall(labels=labels, predictions=predicted_labels)

        def _metric_variable(name, shape, dtype):
            """Creates a Variable in LOCAL_VARIABLES and METRIC_VARIABLES collections."""
            return tf.get_variable(
                name,
                initializer=tf.zeros(shape, dtype),
                trainable=False,
                collections=[tf.GraphKeys.LOCAL_VARIABLES, tf.GraphKeys.METRIC_VARIABLES])

        def _count_condition(name, labels_value, predicted_value):
            """Creates a counter for given values of predictions and labels."""
            count = _metric_variable(name, [], tf.float32)
            is_equal = tf.to_float(tf.logical_and(tf.equal(labels, labels_value),
                                                  tf.equal(predicted_labels, predicted_value)))
            update_op = tf.assign_add(count, tf.reduce_sum(tf.ones_like(model.labels, dtype=tf.float32) * is_equal))
            return count.read_value(), update_op

        # Confusion matrix metrics.
        num_labels = 2 if not model.config.multi_class else max(model.config.label_map.values()) + 1
        for label in range(num_labels):
            for pred_label in range(num_labels):
                metric_name = "label_{}_pred_{}".format(label, pred_label)
                metrics[metric_name] = _count_condition(metric_name, labels_value=label, predicted_value=pred_label)

        if not model.config.multi_class:
            labels = tf.cast(labels, dtype=tf.bool)
            metrics["roc auc"] = tf.metrics.auc(labels, predictions, num_thresholds=1000,
                                                summation_method='careful_interpolation', curve='ROC')
            metrics["pr auc"] = tf.metrics.auc(labels, predictions, num_thresholds=1000,
                                               summation_method='careful_interpolation', curve='PR')

        return metrics

    @staticmethod
    def create_train_op(model):

        # if model.config['lr_scheduler'] in ["inv_exp_fast", "inv_exp_slow"]:
        #     global_step = tf.train.get_global_step()
        #     # global_step = tf.Variable(0, trainable=False)
        #     # global_step = tf.train.get_or_create_global_step()
        #
        #     # decay learning rate every 'decay_epochs' by 'decay_rate'
        #     decay_rate = 0.5
        #     decay_epochs = 32 if model.config['lr_scheduler'] == "inv_exp_fast" else 64
        #
        #     learning_rate = tf.train.exponential_decay(
        #         learning_rate=model.config['lr'],
        #         global_step=global_step,
        #         decay_steps=int(decay_epochs * model.n_train / self._base_config['batch_size']),
        #         decay_rate=decay_rate,
        #         staircase=True)
        #
        # elif model.config['lr_scheduler'] == "constant":
        #     learning_rate = model.config['lr']
        # else:
        #     learning_rate = None
        #     NotImplementedError('Learning rate scheduler not recognized')

        if model.config.optimizer == 'Adam':
            optimizer = tf.train.AdamOptimizer(learning_rate=model.config.lr, beta1=0.9, beta2=0.999, epsilon=1e-8)
        else:
            optimizer = tf.train.MomentumOptimizer(model.config.lr, model.config.sgd_momentum,
                                                   # use_nesterov=True
                                                   )

        return tf.contrib.training.create_train_op(total_loss=model.total_loss, optimizer=optimizer)


class CNN1dModel(object):
    def __init__(self, features, labels, config, mode):
        self.config = config
        self.mode = mode
        self.time_series_features = features['time_series_features']
        self.is_training = None
        self.labels = labels
        self.weights = None
        self.logits = None
        self.predictions = None
        self.batch_losses = None
        self.total_loss = None

        if self.config.multi_class or (not self.config.multi_class and self.config.force_softmax):
            self.output_size = max(config.label_map.values()) + 1
        else:
            self.output_size = 1

        self.ce_weights = tf.constant(self.config.ce_weights, dtype=tf.float32)

        self.build()

    def build_cnn_layers(self):

        config_mapper = {'blocks': {'global_view': 'num_glob_conv_blocks', 'local_view': 'num_loc_conv_blocks'},
                         'pool_size': {'global_view': 'pool_size_glob', 'local_view': 'pool_size_loc'}}

        cnn_layers = {}
        for name in ['global_view', 'local_view']:
            with tf.variable_scope('ConvNet_%s' % name):

                if 'global_view_centr' in self.time_series_features:
                    net = tf.stack([self.time_series_features[name], self.time_series_features[name + '_centr']], -1)
                else:
                    net = tf.expand_dims(self.time_series_features[name], -1)  # [batch, length, channels]

                n_blocks = getattr(self.config, config_mapper['blocks'][name])
                pool_size = getattr(self.config, config_mapper['pool_size'][name])

                for conv_block_i in range(n_blocks):
                    num_filters = self.config.init_conv_filters * (2 ** conv_block_i)
                    kwargs = {'inputs': net,
                              'filters': num_filters,
                              'kernel_initializer': tf.keras.initializers.he_normal(),
                              'kernel_size': self.config.kernel_size,
                              'strides': self.config.kernel_stride,
                              'padding': "same"}

                    net = tf.layers.conv1d(**kwargs)
                    # net = tf.nn.leaky_relu(net, alpha=0.01)
                    net = tf.nn.relu(net)

                    for seq_conv_block_i in range(self.config.conv_ls_per_block - 1):
                        net = tf.layers.conv1d(**kwargs)
                        # net = tf.nn.leaky_relu(net, alpha=0.01)
<<<<<<< HEAD
                        net = tf.nn.leaky_relu(net)
=======
                        net = tf.nn.relu(net)
>>>>>>> a3b86d28

                    net = tf.layers.max_pooling1d(inputs=net, pool_size=pool_size, strides=self.config.pool_stride)
                    # net = tf.layers.batch_normalization(inputs=net)

                # Flatten
                net.get_shape().assert_has_rank(3)
                net_shape = net.get_shape().as_list()
                output_dim = net_shape[1] * net_shape[2]
                net = tf.reshape(net, [-1, output_dim], name="flatten")

            cnn_layers[name] = net

        return cnn_layers

    @staticmethod
    def connect_segments(cnn_layers):

        # Sort the hidden layers by name because the order of dictionary items is
        # nondeterministic between invocations of Python.
        time_series_hidden_layers = sorted(cnn_layers.items(), key=operator.itemgetter(0))

        # Concatenate the hidden layers.
        if len(time_series_hidden_layers) == 1:
            pre_logits_concat = time_series_hidden_layers[0][1]
        else:
            pre_logits_concat = tf.concat([layer[1] for layer in time_series_hidden_layers],
                                          axis=1, name="pre_logits_concat")

        return pre_logits_concat

    def build_fc_layers(self, net):
        with tf.variable_scope('FcNet'):
            for fc_layer_i in range(self.config.num_fc_layers - 1):
                # fc_neurons = self.config.init_fc_neurons / (2 ** fc_layer_i)
                fc_neurons = self.config.init_fc_neurons
                if self.config.decay_rate is not None:
                    net = tf.layers.dense(inputs=net, units=fc_neurons,
                                          kernel_regularizer=tf.contrib.layers.l2_regularizer(self.config.decay_rate))
                else:
                    net = tf.layers.dense(inputs=net, units=fc_neurons)
                # net = tf.nn.leaky_relu(net, alpha=0.01)
                net = tf.nn.relu(net)
                net = tf.layers.dropout(net, self.config.dropout_rate, training=self.is_training)

            tf.identity(net, "final")

            logits = tf.layers.dense(inputs=net, units=self.output_size, name="logits")

        self.logits = logits

    def build(self):
        if self.mode == tf.estimator.ModeKeys.TRAIN:
            self.is_training = tf.placeholder_with_default(True, [], "is_training")
        else:
            self.is_training = False

        cnn_layers = self.build_cnn_layers()
        net = self.connect_segments(cnn_layers)
        self.build_fc_layers(net)

        prediction_fn = tf.nn.softmax if self.config.multi_class else tf.sigmoid
        self.predictions = prediction_fn(self.logits, name="predictions")

        if self.mode in [tf.estimator.ModeKeys.TRAIN, tf.estimator.ModeKeys.EVAL]:
            self.build_losses()

    def build_losses(self):
        weights = (1.0 if self.config.satellite == 'kepler' and not self.config.use_kepler_ce
                   else tf.gather(self.ce_weights, tf.to_int32(self.labels)))

        if self.output_size == 1:
            batch_losses = tf.nn.sigmoid_cross_entropy_with_logits(labels=tf.to_float(self.labels),
                                                                   logits=tf.squeeze(self.logits, [1]))
        else:
            batch_losses = tf.nn.sparse_softmax_cross_entropy_with_logits(labels=self.labels, logits=self.logits)

        # Compute the weighted mean cross entropy loss and add it to the LOSSES collection
        tf.losses.compute_weighted_loss(losses=batch_losses,
                                        weights=weights,
                                        reduction=tf.losses.Reduction.MEAN)

        # Compute the total loss, including any other losses added to the LOSSES collection (e.g. regularization losses)
        self.total_loss = tf.losses.get_total_loss()

        self.batch_losses = batch_losses


def get_model_dir(path):
# def get_model_dir():
    """Returns a randomly named, non-existing model file folder"""

    def _gen_dir():
        # return os.path.join(parent_dir, 'models/', tempfile.mkdtemp().split('/')[-1])
        return os.path.join(path, tempfile.mkdtemp().split('/')[-1])

    parent_dir = os.path.abspath(os.path.join(os.path.dirname(__file__), os.pardir))

    model_dir_custom = _gen_dir()

    while os.path.isdir(model_dir_custom):  # try until there is no current directory with that name
        model_dir_custom = _gen_dir()

    return model_dir_custom


def get_ce_weights(label_map, tfrec_dir):

    max_label_val = max(label_map.values())

    filenames = [tfrec_dir + '/' + file for file in os.listdir(tfrec_dir)
                 if not file.startswith('test')]

    label_vec, example = [], tf.train.Example()
    n_train = 0
    for file in filenames:
        upd_c = True if file.split('/')[-1].startswith('train') else False  # update counter only if train files

        record_iterator = tf.python_io.tf_record_iterator(path=file)
        try:
            for string_record in record_iterator:

                example = tf.train.Example()
                example.ParseFromString(string_record)
                label = example.features.feature['av_training_set'].bytes_list.value[0].decode("utf-8")
                label_vec.append(label_map[label])

                if upd_c:
                    n_train += 1

        except tf.errors.DataLossError as err:
            print("Oops: " + str(err))

    label_counts = [label_vec.count(category) for category in range(max_label_val + 1)]
    ce_weights = [max(label_counts) / count_i for count_i in label_counts]

    return ce_weights, 'global_view_centr' in example.features.feature, n_train


def picklesave(path, savedict):
    p = pickle.Pickler(open(path, "wb+"))
    p.fast = True
    p.dump(savedict)<|MERGE_RESOLUTION|>--- conflicted
+++ resolved
@@ -289,11 +289,7 @@
                     for seq_conv_block_i in range(self.config.conv_ls_per_block - 1):
                         net = tf.layers.conv1d(**kwargs)
                         # net = tf.nn.leaky_relu(net, alpha=0.01)
-<<<<<<< HEAD
-                        net = tf.nn.leaky_relu(net)
-=======
                         net = tf.nn.relu(net)
->>>>>>> a3b86d28
 
                     net = tf.layers.max_pooling1d(inputs=net, pool_size=pool_size, strides=self.config.pool_stride)
                     # net = tf.layers.batch_normalization(inputs=net)
