--- conflicted
+++ resolved
@@ -64,11 +64,7 @@
         # else:
         # self.tfrec_dir = '/home6/msaragoc/work_dir/data/tfrecord_kepler'
         # self.tfrec_dir = '/home/msaragoc/Kepler_planet_finder/tfrecord_kepler'
-<<<<<<< HEAD
-        self.tfrec_dir = '/home/msaragoc/Projects/Kepler-TESS_exoplanet/Data/tfrecord_kepler'
-=======
         self.tfrec_dir = '/home/msaragoc/Kepler_planet_finder/Data/tfrecord_kepler'
->>>>>>> a3b86d28
 
         # For self-training
         # tfrecord_dir_tpsrejects = '/data5/tess_project/classifiers_Laurent/Kepler_classifier/Astronet_Models/tfrecords/kepler_rejects'
