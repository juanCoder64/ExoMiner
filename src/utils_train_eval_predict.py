""" Utility functions for training, evaluating and running inference with a Keras model. """

# 3rd party
from tensorflow.keras.utils import plot_model
from tensorflow import keras
from tensorflow.keras.models import load_model
import matplotlib.pyplot as plt
import numpy as np
import pandas as pd

# local
from src.utils_dataio import InputFnv2 as InputFn
from src.utils_metrics import get_metrics, get_metrics_multiclass
from models.models_keras import create_ensemble, compile_model, Time2Vec


def train(model, config, model_dir_sub, model_id=1, logger=None):
    """ Train a model with a given configuration. Support for model selection using a validation set and early stopping
    callback.

    :param model: model, TF Keras model
    :param config: dict, configuration for model hyper-parameters
    :param model_dir_sub: Path, model directory
    :param model_id: int, model id
    :param logger: logger
    :return:
        res, dict with training results
    """

    # save model, features and config used for training this model
    if model_id == 0 and config['plot_model']:
        # save plot of model
        plot_model(model,
                   to_file=config['paths']['experiment_dir'] / 'model_train.png',
                   show_shapes=True,
                   show_layer_names=True,
                   rankdir='TB',
                   expand_nested=False,
                   dpi=48)

    # print model summary
    if config['rank'] is None or config['rank'] == 0:
        if logger is not None:
            model.summary(print_fn=lambda x: logger.info(x + '\n'))
        else:
            with open(config['paths']['experiment_dir'] / 'model_summary.txt', 'w') as f:
                model.summary(print_fn=lambda x: f.write(x + '\n'))
        # model.summary()

    # setup metrics to be monitored
    if not config['config']['multi_class']:
        metrics_list = get_metrics(clf_threshold=config['metrics']['clf_thr'],
                                   num_thresholds=config['metrics']['num_thr'])
    else:
        metrics_list = get_metrics_multiclass(label_map=config['label_map'])

    # compile model - set optimizer, loss and metrics
    model = compile_model(model, config, metrics_list)

    # input function for training, validation and test
    train_input_fn = InputFn(
        file_paths=config['datasets_fps']['train'],  # str(config['paths']['tfrec_dir']) + '/train*',
        batch_size=config['training']['batch_size'],
        mode='TRAIN',
        label_map=config['label_map'],
        data_augmentation=config['training']['data_augmentation'],
        online_preproc_params=config['training']['online_preprocessing_params'],
        features_set=config['features_set'],
        category_weights=config['training']['category_weights'],
        multiclass=config['config']['multi_class'],
        use_transformer=config['config']['use_transformer'],
        feature_map=config['feature_map'],
        shuffle_buffer_size=config['training']['shuffle_buffer_size'],
        label_field_name=config['label_field_name'],
    )
    if 'val' in config['datasets']:
        val_input_fn = InputFn(
            file_paths=config['datasets_fps']['val'],
            batch_size=config['training']['batch_size'],
            mode='EVAL',
            label_map=config['label_map'],
            features_set=config['features_set'],
            multiclass=config['config']['multi_class'],
            use_transformer=config['config']['use_transformer'],
<<<<<<< HEAD
            feature_map=config['feature_map'],
            label_field_name=config['label_field_name'],
=======
            # category_weights=config['training']['category_weights'],
            feature_map=config['feature_map']
>>>>>>> 7ca971f6
        )
    else:
        val_input_fn = None

    # fit the model to the training data
    if logger is None:
        print('Training model...')
    else:
        logger.info('Training model...')
    history = model.fit(x=train_input_fn(),
                        y=None,
                        batch_size=None,
                        epochs=config['training']['n_epochs'],
                        verbose=config['verbose_model'],
                        callbacks=config['callbacks_list']['train'],
                        validation_split=0.,
                        validation_data=val_input_fn() if val_input_fn is not None else None,
                        shuffle=True,  # does the input function shuffle for every epoch?
                        class_weight=None,
                        sample_weight=None,
                        initial_epoch=0,
                        steps_per_epoch=None,
                        validation_steps=None,
                        max_queue_size=10,  # does not matter when using input function with tf.data API
                        workers=1,  # same
                        use_multiprocessing=False  # same
                        )

    # graph model history
    model_history = pd.DataFrame(history.history)
    model_history['epoch'] = history.epoch
    num_epochs = model_history.shape[0]

    if config['config']['multi_class']:  # if multiclass, use val_loss for graph
        plt.plot(np.arange(0, num_epochs), model_history["loss"],
            label="Training loss")
        plt.plot(np.arange(0, num_epochs), model_history["val_loss"],
            label="Validation loss")
    else:  # else use val_auc_pr
      plt.plot(np.arange(0, num_epochs), model_history["auc_pr"],
            label="Training auc_pr")
      plt.plot(np.arange(0, num_epochs), model_history["val_auc_pr"],
            label="Validation auc_pr")
    plt.legend()

    # save graph
    plt.tight_layout()
    plt.show()
    plt.savefig(model_dir_sub / f'loss_graph_{model_id}.png')
    plt.close()

    if logger is None:
        print('Saving model...')
    else:
        logger.info('Saving model...')

    # save model
    model.save(model_dir_sub / f'model{model_id}.h5')

    res = history.history

    np.save(model_dir_sub / 'res_eval.npy', res)

    return res


def train_model(base_model, config, model_dir_sub, model_id=1, logger=None):
    """ Train a model with a given configuration. Support for model selection using a validation set and early stopping
    callback.

    :param base_model: model fn, core model to be used
    :param config: dict, configuration for model hyper-parameters
    :param model_dir_sub: Path, model directory
    :param model_id: int, model id
    :param logger: logger
    :return:
        res, dict with training results
    """

    # instantiate model
    model = base_model(config, config['features_set']).kerasModel

    # train model
    res = train(model, config, model_dir_sub, model_id=model_id, logger=logger)

    return res


def evaluate_model(config, logger=None):
    """ Evaluate a model on a given configuration. Support for creating an average score ensemble based on a set of
    models (`config['paths']['models_filepaths']`).

    :param config: dict, configuration parameters
    :param logger: logger
    :return:
        res, dict with evaluation results
    """

    # load model(s)
    if logger is None:
        print('Loading model...')
    else:
        logger.info('Loading model...')
    model_list = []
    custom_objects = {"Time2Vec": Time2Vec}
    with keras.utils.custom_object_scope(custom_objects):
        for model_i, model_filepath in enumerate(config['paths']['models_filepaths']):
            model = load_model(filepath=model_filepath, compile=False)
            model._name = f'model{model_i}'
            model_list.append(model)

    if len(model_list) == 1:
        model = model_list[0]
    else:  # create average score ensemble
        model = create_ensemble(features=config['features_set'],
                                models=model_list,
                                feature_map=config['feature_map'])
        # save ensemble
        model.save(config['paths']['experiment_dir'] / 'ensemble_model.h5')

    if logger is not None:
        model.summary(print_fn=lambda x: logger.info(x + '\n'))
    else:
        with open(config['paths']['experiment_dir'] / 'model_summary.txt', 'w') as f:
            model.summary(print_fn=lambda x: f.write(x + '\n'))

    # plot ensemble model and save the figure
    if config['plot_model']:
        keras.utils.plot_model(model,
                               to_file=config['paths']['experiment_dir'] / 'model_eval.png',
                               show_shapes=False,
                               show_layer_names=True,
                               rankdir='TB',
                               expand_nested=False,
                               dpi=96)

    # set up metrics to be monitored
    if not config['config']['multi_class']:
        metrics_list = get_metrics(clf_threshold=config['metrics']['clf_thr'],
                                   num_thresholds=config['metrics']['num_thr'])
    else:  # metrics for multiclass setting
        metrics_list = get_metrics_multiclass(config['label_map'])

    # compile model - set optimizer, loss and metrics
    model = compile_model(model, config, metrics_list)

    # initialize results dictionary for the evaluated datasets
    res = {}
    for dataset in config['datasets']:

        if dataset == 'predict':
            continue

        if logger is None:
            print(f'Evaluating on dataset {dataset}')
        else:
            logger.info(f'Evaluating on dataset {dataset}')

        # input function for evaluating on each dataset
        eval_input_fn = InputFn(file_paths=config['datasets_fps'][dataset],  # str(config['paths']['tfrec_dir']) + '/{}*'.format(dataset),
                                batch_size=config['evaluation']['batch_size'],
                                mode='EVAL',
                                label_map=config['label_map'],
                                features_set=config['features_set'],
                                online_preproc_params=None,
                                multiclass=config['config']['multi_class'],
                                use_transformer=config['config']['use_transformer'],
                                feature_map=config['feature_map'],
                                label_field_name=config['label_field_name'],
                                )

        callbacks_list = []
        # for callback_name in callbacks_dict:
        #     if 'layer' in callback_name:
        #         callbacks_dict[callback_name].input_fn = eval_input_fn()

        # evaluate model in the given dataset
        res_eval = model.evaluate(x=eval_input_fn(),
                                  y=None,
                                  batch_size=None,
                                  verbose=config['verbose_model'],
                                  sample_weight=None,
                                  steps=None,
                                  callbacks=callbacks_list if dataset == 'train' else None,
                                  max_queue_size=10,
                                  workers=1,
                                  use_multiprocessing=False)

        # add evaluated dataset metrics to result dictionary
        for metric_name_i, metric_name in enumerate(model.metrics_names):
            res[f'{dataset}_{metric_name}'] = res_eval[metric_name_i]
            # res[metric_name] = res_eval[metric_name_i]

    return res


def predict_model(config, logger=None):
    """ Run inference using a model. Support for creating an average score ensemble based on a set of
    models (`config['paths']['models_filepaths']`).

    :param config: dict, configuration parameters
    :param logger: logger
    :return:
        scores, dict with predicted scores for each data set
    """

    # load model(s)
    if logger is None:
        print('Loading model...')
    else:
        logger.info('Loading model...')
    model_list = []
    custom_objects = {"Time2Vec": Time2Vec}
    with keras.utils.custom_object_scope(custom_objects):
        for model_i, model_filepath in enumerate(config['paths']['models_filepaths']):
            model = load_model(filepath=model_filepath, compile=False)
            model._name = f'model{model_i}'
            model_list.append(model)

    if len(model_list) == 1:
        model = model_list[0]
    else:  # create average score ensemble
        model = create_ensemble(features=config['features_set'],
                                models=model_list,
                                feature_map=config['feature_map'])
        # save ensemble
        model.save(config['paths']['experiment_dir'] / 'ensemble_model.h5')

    if logger is not None:
        model.summary(print_fn=lambda x: logger.info(x + '\n'))
    else:
        with open(config['paths']['experiment_dir'] / 'model_summary.txt', 'w') as f:
            model.summary(print_fn=lambda x: f.write(x + '\n'))

    # plot model and save the figure
    if config['plot_model']:
        keras.utils.plot_model(model,
                               to_file=config['paths']['experiment_dir'] / 'model_predict.png',
                               show_shapes=False,
                               show_layer_names=True,
                               rankdir='TB',
                               expand_nested=False,
                               dpi=96)

    # predict on given datasets
    scores = {dataset: [] for dataset in config['datasets']}
    for dataset in scores:

        if logger is None:
            print(f'Predicting on dataset {dataset}...')
        else:
            logger.info(f'Predicting on dataset {dataset}...')

        predict_input_fn = InputFn(
            file_paths=config['datasets_fps'][dataset],  # str(config['paths']['tfrec_dir']) + '/' + dataset + '*',
            batch_size=config['inference']['batch_size'],
            mode='PREDICT',
            label_map=config['label_map'],
            features_set=config['features_set'],
            multiclass=config['config']['multi_class'],
            use_transformer=config['config']['use_transformer'],
            feature_map=config['feature_map'],
            label_field_name=config['label_field_name'],
        )

        scores[dataset] = model.predict(
            predict_input_fn(),
            batch_size=None,
            verbose=config['verbose_model'],
            steps=None,
            callbacks=None,
            max_queue_size=10,
            workers=1,
            use_multiprocessing=False
        )

    return scores<|MERGE_RESOLUTION|>--- conflicted
+++ resolved
@@ -4,9 +4,7 @@
 from tensorflow.keras.utils import plot_model
 from tensorflow import keras
 from tensorflow.keras.models import load_model
-import matplotlib.pyplot as plt
 import numpy as np
-import pandas as pd
 
 # local
 from src.utils_dataio import InputFnv2 as InputFn
@@ -19,7 +17,7 @@
     callback.
 
     :param model: model, TF Keras model
-    :param config: dict, configuration for model hyper-parameters
+    :param config: dict, configuration for model hyperparameters
     :param model_dir_sub: Path, model directory
     :param model_id: int, model id
     :param logger: logger
@@ -31,7 +29,7 @@
     if model_id == 0 and config['plot_model']:
         # save plot of model
         plot_model(model,
-                   to_file=config['paths']['experiment_dir'] / 'model_train.png',
+                   to_file=model_dir_sub / 'model_train.png',
                    show_shapes=True,
                    show_layer_names=True,
                    rankdir='TB',
@@ -43,7 +41,7 @@
         if logger is not None:
             model.summary(print_fn=lambda x: logger.info(x + '\n'))
         else:
-            with open(config['paths']['experiment_dir'] / 'model_summary.txt', 'w') as f:
+            with open(model_dir_sub / 'model_summary.txt', 'w') as f:
                 model.summary(print_fn=lambda x: f.write(x + '\n'))
         # model.summary()
 
@@ -82,13 +80,8 @@
             features_set=config['features_set'],
             multiclass=config['config']['multi_class'],
             use_transformer=config['config']['use_transformer'],
-<<<<<<< HEAD
             feature_map=config['feature_map'],
             label_field_name=config['label_field_name'],
-=======
-            # category_weights=config['training']['category_weights'],
-            feature_map=config['feature_map']
->>>>>>> 7ca971f6
         )
     else:
         val_input_fn = None
@@ -117,29 +110,6 @@
                         use_multiprocessing=False  # same
                         )
 
-    # graph model history
-    model_history = pd.DataFrame(history.history)
-    model_history['epoch'] = history.epoch
-    num_epochs = model_history.shape[0]
-
-    if config['config']['multi_class']:  # if multiclass, use val_loss for graph
-        plt.plot(np.arange(0, num_epochs), model_history["loss"],
-            label="Training loss")
-        plt.plot(np.arange(0, num_epochs), model_history["val_loss"],
-            label="Validation loss")
-    else:  # else use val_auc_pr
-      plt.plot(np.arange(0, num_epochs), model_history["auc_pr"],
-            label="Training auc_pr")
-      plt.plot(np.arange(0, num_epochs), model_history["val_auc_pr"],
-            label="Validation auc_pr")
-    plt.legend()
-
-    # save graph
-    plt.tight_layout()
-    plt.show()
-    plt.savefig(model_dir_sub / f'loss_graph_{model_id}.png')
-    plt.close()
-
     if logger is None:
         print('Saving model...')
     else:
