"""
Preprocess TESS SPOC TCE results:
- Set unique ID 'uid' for each TCE based on {tic_id}-{tce_plnt_num}-{sector_run}.
- Rename DV fields.
- Update stellar parameters using TIC-8 catalog.
- Get RUWE values for TICs using Gaia.
- Preprocess parameters in TCE table (e.g., create categorical magnitude based on saturation threshold; scale transit
source offset estimates based on pixel scale ration between TESS and Kepler).

"""

# 3rd party
from pathlib import Path
import pandas as pd
import numpy as np

# local
from src_preprocessing.tce_tables.xml_tbls_rename_cols_add_uid import rename_dv_xml_fields
from src_preprocessing.tce_tables.stellar_parameters.update_tess_stellar_parameters_tce_tbl import updated_stellar_parameters_with_tic8
from src_preprocessing.tce_tables.ruwe.ruwe_in_tics import query_gaiadr_for_ruwe
from src_preprocessing.tce_tables.preprocess_params_tce_tbl_tess import preprocess_parameters_tess_tce_table

<<<<<<< HEAD
# set TCE table filepath
tce_tbl_fp = Path('')
=======
>>>>>>> 897f802e

def preprocess_tce_table(tce_tbl_fp, res_dir):
    """ Preprocess TCE table.

    Args:
        tce_tbl_fp: Path, filepath to TCE table
        res_dir: Path, results directory

    Returns: tce_tbl_preprocessed_params, pandas.DataFrame with preprocessed TCE table

    """

    # load TCE table
    tce_tbl = pd.read_csv(tce_tbl_fp)

    # rename DV names
    tce_tbl_renamed_cols_uid = rename_dv_xml_fields(tce_tbl)

    # set uid
    tce_tbl_renamed_cols_uid['uid'] = tce_tbl_renamed_cols_uid.apply(lambda x: '{}-{}-S{}'.format(x['target_id'],
                                                                                                  x['tce_plnt_num'],
                                                                                                  x['sector_run']),
                                                    axis=1)
    # move uid to become leftmost column
    tce_cols = ['uid'] + [col for col in tce_tbl_renamed_cols_uid.columns if col != 'uid']
    tce_tbl_renamed_cols_uid = tce_tbl_renamed_cols_uid[tce_cols]

    # updated stellar parameters using TIC-8
    res_dir_stellar = res_dir / 'stellar_tic8'
    res_dir_stellar.mkdir(exist_ok=True)
    tce_tbl_tic8stellar = updated_stellar_parameters_with_tic8(tce_tbl_renamed_cols_uid, res_dir_stellar)

    # get RUWE values from Gaia DR2
    res_dir_ruwe = res_dir / 'ruwe'
    res_dir_ruwe.mkdir(exist_ok=True)
    tce_tbl_gaiadr2_ruwe = query_gaiadr_for_ruwe(tce_tbl_tic8stellar, res_dir_ruwe)

    # preprocess parameters in TCE table
    tce_tbl_preprocessed_params = preprocess_parameters_tess_tce_table(tce_tbl_gaiadr2_ruwe)

    # add dispositions
    tce_tbl_preprocessed_params.loc[:, 'label'] = 'UNK'
    tce_tbl_preprocessed_params.loc[:, 'label_source'] = np.nan

    return tce_tbl_preprocessed_params


if __name__ == "__main__":

    # set TCE table filepath
    tce_tbl_fp = Path('/nobackupp19/msaragoc/work_dir/Kepler-TESS_exoplanet/data/Ephemeris_tables/TESS/tess_spoc_2min/tess_spoc_2min_s14-s86_toi-2095_fromdvxml_4-10-2025_1014/tess_spoc_2min_s14-s86_toi-2095_fromdvxml_4-10-2025_1014.csv')

    # set results directory
    res_dir = tce_tbl_fp.parent

    tce_tbl_preprocessed_params = preprocess_tce_table(tce_tbl_fp, res_dir)

    tce_tbl_preprocessed_params.to_csv(res_dir / f'{tce_tbl_fp.stem}_stellartic8_ruwegaiadr2_preproc.csv', index=False)<|MERGE_RESOLUTION|>--- conflicted
+++ resolved
@@ -20,11 +20,6 @@
 from src_preprocessing.tce_tables.ruwe.ruwe_in_tics import query_gaiadr_for_ruwe
 from src_preprocessing.tce_tables.preprocess_params_tce_tbl_tess import preprocess_parameters_tess_tce_table
 
-<<<<<<< HEAD
-# set TCE table filepath
-tce_tbl_fp = Path('')
-=======
->>>>>>> 897f802e
 
 def preprocess_tce_table(tce_tbl_fp, res_dir):
     """ Preprocess TCE table.
@@ -75,7 +70,7 @@
 if __name__ == "__main__":
 
     # set TCE table filepath
-    tce_tbl_fp = Path('/nobackupp19/msaragoc/work_dir/Kepler-TESS_exoplanet/data/Ephemeris_tables/TESS/tess_spoc_2min/tess_spoc_2min_s14-s86_toi-2095_fromdvxml_4-10-2025_1014/tess_spoc_2min_s14-s86_toi-2095_fromdvxml_4-10-2025_1014.csv')
+    tce_tbl_fp = Path('/path/to/tce_tbl.csv')
 
     # set results directory
     res_dir = tce_tbl_fp.parent
