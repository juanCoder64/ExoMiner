<<<<<<< HEAD
""" bbbAuxiliary functions used to plot outcome from different steps along the preprocessing pipeline. """
=======
"""cccAuxiliary functions used to plot outcome from different steps along the preprocessing pipeline. """
>>>>>>> 6cfeb5b8

# 3rd party
import os
import numpy as np
import matplotlib.pyplot as plt
import matplotlib.gridspec as gridspec

plt.switch_backend('agg')


DEGREETOARCSEC = 3600


def plot_binseries_flux(all_time, all_flux, binary_time_all, tce, config, savedir, basename, centroid=False):
    """ Creates and saves a 2x1 figure with plots that show the ephemeris pulse train and the flux time-series for
    a given TCE.

    :param all_time: list of numpy arrays, time
    :param all_flux: list of numpy arrays, flux time-series
    :param binary_time_all: list of numpy arrays, binary arrays with 1 for in-transit cadences and 0 otherwise
    :param tce: Pandas Series, row of the input TCE table Pandas DataFrame.
    :param config: dict, preprocessing parameters.
    :param savedir: str, filepath to directory in which the figure is saved
    :param basename: str, added to the figure filename
    :return:
    """

    if not centroid:
        f, ax = plt.subplots(2, 1, sharex=True, figsize=(14, 8))

        for i in range(len(all_time)):
            ax[0].plot(all_time[i], binary_time_all[i], 'b')
            ax[0].axvline(x=all_time[i][-1], ymax=1, ymin=0, c='r')
        ax[0].set_title('Binary time-series')
        ax[0].set_ylabel('Binary amplitude (it-oot)')

        for i in range(len(all_time)):
            ax[1].plot(all_time[i], all_flux[i], 'b')
            ax[1].axvline(x=all_time[i][-1], ymax=1, ymin=0, c='r')
        ax[1].set_title('Flux')
        ax[1].set_ylabel('Amplitude')
        ax[1].set_xlabel('Time [day]')
    else:
        f, ax = plt.subplots(3, 1, sharex=True, figsize=(14, 8))

        for i in range(len(all_time)):
            ax[0].plot(all_time[i], binary_time_all[i], 'b')
            ax[0].axvline(x=all_time[i][-1], ymax=1, ymin=0, c='r')
        ax[0].set_title('Binary time-series')
        ax[0].set_ylabel('Binary amplitude (it-oot)')

        for i in range(len(all_time)):
            ax[1].plot(all_time[i], all_flux['x'][i], 'b')
            ax[1].axvline(x=all_time[i][-1], ymax=1, ymin=0, c='r')
        ax[1].set_ylabel('RA [deg]')
        ax[1].set_title('Centroid')
        for i in range(len(all_time)):
            ax[2].plot(all_time[i], all_flux['y'][i], 'b')
            ax[2].axvline(x=all_time[i][-1], ymax=1, ymin=0, c='r')
        ax[2].set_ylabel('Dec [deg]')
        ax[2].set_xlabel('Time [day]')

    if config['satellite'] == 'kepler':
        f.suptitle('TCE {} {} {}'.format(tce.target_id, tce[config["tce_identifier"]], tce.label))
        plt.savefig(os.path.join(savedir, '{}_{}_{}_{}.png'.format(tce.target_id, tce[config["tce_identifier"]],
                                                                   tce.label, basename)))
    else:
        f.suptitle('TCE {} {} s{} {}'.format(tce.target_id, tce[config["tce_identifier"]], tce.sectors, tce.label))
        plt.savefig(os.path.join(savedir, '{}_{}_s{}_{}_{}.png'.format(tce.target_id, tce[config["tce_identifier"]],
                                                                       tce.sectors, tce.label, basename)))

    plt.close()


def plot_centroids(time, centroids, centroids_spline, tce, config, savedir, basename, add_info=None,
                   pxcoordinates=False, target_position=None, **kwargs):
    """ Creates and saves a figure with plots that show the centroid time-series and, if desired, the fitted spline and
     the respective spline normalized centroid time-series, for a given TCE.

    :param time: list of numpy arrays, time
    :param centroids: dict ('x' and 'y' keys, values are lists of numpy arrays), centroid time-series
    :param centroids_spline: dict ('x' and 'y' keys, values are lists of numpy arrays), spline fitted to the centroid
    time-series
    :param tce: pandas Series, row of the input TCE table Pandas DataFrame.
    :param config: dict, preprocessing parameters.
    :param savedir: str, filepath to directory in which the figure is saved
    :param basename: str, added to the figure filename
    :param add_info: dict, 'quarter' and 'module' are lists with the quarters and modules in which the target shows up,
    respectively
    :return:
    """

    if target_position is not None:
        centroids = {'x': [(centroids_arr - target_position[0]) *
                           np.cos(target_position[1] * np.pi / 180) for centroids_arr in centroids['x']],
                     'y': [(centroids_arr - target_position[1])
                           for centroids_arr in centroids['y']]}
        if centroids_spline is not None:
            centroids_spline = {'x': [(centroids_arr - target_position[0]) * np.cos(target_position[1] * np.pi / 180)
                                      for centroids_arr in centroids_spline['x']],
                                'y': [(centroids_arr - target_position[1]) for centroids_arr in centroids_spline['y']]}

        if 'centroid_interp' in kwargs:
            kwargs['centroid_interp'] = {'x': [(centroids_arr - target_position[0]) *
                                               np.cos(target_position[1] * np.pi / 180)
                                               for centroids_arr in kwargs['centroid_interp']['x']],
                                         'y': [(centroids_arr - target_position[1])
                                               for centroids_arr in kwargs['centroid_interp']['y']]}

    if not config['px_coordinates'] and not pxcoordinates:
        centroids = {coord: [DEGREETOARCSEC * centroids_arr for centroids_arr in centroids[coord]]
                     for coord in centroids}

        if centroids_spline is not None:
            centroids_spline = {coord: [DEGREETOARCSEC * spline_arr for spline_arr in centroids_spline[coord]]
                                for coord in centroids_spline}

        if 'centroid_interp' in kwargs:
            kwargs['centroid_interp'] = {coord: [DEGREETOARCSEC * arr for arr in kwargs['centroid_interp'][coord]]
                                         for coord in kwargs['centroid_interp']}

    if centroids_spline is None:

        f, ax = plt.subplots(2, 1, figsize=(16, 14))

        for i, centroids_arr in enumerate(zip(centroids['x'], centroids['y'])):
            ax[0].plot(time[i], centroids_arr[0], 'b')
            ax[1].plot(time[i], centroids_arr[1], 'b')

        if config['px_coordinates'] or pxcoordinates:
            ax[0].set_ylabel('Col pixel')
            ax[1].set_ylabel('Row pixel')
        else:
            ax[0].set_ylabel('RA [arcsec]')
            ax[1].set_ylabel('Dec [arcsec]')

        ax[1].set_xlabel('Time [day]')

        if config['satellite'] == 'kepler':

            if add_info is not None:
                f.suptitle(f'Quarters: {add_info["quarter"]}\nModules: {add_info["module"]}')

        if config['satellite'] == 'kepler':
            ax[0].set_title('TCE {} {} {}'.format(tce.target_id, tce[config["tce_identifier"]], tce.label))
            plt.savefig(os.path.join(savedir, '{}_{}_{}_{}.png'.format(tce.target_id, tce[config["tce_identifier"]],
                                                                       tce.label, basename)))
        else:
            ax[0].set_title(
                'TCE {} {} s{} {}'.format(tce.target_id, tce[config["tce_identifier"]], tce.sectors, tce.label))
            plt.savefig(os.path.join(savedir, '{}_{}_s{}_{}_{}.png'.format(tce.target_id, tce[config["tce_identifier"]],
                                                                           tce.sectors, tce.label, basename)))

        plt.close()

    else:

        f, ax = plt.subplots(2, 2, figsize=(18, 12))

        for i, centroids_arr in enumerate(zip(centroids['x'], centroids['y'])):
            ax[0, 0].plot(time[i], centroids_arr[0], 'b', zorder=0)
            if i == 0:
                ax[0, 0].plot(time[i], centroids_spline['x'][i], 'orange', linestyle='--', label='Fitted spline',
                              zorder=1)
                if 'centroid_interp' in kwargs:
                    ax[0, 0].plot(time[i], kwargs['centroid_interp']['x'][i], 'g', label='Gapped transits', zorder=0)
            else:
                ax[0, 0].plot(time[i], centroids_spline['x'][i], 'orange', linestyle='--', zorder=1)
                if 'centroid_interp' in kwargs:
                    ax[0, 0].plot(time[i], kwargs['centroid_interp']['x'][i], 'g', zorder=0)

            ax[0, 0].legend()

            ax[1, 0].plot(time[i], centroids_arr[1], 'b', zorder=0)
            if i == 0:
                ax[1, 0].plot(time[i], centroids_spline['y'][i], 'orange', linestyle='--', label='Fitted spline',
                              zorder=1)
                if 'centroid_interp' in kwargs:
                    ax[1, 0].plot(time[i], kwargs['centroid_interp']['y'][i], 'g', label='Gapped transits', zorder=0)
            else:
                ax[1, 0].plot(time[i], centroids_spline['y'][i], 'orange', linestyle='--', zorder=1)
                if 'centroid_interp' in kwargs:
                    ax[1, 0].plot(time[i], kwargs['centroid_interp']['y'][i], 'g', zorder=0)

            ax[1, 0].legend()

            ax[0, 1].plot(time[i], centroids_arr[0] / centroids_spline['x'][i], 'b')
            ax[1, 1].plot(time[i], centroids_arr[1] / centroids_spline['y'][i], 'b')

        if config['px_coordinates'] or pxcoordinates:
            ax[0, 0].set_ylabel('Col pixel')
            ax[1, 0].set_ylabel('Row pixel')
        else:
            ax[0, 0].set_ylabel('RA [arcsec]')
            ax[1, 0].set_ylabel('Dec [arcsec]')

        ax[0, 1].set_ylabel('Normalized amplitude')
        ax[1, 1].set_ylabel('Normalized amplitude')

        ax[1, 0].set_xlabel('Time [day]')
        ax[1, 1].set_xlabel('Time [day]')

        ax[0, 0].set_title('Non-normalized centroid time-series')
        ax[0, 1].set_title('Normalized centroid time-series')

        if config['satellite'] == 'kepler':
            f.suptitle('TCE {} {} {}'.format(tce.target_id, tce[config["tce_identifier"]], tce.label))
            plt.savefig(os.path.join(savedir, '{}_{}_{}_{}.png'.format(tce.target_id, tce[config["tce_identifier"]],
                                                                       tce.label, basename)))
        else:
            f.suptitle(
                'TCE {} {} s{} {}'.format(tce.target_id, tce[config["tce_identifier"]], tce.sectors, tce.label))
            plt.savefig(os.path.join(savedir, '{}_{}_s{}_{}_{}.png'.format(tce.target_id, tce[config["tce_identifier"]],
                                                                           tce.sectors, tce.label, basename)))

        plt.close()


def plot_flux_fit_spline(time, flux, spline_flux, tce, config, savedir, basename, **kwargs):
    """ Creates and saves a 2x1 figure with plots that show the flux time-series and the fitted spline and
     the respective spline normalized flux time-series, for a given TCE.

    :param time: list of numpy arrays, time
    :param flux: list of numpy arrays, flux time-series
    :param flux_spline: list of numpy arrays, spline fitted to the flux time-series
    :param tce: pandas Series, row of the input TCE table Pandas DataFrame
    :param config: dict, preprocessing parameters.
    :param savedir: str, filepath to directory in which the figure is saved
    :param basename: str, added to the figure filename
    :return:
    """

    f, ax = plt.subplots(2, 1, figsize=(16, 10))
    for i in range(len(flux)):
        ax[0].plot(time[i], flux[i], 'b', zorder=0)
        if i == 0:
            ax[0].plot(time[i], spline_flux[i], 'orange', linestyle='--', label='Fitted spline', zorder=1)
            if 'flux_interp' in kwargs:
                ax[0].plot(time[i], kwargs['flux_interp'][i], 'g', label='Gapped transits', zorder=0)
        else:
            ax[0].plot(time[i], spline_flux[i], 'orange', linestyle='--', zorder=1)
            if 'flux_interp' in kwargs:
                ax[0].plot(time[i], kwargs['flux_interp'][i], 'g', zorder=0)
        ax[0].legend()
        ax[1].plot(time[i], flux[i] / spline_flux[i], 'b')

    ax[0].set_ylabel('Amplitude')
    ax[1].set_ylabel('Normalized amplitude')
    ax[1].set_xlabel('Time [day]')
    ax[1].set_title('Spline normalized flux time-series')
    ax[0].set_title('Non-normalized flux time-series')

    if config['satellite'] == 'kepler':
        f.suptitle('TCE {} {} {}'.format(tce.target_id, tce[config["tce_identifier"]], tce.label))
        plt.savefig(os.path.join(savedir, '{}_{}_{}_{}.png'.format(tce.target_id, tce[config["tce_identifier"]],
                                                                   tce.label, basename)))
    else:
        f.suptitle('TCE {} {} s{} {}'.format(tce.target_id, tce[config["tce_identifier"]], tce.sectors, tce.label))
        plt.savefig(os.path.join(savedir, '{}_{}_s{}_{}_{}.png'.format(tce.target_id, tce[config["tce_identifier"]],
                                                                       tce.sectors, tce.label, basename)))

    plt.close()


def plot_centroids_it_oot(all_time, binary_time_all, all_centroids, avg_centroid_oot, target_coords, tce,
                          config, savedir, basename, target_center=True):
    """ Creates and saves a 2x3 figure with plots that show the out-of-transit and in-transit centroid time-series and
    their averages, as well as the target position, for a given TCE.

    :param all_time: list of numpy arrays, time
    :param binary_time_all: list of numpy arrays, binary arrays with 1 for in-transit cadences and 0 otherwise
    :param all_centroids: dict ('x' and 'y' keys, values are lists of numpy arrays), centroid time-series
    :param centroid_oot: dict ('x' and 'y' keys, values are lists of numpy arrays), out-of-transit centroid time-series
    :param avg_centroid_oot: dict ('x' and 'y' keys), coordinates of the average out-of-transit centroid
    :param target_coords: list, RA and Dec coordinates of the target
    :param tce: pandas Series, row of the input TCE table Pandas DataFrame
    :param config: dict, preprocessing parameters
    :param savedir: str, filepath to directory in which the figure is saved
    :param basename: str, added to the figure filename
    :return:
    """

    # provide coordinate relative to the target
    if target_center:
        all_centroids = {'x': [(centroids_arr - target_coords[0])  # * np.cos(target_coords[1] * np.pi / 180)
                               for centroids_arr in all_centroids['x']],
                         'y': [(centroids_arr - target_coords[1]) for centroids_arr in all_centroids['y']]}
        avg_centroid_oot = {'x': avg_centroid_oot['x'] - target_coords[0],
                            'y': avg_centroid_oot['y'] - target_coords[1]}

    # convert from degree to arcsec
    if not config['px_coordinates']:
        all_centroids = {coord: [DEGREETOARCSEC * centroids_arr for centroids_arr in all_centroids[coord]]
                         for coord in all_centroids}
        target_coords = [coord * DEGREETOARCSEC for coord in target_coords]

        avg_centroid_oot = {coord: DEGREETOARCSEC * avg_centroid_oot[coord] for coord in avg_centroid_oot}
        # avg_centroid_oot = {coord: [DEGREETOARCSEC * avg_centroid_oot[coord][i] for i in range(len(avg_centroid_oot[coord]))]
        #                     for coord in avg_centroid_oot}

    centroid_oot = {coord: [centroids[np.where(binary_time == 0)] for binary_time, centroids in
                            zip(binary_time_all, all_centroids[coord])] for coord in all_centroids}
    centroid_it = {coord: [centroids[np.where(binary_time == 1)] for binary_time, centroids in
                           zip(binary_time_all, all_centroids[coord])] for coord in all_centroids}

    all_time_oot = [time[np.where(binary_time == 0)] for time, binary_time in zip(all_time, binary_time_all)]
    all_time_it = [time[np.where(binary_time == 1)] for time, binary_time in zip(all_time, binary_time_all)]

    avg_centroid_it = {coord: np.median(np.concatenate(centroid_it[coord])) for coord in centroid_it}
    # avg_centroid_it = {coord: [np.median(centroid_it[coord][i]) for i in range(len(centroid_it[coord]))]
    #                    for coord in centroid_it}

    f, ax = plt.subplots(2, 2, figsize=(18, 8))

    for i in range(len(all_time_oot)):
        ax[0, 0].plot(all_time_oot[i], centroid_oot['x'][i], 'b', zorder=0)
    # plt.plot(np.concatenate(all_time), np.concatenate(all_centroids['x']))
    ax[0, 0].plot(np.concatenate(all_time_oot), avg_centroid_oot['x'] * np.ones(len(np.concatenate(all_time_oot))), 'r--',
             label='avg oot', zorder=1)
    # plt.plot(np.concatenate(all_time),
    #          np.concatenate([avg_centroid_oot['x'][i] * np.ones(len(all_time[i])) for i in range(len(all_time))]),
    #          'r--', label='avg oot', zorder=1)
    ax[0, 0].legend()
    if config['px_coordinates']:
        ax[0, 0].set_ylabel('Col pixel')
    else:
        ax[0, 0].set_ylabel(f'RA [arcsec] {"from target" if target_center else ""}')
    ax[0, 0].set_title('Out-of-transit points')

    for i in range(len(all_time_it)):
        # plt.scatter(all_time_it[i], centroid_it['x'][i], color='c', zorder=0)
        ax[0, 1].plot(all_time_it[i], centroid_it['x'][i], 'b', zorder=0)
    ax[0, 1].plot(np.concatenate(all_time_it), avg_centroid_it['x'] * np.ones(len(np.concatenate(all_time_it))), 'g--',
             label='avg it', zorder=1)
    # plt.plot(np.concatenate(all_time),
    #          np.concatenate([avg_centroid_it['x'][i] * np.ones(len(all_time[i])) for i in range(len(all_time))]),
    #          'g--', label='avg it', zorder=1)
    ax[0, 1].legend()
    ax[0, 1].set_title('In-transit points')

    for i in range(len(all_time_oot)):
        ax[1, 0].plot(all_time_oot[i], centroid_oot['y'][i], 'b', zorder=0)
    # plt.plot(np.concatenate(all_time), np.concatenate(all_centroids['y']))
    ax[1, 0].plot(np.concatenate(all_time_oot), avg_centroid_oot['y'] * np.ones(len(np.concatenate(all_time_oot))), 'r--',
             label='avg oot', zorder=1)
    # plt.plot(np.concatenate(all_time),
    #          np.concatenate([avg_centroid_oot['y'][i] * np.ones(len(all_time[i])) for i in range(len(all_time))]),
    #          'r--', label='avg oot', zorder=1)

    ax[1, 0].legend()
    ax[1, 0].set_xlabel('Time [day]')
    if config['px_coordinates']:
        ax[1, 0].set_ylabel('Row pixel')
    else:
        ax[1, 0].set_ylabel(f'Dec [arcsec] {"from target" if target_center else ""}')

    for i in range(len(all_time_it)):
        # plt.scatter(all_time_it[i], centroid_it['y'][i], color='c', zorder=0)
        ax[1, 1].plot(all_time_it[i], centroid_it['y'][i], 'b', zorder=0)
    ax[1, 1].plot(np.concatenate(all_time_it), avg_centroid_it['y'] * np.ones(len(np.concatenate(all_time_it))), 'g--',
             label='avg it', zorder=1)
    # plt.plot(np.concatenate(all_time),
    #          np.concatenate([avg_centroid_it['y'][i] * np.ones(len(all_time[i])) for i in range(len(all_time))]),
    #          'g--', label='avg it', zorder=1)
    ax[1, 1].legend()
    ax[1, 1].set_xlabel('Time [day]')

    if config['satellite'] == 'kepler':
        f.suptitle('Centroid time-series\n TCE {} {} {}\nTarget: {} (arcsec)'.format(tce['target_id'],
                                                                                           tce[config[
                                                                                               "tce_identifier"]],
                                                                                           tce['label'],
                                                                                           target_coords))
        plt.savefig(os.path.join(savedir, '{}_{}_{}_{}.png'.format(tce.target_id, tce[config["tce_identifier"]],
                                                                   tce.label, basename)))
    else:
        f.suptitle('Centroid time-series\n TCE {} {} s{} {}\nTarget: {} (arcsec)'.format(tce['target_id'],
                                                                                       tce[config[
                                                                                           "tce_identifier"]],
                                                                                         tce['sectors'],
                                                                                       tce['label'],
                                                                                       target_coords))
        plt.savefig(os.path.join(savedir, '{}_{}_s{}_{}_{}.png'.format(tce.target_id, tce[config["tce_identifier"]],
                                                                       tce.sectors, tce.label, basename)))

    plt.close()


def plot_corrected_centroids(all_time, all_centroids, avg_centroid_oot, target_coords, tce, config, savedir,
                             basename, target_center=True):
    """ Creates and saves a 2x2 figure with plots that show the corrected centroid time-series and the respective
    out-of-transit centroid, as well as the target position, for a given TCE.

    :param all_time: list of numpy arrays, time
    :param all_centroids: dict ('x' and 'y' keys, values are lists of numpy arrays), centroid time-series
    :param avg_centroid_oot: dict ('x' and 'y' keys), coordinates of the average out-of-transit centroid
    :param target_coords: list, RA and Dec coordinates of the target
    :param tce: pandas Series, row of the input TCE table Pandas DataFrame.
    :param config: dict, preprocessing parameters.
    :param savedir: str, filepath to directory in which the figure is saved
    :param basename: str, added to the figure filename
    :return:
    """

    if target_center:
        all_centroids = {'x': [(centroids_arr - target_coords[0])  # * np.cos(target_coords[1] * np.pi / 180)
                               for centroids_arr in all_centroids['x']],
                         'y': [(centroids_arr - target_coords[1]) for centroids_arr in all_centroids['y']]}
        avg_centroid_oot = {'x': avg_centroid_oot['x'] - target_coords[0],
                            'y': avg_centroid_oot['y'] - target_coords[1]}

    if not config['px_coordinates']:
        all_centroids = {coord: [3600 * centroids_arr for centroids_arr in all_centroids[coord]]
                         for coord in all_centroids}
        avg_centroid_oot = {coord: 3600 * avg_centroid_oot[coord] for coord in avg_centroid_oot}
        # avg_centroid_oot = {coord: [3600 * avg_centroid_oot[coord][i] for i in range(len(avg_centroid_oot[coord]))]
        #                     for coord in avg_centroid_oot}
        target_coords = [coord * 3600 for coord in target_coords]

    f, ax = plt.subplots(2, 1, figsize=(20, 8))

    for i in range(len(all_time)):
        ax[0].plot(all_time[i], all_centroids['x'][i], 'b', zorder=0)
    ax[0].plot(np.concatenate(all_time), avg_centroid_oot['x'] * np.ones(len(np.concatenate(all_time))), 'r--',
             label='avg oot', zorder=1)
    # plt.plot(np.concatenate(all_time),
    #          np.concatenate([avg_centroid_oot['x'][i] * np.ones(len(all_time[i])) for i in range(len(all_time))]),
    #          'r--', label='avg oot', zorder=1)
    ax[0].legend()
    if config['px_coordinates']:
        ax[0].set_ylabel('Col pixel')
    else:
        ax[0].set_ylabel('RA [arcsec]')
    ax[0].set_title('Corrected centroid time-series')

    for i in range(len(all_time)):
        ax[1].plot(all_time[i], all_centroids['y'][i], 'b', zorder=0)
    ax[1].plot(np.concatenate(all_time), avg_centroid_oot['y'] * np.ones(len(np.concatenate(all_time))), 'r--',
             label='avg oot', zorder=1)
    # plt.plot(np.concatenate(all_time),
    #          np.concatenate([avg_centroid_oot['y'][i] * np.ones(len(all_time[i])) for i in range(len(all_time))]),
    #          'r--', label='avg oot', zorder=1)
    ax[1].legend()
    if config['px_coordinates']:
        ax[1].set_ylabel('Row pixel')
    else:
        ax[1].set_ylabel('Dec [arcsec]')
    ax[1].set_xlabel('Time [day]')

    if config['satellite'] == 'kepler':
        f.suptitle('TCE {} {} {}\nTarget: {} (arcsec)'.format(tce['target_id'], tce[config["tce_identifier"]],
                                                                  tce['label'], target_coords))
        plt.savefig(os.path.join(savedir, '{}_{}_{}_{}.png'.format(tce.target_id, tce[config["tce_identifier"]], tce.label,
                                                               basename)))
    else:
        f.suptitle('TCE {} {} {}\nTarget: {} (arcsec)'.format(tce['target_id'], tce[config["tce_identifier"]],
                                                                  tce['label'], target_coords))
        plt.savefig(
            os.path.join(savedir, '{}_{}_s{}_{}_{}.png'.format(tce.target_id, tce[config["tce_identifier"]], tce.sectors,
                                                              tce.label, basename)))
    plt.close()


def plot_dist_centroids(time, centroid_dist, centroid_dist_spline, avg_centroid_dist_oot, tce,
                        config, savedir, basename, pxcoordinates=False):
    """ Creates and saves a figure with plots that show the centroid-to-target distance and, if desired, the fitted
    spline and the respective spline normalized centroid-to-target distance, for a given TCE.

    :param time: list of numpy arrays, time
    :param centroid_dist: list of numpy arrays, centroid-to-target distance
    :param centroid_dist_spline: list of numpy arrays, spline fitted to centroid-to-target distance
    :param avg_centroid_dist_oot: float, average out-of-transit centroid-to-target distance
    :param tce: Pandas Series, row of the input TCE table Pandas DataFrame
    :param config: dict, preprocessing parameters
    :param savedir: str, filepath to directory in which the figure is saved
    :param basename: str, added to the figure filename
    :return:
    """

    if centroid_dist_spline is None:

        f, ax = plt.subplots(figsize=(16, 10))

        for i in range(len(centroid_dist)):
            ax.plot(time[i], centroid_dist[i], 'b')

        if config['px_coordinates'] or pxcoordinates:
            ax.set_ylabel('Euclidean distance [pixel]')
        else:
            ax.set_ylabel('Angular distance [arcsec]')
        ax.set_title('Centroid-to-target distance time-series')
        ax.set_xlabel('Time [day]')

    else:
        time, centroid_quadr, centroid_quadr_spline = [np.concatenate(time)], [np.concatenate(centroid_dist)], \
                                                      [np.concatenate(centroid_dist_spline)]

        f, ax = plt.subplots(2, 1, figsize=(16, 10))

        for i in range(len(time)):
            ax[0].plot(time[i], centroid_dist[i], 'b', zorder=0)
            if i == 0:
                ax[0].plot(time[i], centroid_dist_spline[i], linestyle='--', label='spline', zorder=1)
            else:
                ax[0].plot(time[i], centroid_dist_spline[i], linestyle='--', zorder=1)
            ax[1].plot(time[i], centroid_dist[i] / centroid_dist_spline[i] * avg_centroid_dist_oot, 'b')

        if config['px_coordinates'] or pxcoordinates:
            ax[0].set_ylabel('Euclidean distance [pixel]')
        else:
            ax[0].set_ylabel('Angular distance [arcsec]')
        ax[0].set_title('Centroid-to-target distance time-series')
        ax[0].legend()
        ax[1].set_ylabel('Centroid-to-target distance')
        ax[1].set_xlabel('Time [day]')
        ax[1].set_title('Spline normalized centroid-to-target distance time-series')

    if config['satellite'] == 'kepler':
        f.suptitle('TCE {} {} {}'.format(tce.target_id, tce[config["tce_identifier"]], tce.label))
        plt.savefig(os.path.join(savedir, '{}_{}_{}_{}.png'.format(tce.target_id, tce[config["tce_identifier"]],
                                                                   tce.label, basename)))
    else:
        f.suptitle(
            'TCE {} {} s{} {}'.format(tce.target_id, tce[config["tce_identifier"]], tce.sectors, tce.label))
        plt.savefig(os.path.join(savedir, '{}_{}_s{}_{}_{}.png'.format(tce.target_id, tce[config["tce_identifier"]],
                                                                       tce.sectors, tce.label, basename)))
    plt.close()


def plot_centroids_views(glob_view_centr, loc_view_centr, tce, config, savedir, basename):
    """ Creates and saves a 2x1 figure with plots that show the global and local views for the centroid time-series for
     a given TCE.

    :param glob_view_centr: numpy array, global centroid view
    :param loc_view_centr: numpy array, local centroid view
    :param tce: pandas Series, row of the input TCE table Pandas DataFrame
    :param config: dict, preprocessing parameters
    :param savedir: str, filepath to directory in which the figure is saved
    :param basename: str, added to the figure filename
    :return:
    """

    f, ax = plt.subplots(2, 1, figsize=(12, 10))
    ax[0].plot(glob_view_centr)
    ax[0].set_ylabel('Amplitude')
    ax[0].set_title('Global view')
    ax[1].plot(loc_view_centr)
    ax[1].set_ylabel('Amplitude')
    ax[1].set_xlabel('Bin number')
    ax[1].set_title('Local view')

    if config['satellite'] == 'kepler':
        f.suptitle('TCE {} {} {}'.format(tce.target_id, tce[config["tce_identifier"]], tce.label))
        plt.savefig(os.path.join(savedir, '{}_{}_{}_{}.png'.format(tce.target_id, tce[config["tce_identifier"]],
                                                                   tce.label, basename)))
    else:
        f.suptitle('TCE {} {} s{} {}'.format(tce.target_id, tce[config["tce_identifier"]], tce.sectors, tce.label))
        plt.savefig(os.path.join(savedir, '{}_{}_s{}_{}_{}.png'.format(tce.target_id, tce[config["tce_identifier"]],
                                                                       tce.sectors, tce.label, basename)))
    plt.close()


def plot_fluxandcentroids_views(glob_view, loc_view, glob_view_centr, loc_view_centr, tce, config, savedir, basename):
    """ Creates and saves a 2x2 figure with plots that show the global and local views for the flux and centroid
    time-series for a given TCE.

    :param glob_view: numpy array, global flux view
    :param loc_view: numpy array, local flux view
    :param glob_view_centr: numpy array, global centroid view
    :param loc_view_centr: numpy array, local centroid view
    :param tce: pandas Series, row of the input TCE table Pandas DataFrame
    :param config: dict, preprocessing parameters.
    :param savedir: str, filepath to directory in which the figure is saved
    :param basename: str, added to the figure filename
    :return:
    """

    f, ax = plt.subplots(2, 2, figsize=(12, 10))
    ax[0, 0].plot(glob_view)
    ax[0, 0].set_ylabel('Amplitude')
    ax[0, 0].set_title('Global view')
    ax[0, 1].plot(loc_view)
    ax[0, 1].set_title('Local view')
    ax[1, 0].plot(glob_view_centr)
    ax[1, 0].set_ylabel('Amplitude')
    ax[1, 0].set_xlabel('Bin number')
    ax[1, 1].plot(loc_view_centr)
    ax[1, 1].set_xlabel('Bin number')

    if config['satellite'] == 'kepler':
        f.suptitle('TCE {} {} {}'.format(tce.target_id, tce[config["tce_identifier"]], tce.label))
        plt.savefig(os.path.join(savedir, '{}_{}_{}_{}.png'.format(tce.target_id, tce[config["tce_identifier"]],
                                                                   tce.label, basename)))
    else:
        f.suptitle('TCE {} {} s{} {}'.format(tce.target_id, tce[config["tce_identifier"]], tce.sectors, tce.label))
        plt.savefig(os.path.join(savedir, '{}_{}_s{}_{}_{}.png'.format(tce.target_id, tce[config["tce_identifier"]],
                                                                       tce.sectors, tce.label, basename)))
    plt.close()


def plot_all_views(views, tce, config, scheme, savedir, basename, num_transits):
    """ Creates and saves a figure with plots that show views for a given TCE.

    :param views: dict, views to be plotted
    :param tce: pandas Series, row of the input TCE table Pandas DataFrame
    :param config: dict, preprocessing parameters.
    :param scheme: list, defines the number and position of the view plots in the figure ([number of plots per row,
    number of plots per column])
    :param savedir: str, filepath to directory in which the figure is saved
    :param basename: str, added to the figure filename
    :param num_transits: dict, number of transits for each view
    :return:
    """

    # global_phase = np.linspace(-tce['tce_period'] / 2, tce['tce_period'] / 2, config.num_bins_glob, endpoint=True)
    # local_phase = np.linspace(-tce['tce_duration'] * config.num_durations, tce['tce_duration'] * config.num_durations,
    #                           config.num_bins_loc, endpoint=True)

    scalarParamsStr = ''
    for scalarParam_i in range(len(config['scalar_params'])):
        if scalarParam_i % 7 == 0:
            scalarParamsStr += '\n'
        if config['scalar_params'][scalarParam_i] == 'sectors':
            scalarParamsStr += f'Sectors: {tce["sectors"]} \n'
        elif config['scalar_params'][scalarParam_i] in ['boot_fap']:
            scalarParamsStr += '{}={:.4E}  '.format(config['scalar_params'][scalarParam_i],
                                                    tce[config['scalar_params'][scalarParam_i]])
        elif config['scalar_params'][scalarParam_i] in ['tce_rb_tcount0', 'tce_steff']:
            scalarParamsStr += '{}={}  '.format(config['scalar_params'][scalarParam_i],
                                                int(tce[config['scalar_params'][scalarParam_i]]))
        else:
            scalarParamsStr += '{}={:.4f}  '.format(config['scalar_params'][scalarParam_i],
                                                    tce[config['scalar_params'][scalarParam_i]])

    ephemerisStr = 'Epoch={:.4f}, Period={:.4f}, Transit Duration={:.4f}'.format(
        tce['tce_time0bk'],
        tce['tce_period'],
        tce['tce_duration'] * 24
    )

    f, ax = plt.subplots(scheme[0], scheme[1], figsize=(20, 10))
    k = 0
    views_list = list(views.keys())
    for i in range(scheme[0]):
        for j in range(scheme[1]):
            if k < len(views_list):
                ax[i, j].plot(views[views_list[k]])
                ax[i, j].scatter(np.arange(len(views[views_list[k]])), views[views_list[k]], s=10, color='k', alpha=0.2)
                # ax2 = ax[i, j].twiny()
                # if 'global' in views_list[k]:
                #     ax2.plot(global_phase, views[views_list[k]])
                #     ax2.set_xlim([global_phase[0], global_phase[-1]])
                # else:
                #     ax2.plot(local_phase, views[views_list[k]])
                #     ax2.set_xlim([local_phase[0], local_phase[-11]])
                # ax2.grid(True)
                if views_list[k] == 'global_flux_view':
                    ax[i, j].set_title('{} N_transits={}'.format(views_list[k], num_transits['flux']), pad=20)
                elif views_list[k] == 'local_flux_odd_view':
                    ax[i, j].set_title('{} N_transits={}'.format(views_list[k], num_transits['flux_odd']), pad=20)
                elif views_list[k] == 'local_flux_even_view':
                    ax[i, j].set_title('{} N_transits={}'.format(views_list[k], num_transits['flux_even']), pad=20)
                elif views_list[k] == 'local_weak_secondary_view':
                    ax[i, j].set_title('{} N_transits={}'.format(views_list[k], num_transits['wks']), pad=20)
                elif views_list[k] == 'global_centr_view':
                    ax[i, j].set_title('{} N_transits={}'.format(views_list[k], num_transits['centroid']), pad=20)
                elif views_list[k] == 'global_centr_fdl_view':
                    ax[i, j].set_title('{} N_transits={}'.format(views_list[k], num_transits['centroid_fdl']), pad=20)
                else:
                    ax[i, j].set_title('{}'.format(views_list[k]), pad=20)
                ax[i, j].set_xlim([0, len(views[views_list[k]])])
            if i == scheme[0] - 1:
                ax[i, j].set_xlabel('Bin number')
            if j == 0:
                ax[i, j].set_ylabel('Amplitude')

            k += 1

    f.suptitle('TCE {}-{} {} | {}\n{}'.format(tce.target_id, tce[config["tce_identifier"]], tce.label, ephemerisStr,
                                              scalarParamsStr))
    plt.subplots_adjust(hspace=0.5, wspace=0.37, top=0.83, right=0.974, bottom=0.07, left=0.05)
    if config['satellite'] == 'kepler':
        plt.savefig(os.path.join(savedir, '{}_{}_{}_{}.png'.format(tce.target_id, tce[config["tce_identifier"]],
                                                                   tce.label, basename)))
    else:
        plt.savefig(os.path.join(savedir, '{}_{}_s{}_{}_{}.png'.format(tce.target_id, tce[config["tce_identifier"]],
                                                                       tce.sectors, tce.label, basename)))
    plt.close()


def plot_all_views_var(views, views_var, tce, config, scheme, savedir, basename, num_transits):
    """ Creates and saves a figure with plots that show views for a given TCE.

    :param views: dict, views to be plotted
    :param tce: pandas Series, row of the input TCE table Pandas DataFrame
    :param config: dict, preprocessing parameters.
    :param scheme: list, defines the number and position of the view plots in the figure ([number of plots per row,
    number of plots per column])
    :param savedir: str, filepath to directory in which the figure is saved
    :param basename: str, added to the figure filename
    :param num_transits: dict, number of transits for each view
    :return:
    """

    scalarParamsStr = ''
    for scalarParam_i in range(len(config['scalar_params'])):
        if scalarParam_i % 7 == 0:
            scalarParamsStr += '\n'
        if config['scalar_params'][scalarParam_i] == 'sectors':
            scalarParamsStr += f'Sectors: {tce["sectors"]} \n'
        elif config['scalar_params'][scalarParam_i] in ['boot_fap']:
            scalarParamsStr += '{}={:.4E}  '.format(config['scalar_params'][scalarParam_i],
                                                    tce[config['scalar_params'][scalarParam_i]])
        elif config['scalar_params'][scalarParam_i] in ['tce_rb_tcount0', 'tce_steff']:
            scalarParamsStr += '{}={}  '.format(config['scalar_params'][scalarParam_i],
                                                int(tce[config['scalar_params'][scalarParam_i]]))
        else:
            scalarParamsStr += '{}={:.4f}  '.format(config['scalar_params'][scalarParam_i],
                                                    tce[config['scalar_params'][scalarParam_i]])

    ephemerisStr = 'Epoch={:.4f}, Period={:.4f}, Transit Duration={:.4f}, Transit Depth={:.4f}'.format(
        tce['tce_time0bk'],
        tce['tce_period'],
        tce['tce_duration'] * 24,
        tce['transit_depth'])

    f, ax = plt.subplots(scheme[0], scheme[1], figsize=(20, 10))
    k = 0
    views_list = list(views.keys())
    for i in range(scheme[0]):
        for j in range(scheme[1]):
            if k < len(views_list):
                ax[i, j].plot(views[views_list[k]])
                ax[i, j].plot(views[views_list[k]] + views_var[views_list[k]], 'r--')
                ax[i, j].plot(views[views_list[k]] - views_var[views_list[k]], 'r--')
                ax[i, j].scatter(np.arange(len(views[views_list[k]])), views[views_list[k]], s=10, color='k', alpha=0.2)
                if views_list[k] == 'global_flux_view':
                    ax[i, j].set_title('{} N_transits={}'.format(views_list[k], num_transits['flux']), pad=20)
                elif views_list[k] == 'local_flux_odd_view':
                    ax[i, j].set_title('{} N_transits={}'.format(views_list[k], num_transits['flux_odd']), pad=20)
                elif views_list[k] == 'local_flux_even_view':
                    ax[i, j].set_title('{} N_transits={}'.format(views_list[k], num_transits['flux_even']), pad=20)
                elif views_list[k] == 'local_weak_secondary_view':
                    ax[i, j].set_title('{} N_transits={}'.format(views_list[k], num_transits['wks']), pad=20)
                elif views_list[k] == 'global_centr_view':
                    ax[i, j].set_title('{} N_transits={}'.format(views_list[k], num_transits['centroid']), pad=20)
                elif views_list[k] == 'global_centr_fdl_view':
                    ax[i, j].set_title('{} N_transits={}'.format(views_list[k], num_transits['centroid_fdl']), pad=20)
                else:
                    ax[i, j].set_title('{}'.format(views_list[k]), pad=20)
                ax[i, j].set_xlim([0, len(views[views_list[k]])])
            if i == scheme[0] - 1:
                ax[i, j].set_xlabel('Bin number')
            if j == 0:
                ax[i, j].set_ylabel('Amplitude')

            k += 1

    f.suptitle('TCE {}-{} {} | {}\n{}'.format(tce.target_id, tce[config["tce_identifier"]], tce.label, ephemerisStr,
                                              scalarParamsStr))
    plt.subplots_adjust(hspace=0.5, wspace=0.37, top=0.83, right=0.974, bottom=0.07, left=0.05)
    if config['satellite'] == 'kepler':
        plt.savefig(os.path.join(savedir, '{}_{}_{}_{}.png'.format(tce.target_id, tce[config["tce_identifier"]],
                                                                   tce.label, basename)))
    else:
        plt.savefig(os.path.join(savedir, '{}_{}_s{}_{}_{}.png'.format(tce.target_id, tce[config["tce_identifier"]],
                                                                      tce.sectors, tce.label, basename)))
    plt.close()


def plot_wks(glob_view, glob_view_weak_secondary, tce, config, savedir, basename):
    """ Creates and saves a figure with plots of the global flux view and global weak secondary flux view for a given
    TCE.

    :param glob_view: NumPy array, global flux view
    :param glob_view_weak_secondary: NumPy array, global weak secondary flux view
    :param tce: pandas Series, row of the input TCE table Pandas DataFrame
    :param config: dict, preprocessing parameters.
    :param savedir: str, filepath to directory in which the figure is saved
    :param basename: str, added to the figure filename
    :return:
    """

    f, ax = plt.subplots()
    ax.plot(glob_view, color='b', label='primary')
    ax.plot(glob_view_weak_secondary, 'r--', label='secondary')
    ax.set_ylabel('Normalized amplitude')
    ax.set_xlabel('Bins')
    ax.legend()
    if config['satellite'] == 'kepler':
        ax.set_title('TCE {} {} {}'.format(tce.target_id, tce[config["tce_identifier"]], tce.label))
        plt.savefig(os.path.join(savedir, '{}_{}_{}_{}.png'.format(tce.target_id, tce[config["tce_identifier"]],
                                                                   tce.label, basename)))
    else:
        ax.set_title('TCE {} {} s{} {}'.format(tce.target_id, tce[config["tce_identifier"]], tce.sectors, tce.label))
        plt.savefig(os.path.join(savedir, '{}_{}_s{}_{}_{}.png'.format(tce.target_id, tce[config["tce_identifier"]],
                                                                       tce.sectors, tce.label, basename)))
    plt.close()


def plot_phasefolded(time, timeseries, tce, config, savedir, basename):
    """ Creates and saves a figure with plots of the phase folded time series for a given TCE.

    :param time: Numpy array, timestamps
    :param timeseries: NumPy array, timeseries
    :param tce: Pandas Series, row of the input TCE table Pandas DataFrame
    :param config: dict, preprocessing parameters.
    :param savedir: str, filepath to directory in which the figure is saved
    :param basename: str, added to the figure filename
    :return:
    """

    f, ax = plt.subplots()
    ax.plot(time, timeseries)
    ax.set_xlim([time[0], time[-1]])
    ax.set_ylabel('Amplitude')
    ax.set_xlabel('Phase')
    if config['satellite'] == 'kepler':
        ax.set_title('TCE {} {} {}'.format(tce.target_id, tce[config["tce_identifier"]], tce.label))
        plt.savefig(os.path.join(savedir, '{}_{}_{}_{}.png'.format(tce.target_id, tce[config["tce_identifier"]],
                                                                   tce.label, basename)))
    else:
        ax.set_title('TCE {} {} s{} {}'.format(tce.target_id, tce[config["tce_identifier"]], tce.sectors, tce.label))
        plt.savefig(os.path.join(savedir, '{}_{}_s{}_{}_{}.png'.format(tce.target_id, tce[config["tce_identifier"]],
                                                                       tce.sectors, tce.label, basename)))
    plt.close()


def plot_all_phasefoldedtimeseries(timeseries, tce, config, scheme, savedir, basename, timeseries_outliers=None):
    """ Creates and saves a figure with plots that show phase folded and binned time series for a given TCE.

    :param timeseries: dict, views to be plotted
    :param tce: Pandas Series, row of the input TCE table Pandas DataFrame
    :param config: dict, preprocessing parameters.
    :param scheme: list, defines the number and position of the view plots in the figure ([number of plots per row,
    number of plots per column])
    :param savedir: str, filepath to directory in which the figure is saved
    :param basename: str, added to the figure filename
    :return:
    """

    f, ax = plt.subplots(scheme[0], scheme[1], figsize=(20, 14))
    k = 0
    views_list = list(timeseries.keys())
    for i in range(scheme[0]):
        for j in range(scheme[1]):
            if k < len(views_list):
                if len(timeseries[views_list[k]][0]) > 0:
                    ax[i, j].plot(timeseries[views_list[k]][0], timeseries[views_list[k]][1], zorder=1)
                    if timeseries_outliers is not None and views_list[k] in timeseries_outliers:
                        ax[i, j].scatter(timeseries_outliers[views_list[k]][0], timeseries_outliers[views_list[k]][1],
                                         c='r', s=5, zorder=2)
                    ax[i, j].set_title(views_list[k], pad=20)
                    ax[i, j].set_xlim([timeseries[views_list[k]][0][0], timeseries[views_list[k]][0][-1]])

            if i == scheme[0] - 1:
                ax[i, j].set_xlabel('Phase')
            if j == 0:
                ax[i, j].set_ylabel('Amplitude')
            k += 1

    # plt.subplots_adjust(hspace=0.3)
    # f.tight_layout(rect=[0, 0.03, 1, 0.95])
    if config['satellite'] == 'kepler':
        f.suptitle('TCE {} {} {}'.format(tce.target_id, tce[config["tce_identifier"]], tce.label))
        plt.savefig(os.path.join(savedir, '{}_{}_{}_{}.png'.format(tce.target_id, tce[config["tce_identifier"]],
                                                                   tce.label, basename)))
    else:
        f.suptitle('TCE {} {} s{} {}'.format(tce.target_id, tce[config["tce_identifier"]], tce.sectors, tce.label))
        plt.savefig(os.path.join(savedir, '{}_{}_s{}_{}_{}.png'.format(tce.target_id, tce[config["tce_identifier"]],
                                                                       tce.sectors, tce.label, basename)))
    plt.close()


def plot_diff_oddeven(timeseries, tce, config, savedir, basename):
    """ Creates and saves a figure with plots that show the absolute difference between odd and even views.

    :param timeseries: dict, views to be plotted
    :param tce: pandas Series, row of the input TCE table Pandas DataFrame
    :param config: dict, preprocessing parameters.
    :param savedir: str, filepath to directory in which the figure is saved
    :param basename: str, added to the figure filename
    :return:
    """

    f, ax = plt.subplots(2, 1)
    ax[0].plot(np.abs(timeseries['global_flux_odd_view'] - timeseries['global_flux_even_view']))
    ax[0].set_title('Global odd-even views')
    ax[0].set_ylabel('Amplitude')
    ax[1].plot(np.abs(timeseries['local_flux_odd_view'] - timeseries['local_flux_even_view']))
    ax[1].set_title('Local odd-even views')
    ax[1].set_xlabel('Bin Number')
    ax[1].set_ylabel('Amplitude')

    if config['satellite'] == 'kepler':
        f.suptitle('TCE {} {} {}'.format(tce.target_id, tce[config["tce_identifier"]], tce.label))
        plt.savefig(os.path.join(savedir, '{}_{}_{}_{}.png'.format(tce.target_id, tce[config["tce_identifier"]],
                                                                   tce.label, basename)))
    else:
        f.suptitle('TCE {} {} s{} {}'.format(tce.target_id, tce[config["tce_identifier"]], tce.sectors, tce.label))
        plt.savefig(os.path.join(savedir, '{}_{}_s{}_{}_{}.png'.format(tce.target_id, tce[config["tce_identifier"]],
                                                                       tce.sectors, tce.label, basename)))
    plt.close()


def plot_phasefolded_and_binned(timeseries, binned_timeseries, tce, config, savedir, basename):
    """ Creates and saves a figure with plots that show phase folded and binned time series for a given TCE.

    :param timeseries: dict, phase folded time series
    :param binned_timeseries: dict, binned views
    :param tce: Pandas Series, row of the input TCE table Pandas DataFrame
    :param config: dict, preprocessing parameters.
    :param savedir: str, filepath to directory in which the figure is saved
    :param basename: str, added to the figure filename
    :return:
    """

    local_view_time_interval = tce['tce_duration'] * (config['num_durations'])

    gs = gridspec.GridSpec(4, 2)

    f = plt.figure(figsize=(20, 14))

    ax = plt.subplot(gs[0, :])
    ax.scatter(timeseries['Flux'][0], timeseries['Flux'][1], color='k', s=5)
    ax.scatter(binned_timeseries['Global Flux'][0], binned_timeseries['Global Flux'][1], color='b')
    ax.plot(binned_timeseries['Global Flux'][0], binned_timeseries['Global Flux'][1], 'b')
    # ax.plot(binned_timeseries['Global Flux'][0],
    #         binned_timeseries['Global Flux'][1] + binned_timeseries['Global Flux'][2], 'b--')
    # ax.plot(binned_timeseries['Global Flux'][0],
    #         binned_timeseries['Global Flux'][1] - binned_timeseries['Global Flux'][2], 'b--')
    ax.set_ylabel('Relative Flux')
    ax.set_xlabel('Phase (day)')
    # ax.set_xlim([timeseries['Flux'][0][0], timeseries['Flux'][0][-1]])
    ax.set_xlim([- tce['tce_period'] / 2, tce['tce_period'] / 2])

    # left_idx = np.where(timeseries['Flux'][0] > -local_view_time_interval)[0][0]
    # right_idx = np.where(timeseries['Flux'][0] < local_view_time_interval)[0][-1]
    ax = plt.subplot(gs[1, 0])
    # ax.scatter(timeseries['Flux'][0][left_idx:right_idx] * 24, timeseries['Flux'][1][left_idx:right_idx],
    #            color='k', s=5)
    ax.scatter(timeseries['Flux'][0] * 24, timeseries['Flux'][1],
               color='k', s=5)
    ax.scatter(binned_timeseries['Local Flux'][0] * 24, binned_timeseries['Local Flux'][1], color='b')
    ax.plot(binned_timeseries['Local Flux'][0] * 24, binned_timeseries['Local Flux'][1], 'b')
    ax.set_ylabel('Relative Flux')
    ax.set_xlabel('Phase (hour)')
    # ax.set_xlim([timeseries['Flux'][0][left_idx] * 24, timeseries['Flux'][0][right_idx] * 24])
    ax.set_xlim([- local_view_time_interval * 24, local_view_time_interval * 24])

    if 'Weak Secondary Flux' in timeseries:
        # left_idx = np.where(timeseries['Weak Secondary Flux'][0] > -local_view_time_interval)[0][0]
        # right_idx = np.where(timeseries['Weak Secondary Flux'][0] < local_view_time_interval)[0][-1]
        ax = plt.subplot(gs[1, 1])
        # ax.scatter(timeseries['Weak Secondary Flux'][0][left_idx:right_idx] * 24,
        #            timeseries['Weak Secondary Flux'][1][left_idx:right_idx], color='k', s=5)
        ax.scatter(timeseries['Weak Secondary Flux'][0] * 24,
                   timeseries['Weak Secondary Flux'][1], color='k', s=5)
        ax.scatter(binned_timeseries['Local Weak Secondary Flux'][0] * 24,
                   binned_timeseries['Local Weak Secondary Flux'][1], color='b')
        ax.plot(binned_timeseries['Local Weak Secondary Flux'][0] * 24,
                binned_timeseries['Local Weak Secondary Flux'][1], 'b')
        ax.set_ylabel('Relative Flux')
        ax.set_xlabel('Phase (hour)')
        # ax.set_xlim([timeseries['Weak Secondary Flux'][0][left_idx] * 24,
        #              timeseries['Weak Secondary Flux'][0][right_idx] * 24])
        ax.set_xlim([- local_view_time_interval * 24, local_view_time_interval * 24])
        ax.set_title('Weak Secondary Phase : {:.4f} Days'.format(tce['tce_maxmesd']))

    ax = plt.subplot(gs[2, 0])
    if len(timeseries['Odd Flux'][0]) > 0:
        # left_idx = np.where(timeseries['Odd Flux'][0] > -local_view_time_interval)[0][0]
        # right_idx = np.where(timeseries['Odd Flux'][0] < local_view_time_interval)[0][-1]
        # ax.scatter(timeseries['Odd Flux'][0][left_idx:right_idx] * 24, timeseries['Odd Flux'][1][left_idx:right_idx],
        #            color='k', s=5)
        ax.scatter(timeseries['Odd Flux'][0] * 24, timeseries['Odd Flux'][1], color='k', s=5)
    ax.scatter(binned_timeseries['Local Odd Flux'][0] * 24, binned_timeseries['Local Odd Flux'][1], color='b')
    ax.plot(binned_timeseries['Local Odd Flux'][0] * 24, binned_timeseries['Local Odd Flux'][1], 'b')
    ax.set_ylabel('Relative Flux')
    ax.set_xlabel('Phase (hour)')
    # ax.set_xlim([timeseries['Odd Flux'][0][left_idx] * 24, timeseries['Odd Flux'][0][right_idx] * 24])
    ax.set_xlim([- local_view_time_interval * 24, local_view_time_interval * 24])
    ax.set_title('Odd')

    ax = plt.subplot(gs[2, 1])
    if len(timeseries['Even Flux'][0]) > 0:
        # left_idx = np.where(timeseries['Even Flux'][0] > -local_view_time_interval)[0][0]
        # right_idx = np.where(timeseries['Even Flux'][0] < local_view_time_interval)[0][-1]
        # ax.scatter(timeseries['Even Flux'][0][left_idx:right_idx] * 24, timeseries['Even Flux'][1][left_idx:right_idx],
        #            color='k', s=5)
        ax.scatter(timeseries['Even Flux'][0] * 24, timeseries['Even Flux'][1], color='k', s=5)
    ax.scatter(binned_timeseries['Local Even Flux'][0] * 24, binned_timeseries['Local Even Flux'][1], color='b')
    ax.plot(binned_timeseries['Local Even Flux'][0] * 24, binned_timeseries['Local Even Flux'][1], 'b')
    ax.set_ylabel('Relative Flux')
    ax.set_xlabel('Phase (hour)')
    # ax.set_xlim([timeseries['Even Flux'][0][left_idx] * 24, timeseries['Even Flux'][0][right_idx] * 24])
    ax.set_xlim([- local_view_time_interval * 24, local_view_time_interval * 24])
    ax.set_title('Even')

    ax = plt.subplot(gs[3, 0])
    ax.scatter(timeseries['Centroid Offset Distance'][0], timeseries['Centroid Offset Distance'][1], color='k', s=5)
    ax.scatter(binned_timeseries['Global Centroid Offset Distance'][0],
               binned_timeseries['Global Centroid Offset Distance'][1], color='b')
    ax.plot(binned_timeseries['Global Centroid Offset Distance'][0],
            binned_timeseries['Global Centroid Offset Distance'][1], 'b')
    ax.set_ylabel('Offset distance (arcsec)')
    ax.set_xlabel('Phase (day)')
    # ax.set_xlim([timeseries['Centroid Offset Distance'][0][0],
    #              timeseries['Centroid Offset Distance'][0][-1]])
    ax.set_xlim([- tce['tce_period'] / 2, tce['tce_period'] / 2])

    # left_idx = np.where(timeseries['Centroid Offset Distance'][0] > -local_view_time_interval)[0][0]
    # right_idx = np.where(timeseries['Centroid Offset Distance'][0] < local_view_time_interval)[0][-1]
    ax = plt.subplot(gs[3, 1])
    # ax.scatter(timeseries['Centroid Offset Distance'][0][left_idx:right_idx] * 24,
    #         timeseries['Centroid Offset Distance'][1][left_idx:right_idx],
    #            color='k', s=5)
    ax.scatter(timeseries['Centroid Offset Distance'][0] * 24, timeseries['Centroid Offset Distance'][1],
               color='k', s=5)
    ax.scatter(binned_timeseries['Local Centroid Offset Distance'][0] * 24,
               binned_timeseries['Local Centroid Offset Distance'][1], color='b')
    ax.plot(binned_timeseries['Local Centroid Offset Distance'][0] * 24,
            binned_timeseries['Local Centroid Offset Distance'][1], 'b')
    ax.set_ylabel('Offset distance (arcsec)')
    ax.set_xlabel('Phase (hour)')
    # ax.set_xlim([timeseries['Centroid Offset Distance'][0][left_idx] * 24,
    #              timeseries['Centroid Offset Distance'][0][right_idx] * 24])
    ax.set_xlim([- local_view_time_interval * 24, local_view_time_interval * 24])

    plt.subplots_adjust(
        hspace=0.526,
        wspace=0.202,
        top=0.943,
        bottom=0.06,
        left=0.057,
        right=0.98
    )
    if config['satellite'] == 'kepler':
        f.suptitle('TCE {} {} {}'.format(tce.target_id, tce[config["tce_identifier"]], tce.label))
        plt.savefig(os.path.join(savedir, '{}_{}_{}_{}.png'.format(tce.target_id, tce[config["tce_identifier"]],
                                                                   tce.label, basename)))
    else:
        f.suptitle('TCE {} {} s{} {}'.format(tce.target_id, tce[config["tce_identifier"]], tce.sectors, tce.label))
        plt.savefig(os.path.join(savedir, '{}_{}_s{}_{}_{}.png'.format(tce.target_id, tce[config["tce_identifier"]],
                                                                       tce.sectors, tce.label, basename)))
    plt.close()<|MERGE_RESOLUTION|>--- conflicted
+++ resolved
@@ -1,8 +1,4 @@
-<<<<<<< HEAD
-""" bbbAuxiliary functions used to plot outcome from different steps along the preprocessing pipeline. """
-=======
 """cccAuxiliary functions used to plot outcome from different steps along the preprocessing pipeline. """
->>>>>>> 6cfeb5b8
 
 # 3rd party
 import os
