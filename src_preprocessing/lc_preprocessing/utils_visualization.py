--- conflicted
+++ resolved
@@ -8,10 +8,6 @@
 from astropy.stats import mad_std
 from matplotlib.ticker import FormatStrFormatter
 from mpl_toolkits.axes_grid1 import make_axes_locatable
-<<<<<<< HEAD
-import matplotlib.pyplot as plt
-=======
->>>>>>> 95fc5dbe
 from astropy import units as u
 
 plt.switch_backend('agg')
