""" Utility functions for extracting difference imaging. """

# 3rd party
import xml.etree.cElementTree as et
import os
import matplotlib.pyplot as plt
import numpy as np
import logging
# from mpl_toolkits.axes_grid1 import make_axes_locatable
import re
from matplotlib.colors import LogNorm
import pandas as pd

plt.switch_backend('agg')

N_QUARTERS_KEPLER = 17
N_IMGS_IN_DIFF = 4  # diff, oot, it, snr
MAX_MAG = 25
MIN_MAG = 1
MAG_RANGE = MIN_MAG - MAX_MAG
TESS_MAG_SAT = 7
KEPLER_MAG_SAT = 12
MIN_IMG_VALUE = 1e-12


def plot_diff_img_data(diff_imgs, plot_fp, target_coords=None, neighbors_coords=None, target_mag=None, neighbors_mag=None,
                       mag_sat=1, min_mag=None, logscale=True):
    """ Plot difference image data for TCE in a given quarter/sector.

    Args:
        diff_imgs: NumPy array, difference image data [cols, rows, it|oot|diff|snr, value| uncertainty]
        plot_fp: Path, plot file path
        target_coords: tuple, target col and row coordinates
        neighbors_coords: list of tuples, neighbors col and row coordinates
        target_mag: float, target magnitude
        neighbors_mag: list of floats, neighbors magnitudes
        mag_sat: float, magnitude saturation threshold
        min_mag: float, minimum magnitude at which the colormap is clipped
        logscale: bool, if True images color is set to logscale

    Returns:

    """

    def _create_subplot(ax_img, img, img_title, target_coords=None, neighbors_coords=None, target_mag=None,
                        neighbors_mag=None, logscale=True, mask_invalid_pixels=False):

        if mask_invalid_pixels:
            img = np.ma.masked_less(img, 0)
            cmap_img = plt.cm.viridis
            cmap_img.set_bad(color='gray')  # Set the color for non-positive values
        else:
            cmap_img = plt.cm.viridis

        if logscale:  # handle zero-valued pixels
            img[img == 0] = MIN_IMG_VALUE

        # plot image data
        im = ax_img.imshow(img, cmap=cmap_img, norm=LogNorm() if logscale else None, origin='lower')
        # set target location and magnitude
        if target_coords:
            sc = ax_img.scatter(target_coords[0], target_coords[1],
                                marker='x', c=[target_mag], label='Target', zorder=2, cmap='plasma_r',
                                vmin=mag_sat, vmax=MAX_MAG if min_mag is None else min_mag)
            cbar_sc = plt.colorbar(sc, ax=ax_img, orientation='horizontal', location='top', fraction=0.046, pad=0.01)
            cbar_sc.set_label('Magnitude')

        # set neighbors location and magnitude
        if neighbors_coords:
            for neighbor_i, neighbor_coords in enumerate(neighbors_coords):
                ax_img.scatter(neighbor_coords[0], neighbor_coords[1],
                               marker='*', c=neighbors_mag[neighbor_i], label=None, zorder=1, cmap='plasma_r',
                               vmin=mag_sat, vmax=MAX_MAG if min_mag is None else min_mag)
        # set color bars
        cbar_im = plt.colorbar(im, ax=ax_img, orientation='vertical', fraction=0.046, pad=0.04)
        # Set colorbar labels
        cbar_im.set_label(r'Flux [$e^-/cadence$]')
        cbar_im.ax.set_position([cbar_im.ax.get_position().x1 - 0.02,
                                 cbar_im.ax.get_position().y0,
                                 cbar_im.ax.get_position().width,
                                 cbar_im.ax.get_position().height])

        ax_img.set_ylabel('Row')
        ax_img.set_xlabel('Col', labelpad=10)
        # ax_img.invert_yaxis()
        # ax[0, 0].legend()
        ax_img.set_title(img_title, pad=50)

    f, ax = plt.subplots(2, 2, figsize=(14, 14))

    # diff img
    _create_subplot(ax[0, 0], diff_imgs[:, :, 2, 0], 'Difference Flux', target_coords,
                    neighbors_coords=neighbors_coords, target_mag=target_mag, neighbors_mag=neighbors_mag,
                    logscale=False)

    # oot img
    _create_subplot(ax[0, 1], diff_imgs[:, :, 1, 0], 'Out-of-transit Flux', target_coords,
                    neighbors_coords=neighbors_coords, target_mag=target_mag, neighbors_mag=neighbors_mag,
                    logscale=logscale, mask_invalid_pixels=True)

    # it img
    _create_subplot(ax[1, 0], diff_imgs[:, :, 0, 0], 'In-transit Flux', target_coords,
                    neighbors_coords=neighbors_coords, target_mag=target_mag, neighbors_mag=neighbors_mag,
                    logscale=logscale, mask_invalid_pixels=True)

    # snr img
    _create_subplot(ax[1, 1], diff_imgs[:, :, 3, 0], 'SNR Flux', target_coords,
                    neighbors_coords=neighbors_coords, target_mag=target_mag, neighbors_mag=neighbors_mag,
                    logscale=logscale, mask_invalid_pixels=True)

    f.subplots_adjust(hspace=0.4, wspace=0.4)
    f.savefig(plot_fp)
    plt.close()


def get_data_from_kepler_dv_xml(dv_xml_fp, tces, plot_dir, plot_prob, logger):
    """ Extract difference image data from the DV XML file for a set of Kepler Q1-Q17 DR25 TCEs.

    :param dv_xml_fp: Path, file path to DV XML file
    :param tces: pandas DataFrame, TCEs for which to extract difference image data. Must contain two columns: 'uid' and
    'label'. 'uid' must be of the pattern '{tic_id}-{tce_plnt_num}'
    :param plot_dir: Path, plot directory
    :param plot_prob: float, probability to plot difference image for a given example ([0, 1])
    :param logger: logger
    :return: dict, each item is the difference image data for a given TCE. The TCE is identified by the string key
    '{kic_id}-{tce_plnt_num}'. The value is a dictionary that contains the following items: 'target_ref_centroid'
    is a dictionary that contains the value and uncertainty for the reference coordinates of the target star in the
    pixel domain; 'image_data' is a NumPy array (n_rows, n_cols, n_imgs, 2) that contains the in-transit,
    out-of-transit, difference, and SNR flux images in this order (pixel values and uncertainties are addressed by the
    last dimension of the array, in this order); 'image_number' is a list that contains the integer quarter numbers of
    the corresponding sequence of difference image data extracted for the TCE.
    """

    proc_id = os.getpid()

    # get an iterable
    context = et.iterparse(dv_xml_fp, events=("start", "end"))

    # get the root element
    event, root = next(context)

    n_tces = len(tces)
    tce_i = 0  # counter for TCEs in the DV XML
    data = {}
    for event, elem in context:

        n_tces_added = len(data)

        if event == "end" and elem.tag == "planetResults":  # iterate through each planet results container

            tce_i += 1

            uid = f'{elem.attrib["keplerId"]}-{elem.attrib["planetNumber"]}'

            if tce_i % 500 == 0:
                print(f'[{proc_id}] Iterating over TCE {tce_i} in {dv_xml_fp.name}', flush=True)

            if n_tces_added == n_tces:  # stop reading XML file once all TCEs were iterated through
                break

            if uid not in tces.index:
                continue

            logger.info(f'[{proc_id}] Getting difference image data for TCE KIC {uid}... ({n_tces_added}/{n_tces} '
                        f'TCEs)')

            kmag = float([el for el in root if 'keplerMag' in el.tag][0].attrib['value'])

            data[uid] = {
                'target_ref_centroid': [],
                'image_data': [],
                'image_number': [],
                'mag': kmag,
                'neighbor_data': None,
                'quality_metric': [],
            }

            # get difference image results
            diff_img_res = [el for el in elem if el.tag == 'differenceImageResults']

            n_quarters = len(diff_img_res)

            if n_quarters < N_QUARTERS_KEPLER:
                logger.info(f'[{proc_id}] TCE KIC {uid} has less than {N_QUARTERS_KEPLER} quarters ({n_quarters})')

            # iterate over quarters
            for quarter_i in range(n_quarters):

                img_res_q = diff_img_res[quarter_i]

                # get quality metric data
                q_metric_q = [el.attrib for el in img_res_q if 'qualityMetric' in el.tag][0]
                data[uid]['quality_metric'].append(q_metric_q)

                # get quarter information
                data[uid]['image_number'].append(int(img_res_q.attrib['quarter']))

                img_px_data = img_res_q.findall('differenceImagePixelData')

                # n_pxs = len(img_px_data)

                px_dict = {(int(el.attrib['ccdRow']), int(el.attrib['ccdColumn'])): list(el) for el in img_px_data}

                # get max and min row and col
                px_row_lst, px_col_lst = [], []
                for px_row, px_col in px_dict.keys():
                    px_row_lst.append(px_row)
                    px_col_lst.append(px_col)

                min_row, max_row = min(px_row_lst), max(px_row_lst)
                min_col, max_col = min(px_col_lst), max(px_col_lst)

                # determine size of images
                row_size = max_row - min_row + 1
                col_size = max_col - min_col + 1

                # populate array with pixel values
                diff_imgs = np.nan * np.ones((row_size, col_size, N_IMGS_IN_DIFF, 2), dtype='float')

                for px_coord, diff_imgs_q in px_dict.items():
                    diff_imgs[px_coord[0] - min_row, px_coord[1] - min_col, :, 0] = [float(el.attrib['value'])
                                                                                     for el in diff_imgs_q]
                    diff_imgs[px_coord[0] - min_row, px_coord[1] - min_col, :, 1] = [float(el.attrib['uncertainty'])
                                                                                     for el in diff_imgs_q]

                # get target position in pixel frame
                kic_centroid_ref = img_res_q.findall('kicReferenceCentroid')[0]
                # check for missing value
                if float(kic_centroid_ref.find('column').attrib['uncertainty']) == -1 or \
                        float(kic_centroid_ref.find('row').attrib['uncertainty']) == -1:
                    kic_centroid_ref_dict = {
                        'col': {k: float(v) for k, v in kic_centroid_ref.find('column').attrib.items()},
                        'row': {k: float(v) for k, v in kic_centroid_ref.find('row').attrib.items()}
                    }
                    logger.info(f'[{proc_id}] TCE KIC {uid} has missing reference centroid for target in quarter '
                                f'{img_res_q.attrib["quarter"]}.')
                    # continue
                else:
                    kic_centroid_ref_dict = {
                        'col': {k: float(v) - min_col if k == 'value' else float(v)
                                for k, v in kic_centroid_ref.find('column').attrib.items()},
                        'row': {k: float(v) - min_row if k == 'value' else float(v)
                                for k, v in kic_centroid_ref.find('row').attrib.items()}
                    }

                # plot difference image
                if np.random.uniform() <= plot_prob:
                    plot_diff_img_data(diff_imgs,
                                       target_coords=(kic_centroid_ref_dict['col']['value'],
                                                      kic_centroid_ref_dict['row']['value']),
                                       plot_fp=plot_dir / f'kic_{uid}.png',
                                       neighbors_coords=None,
                                       logscale=True,
                                       target_mag=data[uid]['mag'],
                                       neighbors_mag=None,
                                       mag_sat=KEPLER_MAG_SAT,
                                       )

                data[uid]['target_ref_centroid'].append(kic_centroid_ref_dict)
                data[uid]['image_data'].append(diff_imgs)

        root.clear()

    # np.save(save_dir / f'keplerq1q17_dr25_diffimg_pid{proc_id}.npy', data)

    return data


def get_data_from_kepler_dv_xml_multiproc(dv_xml_fp, tces, save_dir, plot_dir, plot_prob, log_dir, job_i):
    """ Wrapper for `get_data_from_kepler_dv_xml()`. Extract difference image data from the DV XML file for a set of
    Kepler Q1-Q17 DR25 TCEs.

    :param dv_xml_fp: Path, file path to DV XML file
    :param tces: pandas DataFrame, TCEs for which to extract difference image data. Must contain two columns: 'uid' and
    'label'. 'uid' must be of the pattern '{tic_id}-{tce_plnt_num}'
    :param save_dir: Path, save directory
    :param plot_dir: Path, plot directory
    :param plot_prob: float, probability to plot difference image for a given example ([0, 1])
    :param log_dir: Path, log directory
    :param job_i: int, job id
    :return:
    """

    # set up logger
    logger = logging.getLogger(name=f'extract_img_data_kepler_dv_xml-{job_i}')
    logger_handler = logging.FileHandler(filename=log_dir / f'extract_img_data_from_kepler_dv_xml-{job_i}.log',
                                         mode='w')
    logger_formatter = logging.Formatter('%(asctime)s - %(message)s')
    logger.setLevel(logging.INFO)
    logger_handler.setFormatter(logger_formatter)
    logger.addHandler(logger_handler)
    logger.info(f'[{job_i}] Starting run {dv_xml_fp.name} ({len(tces)} TCEs)...')

    data = get_data_from_kepler_dv_xml(dv_xml_fp, tces, plot_dir, plot_prob, logger)

    np.save(save_dir / f'keplerq1q17_dr25_diffimg_{job_i}.npy', data)


def get_neighbors_for_target_in_sector(sectors_obs, neighbors_dir, tic_id, sector_run_id, proc_id, logger):
    """ Get data on neighbors for target `tic_id` in sectors in `sectors_obs`.

    :param sectors_obs: list,
    :param neighbors_dir: Path, path to directory containing target neighbors data
    :param tic_id: str, target ID
    :param sector_run_id: str, sector run ID
    :param proc_id: int, process ID
    :param logger: logger

    :return: neighbors_lst, list of data for neighbors of target `tic_id`.
    """

    neighbors_lst = []  # list of neighbors table for target across observed sectors
    for sector_obs in sectors_obs:

        # load neighbors table for this sector
        neighbors_tbl = pd.read_csv(neighbors_dir / f'S{sector_obs}' / 'mapping_results' /
                                    f'neighbors_pxcoords_S{sector_obs}.csv')

        # filter neighbors for this target
        neighbors_target = neighbors_tbl.loc[neighbors_tbl['target_id'] == int(tic_id)]

        if len(neighbors_target) == 0:
            # neighbors_target = pd.DataFrame(
            #     {'ID': [-1],
            #      'Tmag': [99],
            #      'dstArcSec': [np.inf],
            #      'ra': [np.nan],
            #      'dec': [np.nan],
            #      'target_id': [tic_id],
            #      'col_px': [-1],
            #      'row_px': [-1],
            #      }
            # )
            raise ValueError(f'[{proc_id}] [Sector run {sector_run_id}] Target {tic_id}'
                             f' not found in the neighbors table for sector {sector_obs}')

        neighbors_target = neighbors_target.set_index('ID')

        neighbors_lst.append(neighbors_target)

        logger.info(f'[{proc_id}] [Sector run {sector_run_id}] Found {len(neighbors_target)} neighbors for '
                    f'target {tic_id} in sector {sector_obs}.')

    return neighbors_lst


def get_data_from_tess_dv_xml(dv_xml_fp, sector_run_id, plot_dir, plot_prob, logger, proc_id=-1):
    """ Extract difference image data from the TESS target DV XML file for the set of TCEs detected in that star for
    that TESS SPOC sector run.

    :param dv_xml_fp: Path, filepath to DV XML file.
    :param sector_run_id: str, sector run ID
    :param plot_dir: Path, plot directory
    :param plot_prob: float, probability to plot difference image for a given example ([0, 1])
    :param logger: logger
    :param proc_id: int, process ID

    :return: dict, each item is the difference image data for a given TCE. The TCE is identified by the string key
    '{tic_id}-{tce_plnt_num}-S{sector_run}'. The value is a dictionary that contains six items:
        - 'target_ref_centroid' is a list of dictionaries that contain the value and uncertainty for the reference
        coordinates of the target star in the pixel domain in each observed sector;
        - 'image_data' is a list of NumPy array (n_rows, n_cols, n_imgs, 2) that contains the in-transit,
        out-of-transit, difference, and SNR flux images in this order (pixel values and uncertainties are addressed by
        the last dimension of the array, in this order) for each observe sector;
        - 'image_number' is a list that contains the integer sector number of the corresponding sequence of difference
        image data extracted for the TCE.
        - 'mag' is the target's magnitude.
    """

    data = {}

    try:
        tree = et.parse(dv_xml_fp)
    except Exception as e:
        raise Exception(f'{proc_id}] [Sector run {sector_run_id}] Exception found when reading {dv_xml_fp}: {e}.')

    root = tree.getroot()

    tic_id = root.attrib['ticId']

    tmag = float([el for el in root if 'tessMag' in el.tag][0].attrib['value'])

    planet_res_lst = [el for el in root if 'planetResults' in el.tag]

    n_sectors_expected = root.attrib['sectorsObserved'].count('1')

    n_tces = len(planet_res_lst)
    tce_i = 0
    for planet_res in planet_res_lst:

        tce_i += 1

        uid = f'{root.attrib["ticId"]}-{planet_res.attrib["planetNumber"]}-S{sector_run_id}'

        data[uid] = {
            'target_ref_centroid': [],
            'image_data': [],
            'mag': tmag,
            'image_number': [],
            'quality_metric': [],
        }

        logger.info(f'[{proc_id}] [Sector run {sector_run_id}] Getting difference image data for TCE TIC '
                    f'{uid} ({tce_i}/{n_tces} TCEs)...')

        # get difference image results
        diff_img_res = [el for el in planet_res if 'differenceImageResults' in el.tag]

        n_sectors = len(diff_img_res)

        if n_sectors < n_sectors_expected:
            logger.info(f'[{proc_id}] [Sector run {sector_run_id}] TCE TIC {uid} has less than '
                        f'{n_sectors_expected} '
                        f'sectors ({n_sectors})')

        # iterate over sectors
        for sector_i in range(n_sectors):

            img_res_s = diff_img_res[sector_i]

            # get quality metric data
            q_metric_s = [el.attrib for el in img_res_s if 'qualityMetric' in el.tag][0]
            q_metric_s['value'] = float(q_metric_s['value'])
            q_metric_s['attempted'] = True if q_metric_s['attempted'] == 'true' else False
            q_metric_s['valid'] = True if q_metric_s['valid'] == 'true' else False
            data[uid]['quality_metric'].append(q_metric_s)

            # get sector id
            sector = int(img_res_s.attrib['sector'])
            data[uid]['image_number'].append(sector)

            # get difference image pixel data
            img_px_data = [el for el in img_res_s if 'differenceImagePixelData' in el.tag]

            # n_pxs = len(img_px_data)

            px_dict = {(int(el.attrib['ccdRow']), int(el.attrib['ccdColumn'])): list(el) for el in img_px_data}

            # get max and min row and col
            px_row_lst, px_col_lst = [], []
            for px_row, px_col in px_dict.keys():
                px_row_lst.append(px_row)
                px_col_lst.append(px_col)

            min_row, max_row = min(px_row_lst), max(px_row_lst)
            min_col, max_col = min(px_col_lst), max(px_col_lst)

            # determine size of images
            row_size = max_row - min_row + 1
            col_size = max_col - min_col + 1

            # populate array with pixel values
            diff_imgs = np.nan * np.ones((row_size, col_size, N_IMGS_IN_DIFF, 2), dtype='float')

            for px_coord, diff_imgs_q in px_dict.items():
                diff_imgs[px_coord[0] - min_row, px_coord[1] - min_col, :, 0] = [float(el.attrib['value'])
                                                                                 for el in diff_imgs_q]
                diff_imgs[px_coord[0] - min_row, px_coord[1] - min_col, :, 1] = [float(el.attrib['uncertainty'])
                                                                                 for el in diff_imgs_q]

            # get target position in pixel frame
            tic_centroid_ref = [el for el in img_res_s if 'ticReferenceCentroid' in el.tag][0]
            tic_centroid_ref_col = [el for el in tic_centroid_ref if 'col' in el.tag][0].attrib
            tic_centroid_ref_row = [el for el in tic_centroid_ref if 'row' in el.tag][0].attrib

            # check for missing value
            if float(tic_centroid_ref_col['uncertainty']) == -1 or \
                    float(tic_centroid_ref_row['uncertainty']) == -1:
                tic_centroid_ref_dict = {
                    'col': {k: float(v) if k == 'value' else float(v)
                            for k, v in tic_centroid_ref_col.items()},
                    'row': {k: float(v) if k == 'value' else float(v)
                            for k, v in tic_centroid_ref_row.items()}
                }
                logger.info(f'[{proc_id}] [Sector run {sector_run_id}] TCE TIC {uid} has missing reference '
                            f'centroid for target in sector {img_res_s.attrib["sector"]}.')
                # continue
            else:
                tic_centroid_ref_dict = {
                    'col': {k: float(v) - min_col if k == 'value' else float(v)
                            for k, v in tic_centroid_ref_col.items()},
                    'row': {k: float(v) - min_row if k == 'value' else float(v)
                            for k, v in tic_centroid_ref_row.items()}
                }

            # plot difference image
            if np.random.uniform() <= plot_prob:

                neighbors_coords, neighbors_mags, delta_mag = None, None, None

                plot_diff_img_data(diff_imgs,
                                   plot_dir / f'tic_{uid}_sector_{sector}.png',
                                   target_coords=(tic_centroid_ref_dict['col']['value'],
                                                  tic_centroid_ref_dict['row']['value'])
                                   if tic_centroid_ref_dict['col']['uncertainty'] != -1 else None,
                                   neighbors_coords=neighbors_coords,
                                   logscale=True,
                                   target_mag=data[uid]['mag'],
                                   neighbors_mag=neighbors_mags,
                                   mag_sat=TESS_MAG_SAT,
                                   min_mag=delta_mag,
                                   )

            data[uid]['target_ref_centroid'].append(tic_centroid_ref_dict)
            data[uid]['image_data'].append(diff_imgs)

    return data


<<<<<<< HEAD
def get_data_from_tess_dv_xml_multiproc(dv_xml_run, save_dir, plot_dir, plot_prob, log_dir, job_i):
=======
def get_data_from_tess_dv_xml_multiproc(dv_xml_run, save_dir, neighbors_dir, plot_dir, plot_prob, log_dir, job_i,
                                        check_existence_multiple_versions=False):
>>>>>>> 897f802e
    """ Wrapper for `get_data_from_tess_dv_xml()`. Extract difference image data from the DV XML files for a TESS sector
    run.

    :param dv_xml_run: Path, path to sector run with DV XML files.
    :param save_dir: Path, save directory
    :param plot_dir: Path, plot directory
    :param plot_prob: float, probability to plot difference image for a given example ([0, 1])
    :param log_dir: Path, log directory
    :param job_i: int, job id
    :param check_existence_multiple_versions: bool whether to check existence of multiple versions (different runs) of
        DV

    :return:
    """

    # set up logger
    logger = logging.getLogger(name=f'extract_img_data_tess_dv_xml_{dv_xml_run.name}')
    logger_handler = logging.FileHandler(filename=log_dir / f'extract_img_data_from_tess_dv_xml-{dv_xml_run.name}.log',
                                         mode='w')
    logger_formatter = logging.Formatter('%(asctime)s - %(message)s')
    logger.setLevel(logging.INFO)
    logger_handler.setFormatter(logger_formatter)
    logger.addHandler(logger_handler)
    logger.info(f'[{job_i}] Starting run {dv_xml_run.name}...')

    proc_id = os.getpid()

    data = {}

    # get filepaths to xml files
    dv_xml_run_fps = list(dv_xml_run.rglob(f"*.xml"))

    n_targets = len(dv_xml_run_fps)
    logger.info(f'[{proc_id}] Found {n_targets} targets DV xml files in {dv_xml_run}.')

    for target_i, dv_xml_fp in enumerate(dv_xml_run_fps):

        # get sector run ID from filename
        s_sector, e_sector = re.findall('-s[0-9]+', dv_xml_fp.stem)
        s_sector, e_sector = int(s_sector[2:]), int(e_sector[2:])
        if s_sector != e_sector:  # multisector run
            sector_run_id = f'{s_sector}-{e_sector}'
        else:
            sector_run_id = f'{s_sector}'

        if target_i % 1000 == 0:
            logger.info(f'[{proc_id}] [Sector run {sector_run_id}] Iterating over TIC {target_i}/{n_targets} in '
                        f'{dv_xml_fp.name}.')
        try:
            # check if there are results for more than one processing run for this TIC and sector run
<<<<<<< HEAD
            tic_id = re.findall('\d{16}', dv_xml_fp.name)[0]  # get tic id from filename
            tic_drs = [fp for fp in dv_xml_run.glob(f'*{tic_id}*')]
            if len(tic_drs) > 1:
                curr_dr = int(dv_xml_fp.stem.split('-')[-1][:-4])
                latest_dr = sorted([int(fp.stem.split('-')[-1][:-4])
                                    for fp in dv_xml_run.glob(f'*{tic_id}*')])[-1]
                if curr_dr != latest_dr:
                    logger.info(f'[{proc_id}] [Sector run {sector_run_id}] '
                                f'Skipping {dv_xml_fp.name} for TIC {int(tic_id)} since there is '
                                f'more recent processed results (current release {curr_dr}, latest release {latest_dr})'
                                f'... ({target_i}/{n_targets} targets)')
                    continue
=======
            if check_existence_multiple_versions:
                tic_id = re.findall('\d{16}', dv_xml_fp.name)[0]  # get tic id from filename
                # tic_drs = [int(fp.stem.split('-')[-1][:-4]) for fp in dv_xml_run.glob(f'*{tic_id.zfill(16)}*')]
                tic_drs = [fp for fp in dv_xml_run.glob(f'*{tic_id}*')]
                if len(tic_drs) > 1:
                    curr_dr = int(dv_xml_fp.stem.split('-')[-1][:-4])
                    latest_dr = sorted([int(fp.stem.split('-')[-1][:-4])
                                        for fp in dv_xml_run.glob(f'*{tic_id}*')])[-1]
                    if curr_dr != latest_dr:
                        logger.info(f'[{proc_id}] [Sector run {sector_run_id}] '
                                    f'Skipping {dv_xml_fp.name} for TIC {int(tic_id)} since there is '
                                    f'more recent processed results (current release {curr_dr}, latest release {latest_dr})'
                                    f'... ({target_i}/{n_targets} targets)')
                        continue
>>>>>>> 897f802e

            data_dv_xml = get_data_from_tess_dv_xml(dv_xml_fp, sector_run_id, plot_dir, plot_prob,
                                                    logger, proc_id)
            data.update(data_dv_xml)
        except Exception as e:
            logger.info(f'[{job_i}] Exception occurred when getting data from {dv_xml_fp.name}:\n {e}')
            continue

    np.save(save_dir / f'tess_diffimg_{dv_xml_run.name}.npy', data)

    logger.info(f'[{job_i}] Finished run {dv_xml_run.name}.')<|MERGE_RESOLUTION|>--- conflicted
+++ resolved
@@ -6,7 +6,6 @@
 import matplotlib.pyplot as plt
 import numpy as np
 import logging
-# from mpl_toolkits.axes_grid1 import make_axes_locatable
 import re
 from matplotlib.colors import LogNorm
 import pandas as pd
@@ -261,8 +260,6 @@
 
         root.clear()
 
-    # np.save(save_dir / f'keplerq1q17_dr25_diffimg_pid{proc_id}.npy', data)
-
     return data
 
 
@@ -320,17 +317,7 @@
         neighbors_target = neighbors_tbl.loc[neighbors_tbl['target_id'] == int(tic_id)]
 
         if len(neighbors_target) == 0:
-            # neighbors_target = pd.DataFrame(
-            #     {'ID': [-1],
-            #      'Tmag': [99],
-            #      'dstArcSec': [np.inf],
-            #      'ra': [np.nan],
-            #      'dec': [np.nan],
-            #      'target_id': [tic_id],
-            #      'col_px': [-1],
-            #      'row_px': [-1],
-            #      }
-            # )
+
             raise ValueError(f'[{proc_id}] [Sector run {sector_run_id}] Target {tic_id}'
                              f' not found in the neighbors table for sector {sector_obs}')
 
@@ -344,11 +331,12 @@
     return neighbors_lst
 
 
-def get_data_from_tess_dv_xml(dv_xml_fp, sector_run_id, plot_dir, plot_prob, logger, proc_id=-1):
+def get_data_from_tess_dv_xml(dv_xml_fp, neighbors_dir, sector_run_id, plot_dir, plot_prob, logger, proc_id=-1):
     """ Extract difference image data from the TESS target DV XML file for the set of TCEs detected in that star for
     that TESS SPOC sector run.
 
     :param dv_xml_fp: Path, filepath to DV XML file.
+    :param neighbors_dir: Path, path to directory containing target neighbors data
     :param sector_run_id: str, sector run ID
     :param plot_dir: Path, plot directory
     :param plot_prob: float, probability to plot difference image for a given example ([0, 1])
@@ -365,6 +353,10 @@
         - 'image_number' is a list that contains the integer sector number of the corresponding sequence of difference
         image data extracted for the TCE.
         - 'mag' is the target's magnitude.
+        - 'neighbor_data' is a list that, for each sector, contains a dictionary where each key is the TIC ID of
+        neighboring objects that maps to a dictionary with the column 'col_px' and row 'row_px' coordinates of these
+        objects in the CCD pixel frame of the target star along with the corresponding magnitude 'TMag' and distance to
+        the target in arcseconds 'dst_arcsec'.
     """
 
     data = {}
@@ -383,6 +375,14 @@
     planet_res_lst = [el for el in root if 'planetResults' in el.tag]
 
     n_sectors_expected = root.attrib['sectorsObserved'].count('1')
+    sectors_obs = [i for i, char in enumerate(root.attrib['sectorsObserved']) if char == '1']
+
+    # get neighboring stars
+    if neighbors_dir:
+        logger.info(f'{proc_id}] [Sector run {sector_run_id}] Getting neighbors information for target {tic_id} in '
+                    f'sectors {sectors_obs}...')
+        neighbors_lst = get_neighbors_for_target_in_sector(sectors_obs, neighbors_dir, tic_id, sector_run_id, proc_id,
+                                                           logger)
 
     n_tces = len(planet_res_lst)
     tce_i = 0
@@ -391,6 +391,24 @@
         tce_i += 1
 
         uid = f'{root.attrib["ticId"]}-{planet_res.attrib["planetNumber"]}-S{sector_run_id}'
+
+        if neighbors_dir:
+            # filter neighbors based on transit depth - could these objects cause the observed transit depth?
+            tce_depth = max(0,
+                            float(planet_res.find(
+                                './/dv:modelParameter[@name="transitDepthPpm"]',
+                                {'dv': 'http://www.nasa.gov/2018/TESS/DV'}).attrib['value'])) + 1
+            tce_depth /= 1e6
+            delta_mag = tmag - np.log10(tce_depth) * 2.5
+            tce_neighbors_lst = []
+            for neighbors_sector in neighbors_lst:
+                tce_neighbors_sector = {}
+                for neighbor_id, neighbor_data in neighbors_sector.iterrows():
+                    if np.isnan(neighbor_data['row_px']) or np.isnan(neighbor_data['col_px']):
+                        continue
+                    if neighbor_data['Tmag'] <= delta_mag:
+                        tce_neighbors_sector.update({neighbor_id: dict(neighbor_data)})
+                tce_neighbors_lst.append(tce_neighbors_sector)
 
         data[uid] = {
             'target_ref_centroid': [],
@@ -399,6 +417,8 @@
             'image_number': [],
             'quality_metric': [],
         }
+        if neighbors_dir:
+            data[uid]['neighbor_data'] = tce_neighbors_lst
 
         logger.info(f'[{proc_id}] [Sector run {sector_run_id}] Getting difference image data for TCE TIC '
                     f'{uid} ({tce_i}/{n_tces} TCEs)...')
@@ -486,7 +506,13 @@
             # plot difference image
             if np.random.uniform() <= plot_prob:
 
-                neighbors_coords, neighbors_mags, delta_mag = None, None, None
+                if neighbors_dir:
+                    neighbors_coords = [(neighbor_data['col_px'], neighbor_data['row_px'])
+                                        for _, neighbor_data in data[uid]['neighbor_data'][sector_i].items()]
+                    neighbors_mags = [neighbor_data['Tmag']
+                                      for _, neighbor_data in tce_neighbors_lst[sector_i].items()]
+                else:
+                    neighbors_coords, neighbors_mags, delta_mag = None, None, None
 
                 plot_diff_img_data(diff_imgs,
                                    plot_dir / f'tic_{uid}_sector_{sector}.png',
@@ -507,17 +533,14 @@
     return data
 
 
-<<<<<<< HEAD
-def get_data_from_tess_dv_xml_multiproc(dv_xml_run, save_dir, plot_dir, plot_prob, log_dir, job_i):
-=======
 def get_data_from_tess_dv_xml_multiproc(dv_xml_run, save_dir, neighbors_dir, plot_dir, plot_prob, log_dir, job_i,
                                         check_existence_multiple_versions=False):
->>>>>>> 897f802e
     """ Wrapper for `get_data_from_tess_dv_xml()`. Extract difference image data from the DV XML files for a TESS sector
     run.
 
     :param dv_xml_run: Path, path to sector run with DV XML files.
     :param save_dir: Path, save directory
+    :param neighbors_dir: Path, path to directory containing target neighbors data
     :param plot_dir: Path, plot directory
     :param plot_prob: float, probability to plot difference image for a given example ([0, 1])
     :param log_dir: Path, log directory
@@ -563,23 +586,9 @@
                         f'{dv_xml_fp.name}.')
         try:
             # check if there are results for more than one processing run for this TIC and sector run
-<<<<<<< HEAD
-            tic_id = re.findall('\d{16}', dv_xml_fp.name)[0]  # get tic id from filename
-            tic_drs = [fp for fp in dv_xml_run.glob(f'*{tic_id}*')]
-            if len(tic_drs) > 1:
-                curr_dr = int(dv_xml_fp.stem.split('-')[-1][:-4])
-                latest_dr = sorted([int(fp.stem.split('-')[-1][:-4])
-                                    for fp in dv_xml_run.glob(f'*{tic_id}*')])[-1]
-                if curr_dr != latest_dr:
-                    logger.info(f'[{proc_id}] [Sector run {sector_run_id}] '
-                                f'Skipping {dv_xml_fp.name} for TIC {int(tic_id)} since there is '
-                                f'more recent processed results (current release {curr_dr}, latest release {latest_dr})'
-                                f'... ({target_i}/{n_targets} targets)')
-                    continue
-=======
             if check_existence_multiple_versions:
                 tic_id = re.findall('\d{16}', dv_xml_fp.name)[0]  # get tic id from filename
-                # tic_drs = [int(fp.stem.split('-')[-1][:-4]) for fp in dv_xml_run.glob(f'*{tic_id.zfill(16)}*')]
+
                 tic_drs = [fp for fp in dv_xml_run.glob(f'*{tic_id}*')]
                 if len(tic_drs) > 1:
                     curr_dr = int(dv_xml_fp.stem.split('-')[-1][:-4])
@@ -591,9 +600,8 @@
                                     f'more recent processed results (current release {curr_dr}, latest release {latest_dr})'
                                     f'... ({target_i}/{n_targets} targets)')
                         continue
->>>>>>> 897f802e
-
-            data_dv_xml = get_data_from_tess_dv_xml(dv_xml_fp, sector_run_id, plot_dir, plot_prob,
+
+            data_dv_xml = get_data_from_tess_dv_xml(dv_xml_fp, neighbors_dir, sector_run_id, plot_dir, plot_prob,
                                                     logger, proc_id)
             data.update(data_dv_xml)
         except Exception as e:
