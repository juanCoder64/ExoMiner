--- conflicted
+++ resolved
@@ -17,68 +17,7 @@
 from src_preprocessing.tf_util import example_util
 
 
-<<<<<<< HEAD
-
-IMGS_FIELDS = [
-    'diff_imgs',
-    'oot_imgs',
-    'target_imgs',
-    'snr_imgs',
-]
-
-
-def write_diff_img_data_to_tfrec_files(src_tfrec_dir, dest_tfrec_dir, diff_img_data_fps, shards_tbl,
-                                       n_examples_shard=300):
-    """ Write difference image data to a set of TFRecord files under `src_tfrec_dir` to a new dataset in
-    `dest_tfrec_dir`.
-
-        Args:
-            src_tfrec_dir: Path, source TFRecord
-            dest_tfrec_dir: Path, destination TFRecord
-            diff_img_data_fps: list, list of Path objects for the NumPy files containing preprocessed image data
-            shards_tbl: pandas DataFrame, table containing shard filename 'shard' and example position in shard
-                'example_i_tfrec' for the source shards in `src_tfrec_dir`
-            n_examples_shard: int, number of examples per shard
-
-        Returns: examples_found_df, pandas DataFrame with the examples that were added to the new TFRecord dataset
-
-    """
-
-    pid = os.getpid()
-    logging.basicConfig(filename=dest_tfrec_dir / 'logs' / f'write_diff_img_data_tfrec_{pid}.log',
-                        level=logging.INFO,
-                        format='%(asctime)s - %(message)s',
-                        datefmt='%Y-%m-%d %H:%M:%S',
-                        filemode='w',
-                        force=True
-                        )
-
-    # examples_not_found_df_lst = []
-    examples_found_df_lst = []
-    for diff_img_data_i, diff_img_data_fp in enumerate(diff_img_data_fps):
-
-        logger.info(f'Iterating through Difference Image data NumPy file {diff_img_data_fp} '
-                    f'({diff_img_data_i + 1}/{len(diff_img_data_fps)})...')
-
-        examples_added_df = write_diff_img_data_to_tfrec_file(src_tfrec_dir,
-                                                              dest_tfrec_dir,
-                                                              diff_img_data_fp,
-                                                              shards_tbl,
-                                                              n_examples_shard,
-                                                              logger)
-
-        # examples_not_found_df_lst.append(examples_not_found_df)
-        examples_found_df_lst.append(examples_added_df)
-
-    examples_found_df = pd.concat(examples_found_df_lst, axis=0, ignore_index=True)
-
-    return examples_found_df
-
-
-def add_diff_img_data_to_tfrec_example(example, tce_diff_img_data):
-=======
 def add_diff_img_data_to_tfrec_example(example, tce_diff_img_data, imgs_fields):
->>>>>>> 897f802e
     """ Add  difference image data to an example in a TFRecord file.
 
         Args:
@@ -168,11 +107,7 @@
                 example.ParseFromString(string_record)
 
                 example_uid = example.features.feature['uid'].bytes_list.value[0].decode("utf-8")
-<<<<<<< HEAD
-                example_label = example.features.feature['uid'].bytes_list.value[0].decode("utf-8")
-=======
                 example_label = example.features.feature['label'].bytes_list.value[0].decode("utf-8")
->>>>>>> 897f802e
 
                 if example_uid != tce_uid:
                     raise ValueError(f'TCE ID {example_uid} found in TFRecord dataset does not match expected ID: '
@@ -229,19 +164,6 @@
 
         Returns: examples_found_df, pandas DataFrame with the examples that were added to the new TFRecord dataset
 
-<<<<<<< HEAD
-    parallel_processing = True
-    n_procs = 2
-    n_jobs = 2
-    # mission = 'tess'  # either 'tess' or 'kepler'
-    # set source TFRecord directory
-    src_tfrec_dir = Path('null')
-    # table that has information on the location of examples across shards in TFRecord dataset directory
-    shards_tbl_fp = src_tfrec_dir / 'shards_tbl.csv'
-    # directory with NumPy files with difference image data to be added to the examples in the TFRecord dataset
-    src_diff_img_fp = Path('null')
-    n_examples_shard = 300  # number of examples per shard in destination TFRecord dataset
-=======
     """
 
     pid = os.getpid()
@@ -298,7 +220,6 @@
         config['src_tfrec_dir'] = Path(src_tfrec_dir)
     if src_diff_img_fp is not None:
         config['src_diff_img_fp'] = Path(src_diff_img_fp)
->>>>>>> 897f802e
 
     # get shard filepaths
     src_tfrec_fps = [fp for fp in config['src_tfrec_dir'].iterdir() if fp.name.startswith('shard-') and
@@ -324,14 +245,6 @@
     log_dir = dest_tfrec_dir / 'logs'
     log_dir.mkdir(exist_ok=True)
     # create logger
-<<<<<<< HEAD
-    logging.basicConfig(filename=log_dir / f'write_diff_img_data_to_tfrecs_main.log',
-                        level=logging.INFO,
-                        format='%(asctime)s - %(message)s',
-                        datefmt='%Y-%m-%d %H:%M:%S',
-                        filemode='w',
-                        )
-=======
     logger = logging.getLogger(name='add_diff_img_data_to_tfrec_files_main')
     logger_handler = logging.FileHandler(filename=log_dir / 'add_diff_img_data_to_tfrec_files_main.log', mode='w')
     logger_formatter = logging.Formatter('%(asctime)s - %(message)s')
@@ -339,7 +252,6 @@
     logger_handler.setFormatter(logger_formatter)
     logger.addHandler(logger_handler)
     logger.info(f'Started adding difference image data to TFRecord dataset...')
->>>>>>> 897f802e
 
     logger.info(f'`Images to be added from preprocessed difference image to TFRecord dataset`: '
                 f'{config["imgs_fields"]}.')
@@ -382,6 +294,6 @@
 
     tf.config.set_visible_devices([], 'GPU')
 
-    config_fp = '/Users/msaragoc/Projects/exoplanet_transit_classification/exoplanet_dl/src_preprocessing/diff_img/preprocessing/config_add_diff_img_tfrecords.yaml'
+    config_fp = '/path/to/codebase/src_preprocessing/diff_img/preprocessing/config_add_diff_img_tfrecords.yaml'
 
     write_diff_img_data_to_tfrec_files_main(config_fp)