""" Implementation of models using Keras functional API. """

# 3rd party
import tensorflow as tf
from tensorflow import keras
from tensorflow.keras import regularizers
import numpy as np
import tensorflow.keras.backend as K
from tensorflow.keras.layers import Layer, Lambda

# local
from models.utils_models import create_inputs


class Time2Vec(keras.layers.Layer):
    def __init__(self, kernel_size=1, **kwargs):
        super(Time2Vec, self).__init__(trainable=True, name='Time2VecLayer')
        self.k = kernel_size

    def build(self, input_shape):
        # trend
        self.wb = self.add_weight(name='wb', shape=(input_shape[1],), initializer='uniform', trainable=True)
        self.bb = self.add_weight(name='bb', shape=(input_shape[1],), initializer='uniform', trainable=True)
        # periodic
        self.wa = self.add_weight(name='wa', shape=(1, input_shape[1], self.k), initializer='uniform', trainable=True)
        self.ba = self.add_weight(name='ba', shape=(1, input_shape[1], self.k), initializer='uniform', trainable=True)
        super(Time2Vec, self).build(input_shape)

    def call(self, inputs, **kwargs):
        bias = self.wb * inputs + self.bb
        dp = K.dot(inputs, self.wa) + self.ba
        wgts = K.sin(dp)  # or K.cos(.)

        ret = K.concatenate([K.expand_dims(bias, -1), wgts], -1)
        ret = K.reshape(ret, (-1, inputs.shape[1] * (self.k + 1)))
        return ret

    def compute_output_shape(self, input_shape):
        return (input_shape[0], input_shape[1] * (self.k + 1))

    def get_config(self):
        config = super().get_config()
        config.update({
            "kernel_size": self.k
        })
        return config


class StdLayer(Layer):
    """
    Creates TF Keras std layer. Can be called on a list of inputs with the same shape to compute standard deviation.
    """

    def __init__(self, axis=-1, **kwargs):
        super(StdLayer, self).__init__(**kwargs)
        self.axis = axis

    # @tf.function(jit_compile=True)
    def _std_fn(self, inputs):
        """ Computes standard deviation from inputs.

            Args:
                inputs: list of TF Keras tensors of same shape

            Returns: TF Keras tensor with same shape of `inputs` with std values
        """

        # mean = tf.reduce_mean(inputs, axis=self.axis, keepdims=True)
        # variance = tf.reduce_mean(tf.square(inputs - mean), axis=self.axis, keepdims=True)
        # std = tf.sqrt(variance)

        stacked = tf.stack(inputs, axis=self.axis)  # shape: [20, batch, 1, 25, 8]
        mean = tf.reduce_mean(stacked, axis=self.axis, keepdims=False)
        variance = tf.reduce_mean(tf.square(stacked - tf.expand_dims(mean, axis=self.axis)), axis=self.axis)
        std = tf.sqrt(variance)

        return std

    def call(self, inputs, training=None, mask=None):
        """ Call the custom standard deviation layer.

            Args:
                inputs: list of TF Keras tensors of same shape
                training: if True, behaves differently for training (not needed for this type of layer - added for
                    compatibility)
                mask: if not None, then specifies which inputs should be ignored (not needed for this type of layer -
                    added for compatibility)

            Returns: TF Keras tensor with same shape of `inputs` with std values
        """

        std = self._std_fn(inputs)

        return std


class SplitLayer(Layer):
    """ Creates a custom split layer. """

    def __init__(self, num_or_size_splits, axis=0, **kwargs):
        """ Constructor for the split layer.

        Args:
            num_or_size_splits: either an int indicating the number of splits along axis or a 1-D integer Tensor or
                Python list containing the sizes of each output tensor along axis. If an int, then it must evenly divide
                value.shape[axis]; otherwise the sum of sizes along the split axis must match that of the value.
            axis: An int or scalar int32 Tensor. The dimension along which to split. Must be in the range
                [-rank(value), rank(value)). Defaults to 0.
            **kwargs:
        """

        super(SplitLayer, self).__init__(**kwargs)
        self.num_or_size_splits = num_or_size_splits
        self.axis = axis

    # @tf.function(jit_compile=True)
    def _split_fn(self, inputs):
        """ Splits the inputs.

        Args:
            inputs: TF Keras layer, input to be split

        Returns: if num_or_size_splits is an int returns a list of num_or_size_splits Tensor objects; if
            num_or_size_splits is a 1-D list for 1-D Tensor returns num_or_size_splits.get_shape[0] Tensor objects
            resulting from splitting value.

        """
        return tf.split(inputs, num_or_size_splits=self.num_or_size_splits, axis=self.axis)

    def call(self, inputs, training=None, mask=None):
        """ Calls the custom split layer.

        Args:
            inputs: TF Keras layer, input to be split
            training: if True, behaves differently for training (not needed for this type of layer - added for
                compatibility)
            mask: if not None, then specifies which inputs should be ignored (not needed for this type of layer -
                added for compatibility)

        Returns: if num_or_size_splits is an int returns a list of num_or_size_splits Tensor objects; if
            num_or_size_splits is a 1-D list for 1-D Tensor returns num_or_size_splits.get_shape[0] Tensor objects
            resulting from splitting value.
        """

        return self._split_fn(inputs)


def attention_block(query, key_value, num_heads=2, key_dim=32, dropout_rate=0.1):
    """ Create attention block.

        Args:
             :param query: TF Keras tensor, query [batch_size, n_tokens, n_features]
             :param key_value: TF Keras tensor, value/key [batch_size, n_tokens, n_features]
             :param num_heads: int, number of attention heads
             :param key_dim: int, dimensionality of learned query and value vectors
             :param dropout_rate: float, dropout rate

        Returns: output TF Keras tensor from attention block
     """

    # apply multi-head self-attention
    attn_output, attn_scores = tf.keras.layers.MultiHeadAttention(num_heads=num_heads,
                                                     key_dim=key_dim,
                                                     name='cross_att_multihead')(query, key_value, return_attention_scores=True)
    attn_output = tf.keras.layers.Dropout(dropout_rate, name='cross_att_dropout')(attn_output)
    # add residual
    out1 = tf.keras.layers.Add(name='cross_att_skip_add_residual')([query, attn_output])
    out1 = tf.keras.layers.LayerNormalization(epsilon=1e-6, name='cross_att_layer_norm')(out1)

    # add dense layer and non-linear activity function
    ffn_output = tf.keras.layers.Dense(query.shape[-1], activation='relu', name='cross_att_dense')(out1)
    ffn_output = tf.keras.layers.Dropout(dropout_rate, name='cross_att_dropout_dense')(ffn_output)
    ffn_output = tf.keras.layers.Add(name='cross_att_skip_add_residual_dense')([out1, ffn_output])
    out2 = tf.keras.layers.LayerNormalization(epsilon=1e-6, name='cross_att_layer_norm_dense')(ffn_output)

    out2 = tf.keras.layers.Reshape((np.prod(out2.shape[1:]),), name='cross_att_output_reshape')(out2)
    # out2 = tf.keras.layers.GlobalAveragePooling1D(name='cross_att_global_average_pool')(out2)
    
    mean_attn = Lambda(lambda x: tf.reduce_mean(x, axis=1), name='mean_attn')(attn_scores)
    mean_attn_normalized = Lambda(lambda x: x / tf.reduce_sum(x, axis=-1, keepdims=True), name='normalized_mean_attn')(mean_attn)

    return out2, mean_attn_normalized


class ExoMinerMLP(object):

    def __init__(self, config, features):
        """ Initializes the ExoMiner architecture that processes only scalar features.

        :param config: dict, model configuration for its parameters and hyperparameters
        :param features: dict, 'feature_name' : {'dim': tuple, 'dtype': (tf.int, tf.float, ...)}
        """

        # model configuration (parameters and hyperparameters)
        self.config = config['config']
        self.features = features

        if self.config['multi_class'] or \
                (not self.config['multi_class'] and self.config['force_softmax']):
            self.output_size = len(np.unique(list(config['label_map'].values())))
        else:  # binary classification with sigmoid output layer
            self.output_size = 1

        self.inputs = create_inputs(self.features, config['feature_map'])

        # build the model
        self.outputs = self.build()

        self.kerasModel = keras.Model(inputs=self.inputs, outputs=self.outputs)

    def build_scalar_inputs(self):
        """ Builds the scalar input features.

        :return:
            scalar_input, TF keras tensor with the different scalar input features
        """


        scalar_inputs = [self.inputs[feature_name] for feature_name in
                         self.config['scalar_branches']['scalar_branch']]
        if len(scalar_inputs) > 1:
            scalar_inputs = tf.keras.layers.Concatenate(axis=1, name=f'scalar_inputs_concat')(scalar_inputs)
        else:
            scalar_inputs = scalar_inputs[0]

        return scalar_inputs


    def build_fc_block(self, scalar_inputs):
        """ Builds the FC block after the convolutional branches.

        :param scalar_inputs: tf keras tensor with scalar input features
        :return:
            net: tf keras model with added FC block
        """

        for fc_layer_i in range(self.config['num_fc_layers']):

            fc_neurons = self.config['init_fc_neurons']

            if self.config['decay_rate'] is not None:
                net = tf.keras.layers.Dense(units=fc_neurons,
                                            kernel_regularizer=regularizers.l2(
                                                self.config['decay_rate']) if self.config[
                                                                                  'decay_rate'] is not None else None,
                                            activation=None,
                                            use_bias=True,
                                            kernel_initializer='glorot_uniform',
                                            bias_initializer='zeros',
                                            bias_regularizer=None,
                                            activity_regularizer=None,
                                            kernel_constraint=None,
                                            bias_constraint=None,
                                            name='fc{}'.format(fc_layer_i))(net if fc_layer_i > 0 else scalar_inputs)
            else:
                net = tf.keras.layers.Dense(units=fc_neurons,
                                            kernel_regularizer=None,
                                            activation=None,
                                            use_bias=True,
                                            kernel_initializer='glorot_uniform',
                                            bias_initializer='zeros',
                                            bias_regularizer=None,
                                            activity_regularizer=None,
                                            kernel_constraint=None,
                                            bias_constraint=None,
                                            name='fc{}'.format(fc_layer_i))(net if fc_layer_i > 0 else scalar_inputs)

            if self.config['non_lin_fn'] == 'lrelu':
                net = tf.keras.layers.LeakyReLU(alpha=0.01, name='fc_lrelu{}'.format(fc_layer_i))(net)
            elif self.config['non_lin_fn'] == 'relu':
                net = tf.keras.layers.ReLU(name='fc_relu{}'.format(fc_layer_i))(net)
            elif self.config['non_lin_fn'] == 'prelu':
                net = tf.keras.layers.PReLU(alpha_initializer='zeros',
                                            alpha_regularizer=None,
                                            alpha_constraint=None,
                                            shared_axes=[1],
                                            name='fc_prelu{}'.format(fc_layer_i))(net)

            net = tf.keras.layers.Dropout(self.config['dropout_rate'], name=f'dropout_fc{fc_layer_i}')(net)

        return net

    def build(self):
        """ Builds the model.

        :return:
            output: full model, from inputs to outputs
        """

        branches_net = {}

        scalar_inputs = self.build_scalar_inputs()

        net = self.build_fc_block(scalar_inputs)

        # create output layer
        logits = tf.keras.layers.Dense(units=self.output_size, name="logits")(net)

        if self.output_size == 1:
            output = tf.keras.layers.Activation(tf.nn.sigmoid, name='sigmoid')(logits)
        else:
            output = tf.keras.layers.Activation(tf.nn.softmax, name='softmax')(logits)

        return output


class ExoMinerSmall(object):

    def __init__(self, config, features):
        """ Initializes the ExoMiner architecture that processes only scalar features.

        :param config: dict, model configuration for its parameters and hyperparameters
        :param features: dict, 'feature_name' : {'dim': tuple, 'dtype': (tf.int, tf.float, ...)}
        """

        # model configuration (parameters and hyperparameters)
        self.config = config['config']
        self.features = features

        if self.config['multi_class'] or \
                (not self.config['multi_class'] and self.config['force_softmax']):
            self.output_size = len(np.unique(list(config['label_map'].values())))
        else:  # binary classification with sigmoid output layer
            self.output_size = 1

        self.inputs = create_inputs(self.features, config['feature_map'])

        # build the model
        self.outputs = self.build()

        self.kerasModel = keras.Model(inputs=self.inputs, outputs=self.outputs)

    # def build_scalar_inputs(self):
    #     """ Builds the scalar input features.
    #
    #     :return:
    #         scalar_input, TF keras tensor with the different scalar input features
    #     """
    #
    #
    #     scalar_inputs = [self.inputs[feature_name] for feature_name in
    #                      self.config['scalar_branches']['scalar_branch']]
    #     if len(scalar_inputs) > 1:
    #         scalar_inputs = tf.keras.layers.Concatenate(axis=1, name=f'scalar_inputs_concat')(scalar_inputs)
    #     else:
    #         scalar_inputs = scalar_inputs[0]
    #
    #     return scalar_inputs

    def build_conv_branches(self):
        """ Builds convolutional branches.

        :return:
            conv_branches, dict with the different convolutional branches
        """

        conv_branch_selected = [
            # global branches
            'global_flux',
            # 'flux_trend',

            # local branches
            'local_flux',
            # 'local_centroid',
            # 'momentum_dump',

            # periodogram branch
            # 'flux_periodogram',
        ]

        config_mapper = {'blocks': {
            'global_flux': 'num_glob_conv_blocks',
            # 'flux_trend': 'num_glob_conv_blocks',
            'local_flux': 'num_loc_conv_blocks',
            # 'local_centroid': 'num_loc_conv_blocks',
            # 'momentum_dump': 'num_loc_conv_blocks',
            # 'flux_periodogram': 'num_pgram_conv_blocks',
        },
            'pool_size': {
                'global_flux': 'pool_size_glob',
                'local_flux': 'pool_size_loc',
                # 'flux_trend': 'pool_size_glob',
                # 'local_centroid': 'pool_size_loc',
                # 'momentum_dump': 'pool_size_loc',
                # 'flux_periodogram': 'pool_size_pgram',
            },
            'kernel_size': {
                'global_flux': 'kernel_size_glob',
                'local_flux': 'kernel_size_loc',
                # 'flux_trend': 'kernel_size_glob',
                # 'local_centroid': 'kernel_size_loc',
                # 'momentum_dump': 'kernel_size_loc',
                # 'flux_periodogram': 'kernel_size_pgram',
            },
            'conv_ls_per_block': {
                'global_flux': 'glob_conv_ls_per_block',
                'local_flux': 'loc_conv_ls_per_block',
                # 'flux_trend': 'glob_conv_ls_per_block',
                # 'local_centroid': 'loc_conv_ls_per_block',
                # 'momentum_dump': 'loc_conv_ls_per_block',
                # 'flux_periodogram': 'pgram_conv_ls_per_block',
            },
            'init_conv_filters': {
                'global_flux': 'init_glob_conv_filters',
                'local_flux': 'init_loc_conv_filters',
                # 'flux_trend': 'init_glob_conv_filters',
                # 'local_centroid': 'init_loc_conv_filters',
                # 'momentum_dump': 'init_loc_conv_filters',
                # 'flux_periodogram': 'init_pgram_conv_filters',
            }
        }

        weight_initializer = tf.keras.initializers.he_normal() if self.config['weight_initializer'] == 'he' \
            else 'glorot_uniform'

        conv_branches = {branch_name: None for branch_name in conv_branch_selected
                         if branch_name in self.config['conv_branches']}
        if len(conv_branches) == 0:
            return {}

        for branch_i, branch in enumerate(conv_branches):  # create a convolutional branch

            branch_view_inputs = [self.inputs[view_name] for view_name in self.config['conv_branches'][branch]['views']]

            # add var time series
            if len(branch_view_inputs) > 1:
                branch_view_inputs = tf.keras.layers.Concatenate(axis=2, name=f'{branch}_input')(branch_view_inputs)

            # get init parameters for the given view
            n_blocks = self.config[config_mapper['blocks'][branch]]
            kernel_size = self.config[config_mapper['kernel_size'][branch]]
            pool_size = self.config[config_mapper['pool_size'][branch]]
            kernel_stride = self.config['kernel_stride']
            pool_stride = self.config['pool_stride']
            conv_ls_per_block = self.config[config_mapper['conv_ls_per_block'][branch]]
            init_conv_filters = self.config[config_mapper['init_conv_filters'][branch]]

            # create convolutional branches
            for conv_block_i in range(n_blocks):  # create convolutional blocks

                num_filters = 2 ** (init_conv_filters + conv_block_i)

                # set convolution layer parameters from config
                conv_kwargs = {'filters': num_filters,
                               'kernel_initializer': weight_initializer,
                               'kernel_size': kernel_size,
                               'strides': kernel_stride,
                               'padding': 'same'
                               }
                pool_kwargs = {
                    'pool_size': pool_size,
                    'strides': pool_stride
                }

                for seq_conv_block_i in range(conv_ls_per_block):  # create convolutional block
                    net = tf.keras.layers.Conv1D(dilation_rate=1,
                                                 activation=None,
                                                 use_bias=True,
                                                 bias_initializer='zeros',
                                                 kernel_regularizer=None,
                                                 bias_regularizer=None,
                                                 activity_regularizer=None,
                                                 kernel_constraint=None,
                                                 bias_constraint=None,
                                                 name='{}_conv_{}_{}'.format(branch, conv_block_i,
                                                                            seq_conv_block_i),
                                                 **conv_kwargs)(branch_view_inputs if conv_block_i == 0 and
                                                                                      seq_conv_block_i == 0
                                                                else net)

                    # if seq_conv_block_i == conv_ls_per_block - 1:
                    #     net = tf.keras.layers.BatchNormalization(
                    #         axis=-1,
                    #         momentum=0.99,
                    #         epsilon=0.001,
                    #         center=True,
                    #         scale=True,
                    #         beta_initializer='zeros',
                    #         gamma_initializer='ones',
                    #         moving_mean_initializer='zeros',
                    #         moving_variance_initializer='ones',
                    #         beta_regularizer=None,
                    #         gamma_regularizer=None,
                    #         beta_constraint=None,
                    #         gamma_constraint=None,
                    #         synchronized=False,
                    #         name=f'{branch}_conv_{conv_block_i}_{seq_conv_block_i}_batch_norm'
                    #     )(net)

                    if self.config['non_lin_fn'] == 'lrelu':
                        net = tf.keras.layers.LeakyReLU(alpha=0.01,
                                                        name='{}_lrelu_{}_{}'.format(branch, conv_block_i,
                                                                                    seq_conv_block_i))(net)
                    elif self.config['non_lin_fn'] == 'relu':
                        net = tf.keras.layers.ReLU(name='{}_relu_{}_{}'.format(branch, conv_block_i,
                                                                              seq_conv_block_i))(net)
                    elif self.config['non_lin_fn'] == 'prelu':
                        net = tf.keras.layers.PReLU(alpha_initializer='zeros',
                                                    alpha_regularizer=None,
                                                    alpha_constraint=None,
                                                    shared_axes=[1, 2],
                                                    name='{}_prelu_{}_{}'.format(branch, conv_block_i,
                                                                                seq_conv_block_i))(net)

                net = tf.keras.layers.MaxPooling1D(**pool_kwargs,
                                                   name='{}_maxpooling_{}'.format(branch, conv_block_i))(net)

            net = tf.keras.layers.GlobalAveragePooling1D(name=f'{branch}_global_max_pooling')(net)
            # # flatten output of the convolutional branch
            # net = tf.keras.layers.Flatten(data_format='channels_last', name='flatten_{}'.format(branch))(net)

            # net = tf.keras.layers.LayerNormalization(
            #     axis=-1,
            #     epsilon=0.001,
            #     center=True,
            #     scale=True,
            #     rms_scaling=False,
            #     beta_initializer='zeros',
            #     gamma_initializer='ones',
            #     beta_regularizer=None,
            #     gamma_regularizer=None,
            #     beta_constraint=None,
            #     gamma_constraint=None,
            #     name=f'{branch}_flux_layer_norm'
            # )(net)
            # net = tf.keras.layers.BatchNormalization(
            #     axis=-1,
            #     momentum=0.99,
            #     epsilon=0.001,
            #     center=True,
            #     scale=True,
            #     beta_initializer='zeros',
            #     gamma_initializer='ones',
            #     moving_mean_initializer='zeros',
            #     moving_variance_initializer='ones',
            #     beta_regularizer=None,
            #     gamma_regularizer=None,
            #     beta_constraint=None,
            #     gamma_constraint=None,
            #     synchronized=False,
            #     name=f'{branch}_flux_batch_norm'
            # )(net)

            # concatenate scalar features with features extracted in the convolutional branch for the time series views
            if self.config['conv_branches'][branch]['scalars'] is not None:
                scalar_inputs = [
                    self.inputs[feature_name] if feature_name != 'mag_cat' else tf.cast(self.inputs['mag_cat'],
                                                                                        tf.float32)
                    for feature_name in self.config['conv_branches'][branch]['scalars']]
                if len(scalar_inputs) > 1:
                    scalar_inputs = tf.keras.layers.Concatenate(axis=1, name=f'{branch}_scalar_input')(scalar_inputs)
                else:
                    scalar_inputs = scalar_inputs[0]

                net = tf.keras.layers.Concatenate(axis=1, name='{}_flatten_wscalar'.format(branch))([
                    net,
                    scalar_inputs
                ])

            # add FC layer that extracts features from the combined feature vector of features from the convolutional
            # branch (flattened) and corresponding scalar features
            if self.config['num_fc_conv_units'] > 0:
                net = tf.keras.layers.Dense(units=self.config['num_fc_conv_units'],
                                            kernel_regularizer=None,
                                            activation=None,
                                            use_bias=True,
                                            kernel_initializer='glorot_uniform',
                                            bias_initializer='zeros',
                                            bias_regularizer=None,
                                            activity_regularizer=None,
                                            kernel_constraint=None,
                                            bias_constraint=None,
                                            name='{}_fc'.format(branch))(net)

                # net = tf.keras.layers.BatchNormalization(
                #     axis=-1,
                #     momentum=0.99,
                #     epsilon=0.001,
                #     center=True,
                #     scale=True,
                #     beta_initializer='zeros',
                #     gamma_initializer='ones',
                #     moving_mean_initializer='zeros',
                #     moving_variance_initializer='ones',
                #     beta_regularizer=None,
                #     gamma_regularizer=None,
                #     beta_constraint=None,
                #     gamma_constraint=None,
                #     synchronized=False,
                #     name=f'{branch}_fc_batch_norm'
                # )(net)

                if self.config['non_lin_fn'] == 'lrelu':
                    net = tf.keras.layers.LeakyReLU(alpha=0.01, name='{}_fc_lrelu'.format(branch))(net)
                elif self.config['non_lin_fn'] == 'relu':
                    net = tf.keras.layers.ReLU(name='{}_fc_relu'.format(branch))(net)
                elif self.config['non_lin_fn'] == 'prelu':
                    net = tf.keras.layers.PReLU(alpha_initializer='zeros',
                                                alpha_regularizer=None,
                                                alpha_constraint=None,
                                                shared_axes=[1],
                                                name='{}_fc_prelu'.format(branch))(net)

                net = tf.keras.layers.Dropout(self.config['dropout_rate_fc_conv'],
                                              name=f'{branch}_dropout_fc_conv')(net)

            conv_branches[branch] = net

        return conv_branches

    def build_scalar_branches(self):
        """ Builds the scalar branches.

        :return:
            scalar_branches_net, dict with the different scalar branches
        """

        scalar_branches_net = {scalar_branch_name: None for scalar_branch_name in self.config['scalar_branches']}
        for scalar_branch_name in self.config['scalar_branches']:

            scalar_inputs = [self.inputs[feature_name] for feature_name in
                             self.config['scalar_branches'][scalar_branch_name]]
            if len(scalar_inputs) > 1:
                scalar_input = tf.keras.layers.Concatenate(axis=1, name=f'{scalar_branch_name}_scalar_input')(
                    scalar_inputs)
            else:
                scalar_input = scalar_inputs[0]

            scalar_fc_output = tf.keras.layers.Dense(units=self.config['num_fc_conv_units'],
                                                     kernel_regularizer=regularizers.l2(self.config['decay_rate']) if
                                                     self.config['decay_rate'] is not None else None,
                                                     activation=None,
                                                     use_bias=True,
                                                     kernel_initializer='glorot_uniform',
                                                     bias_initializer='zeros',
                                                     bias_regularizer=None,
                                                     activity_regularizer=None,
                                                     kernel_constraint=None,
                                                     bias_constraint=None,
                                                     name=f'fc_{scalar_branch_name}_scalar')(scalar_input)

            # scalar_fc_output = tf.keras.layers.BatchNormalization(
            #     axis=-1,
            #     momentum=0.99,
            #     epsilon=0.001,
            #     center=True,
            #     scale=True,
            #     beta_initializer='zeros',
            #     gamma_initializer='ones',
            #     moving_mean_initializer='zeros',
            #     moving_variance_initializer='ones',
            #     beta_regularizer=None,
            #     gamma_regularizer=None,
            #     beta_constraint=None,
            #     gamma_constraint=None,
            #     synchronized=False,
            #     name=f'fc_{scalar_branch_name}_scalar_batch_norm'
            # )(scalar_fc_output)

            if self.config['non_lin_fn'] == 'lrelu':
                scalar_fc_output = tf.keras.layers.LeakyReLU(alpha=0.01, name=f'fc_lrelu_{scalar_branch_name}_scalar')(
                    scalar_fc_output)
            elif self.config['non_lin_fn'] == 'relu':
                scalar_fc_output = tf.keras.layers.ReLU(name=f'fc_relu_{scalar_branch_name}_scalar')(scalar_fc_output)
            elif self.config['non_lin_fn'] == 'prelu':
                scalar_fc_output = tf.keras.layers.PReLU(alpha_initializer='zeros',
                                                         alpha_regularizer=None,
                                                         alpha_constraint=None,
                                                         shared_axes=[1],
                                                         name=f'fc_prelu_{scalar_branch_name}_scalar')(scalar_fc_output)
            scalar_branches_net[scalar_branch_name] = scalar_fc_output  # scalar_input  # scalar_fc_output

        return scalar_branches_net

    def connect_segments(self, branches):
        """ Connect the different branches.

        :param branches: dict, branches to be concatenated
        :return:
            model output before FC layers
        """

        branches_to_concatenate = []
        for branch_name, branch in branches.items():
            branches_to_concatenate.append(branch)

        if len(branches_to_concatenate) > 1:
            net = tf.keras.layers.Concatenate(axis=1, name='convbranch_wscalar_concat')(branches_to_concatenate)
        else:
            net = branches_to_concatenate[0]

        return net

    def build_fc_block(self, scalar_inputs):
        """ Builds the FC block after the convolutional branches.

        :param scalar_inputs: tf keras tensor with scalar input features
        :return:
            net: tf keras model with added FC block
        """

        for fc_layer_i in range(self.config['num_fc_layers']):

            fc_neurons = self.config['init_fc_neurons']

            if self.config['decay_rate'] is not None:
                net = tf.keras.layers.Dense(units=fc_neurons,
                                            kernel_regularizer=regularizers.l2(
                                                self.config['decay_rate']) if self.config[
                                                                                  'decay_rate'] is not None else None,
                                            activation=None,
                                            use_bias=True,
                                            kernel_initializer='glorot_uniform',
                                            bias_initializer='zeros',
                                            bias_regularizer=None,
                                            activity_regularizer=None,
                                            kernel_constraint=None,
                                            bias_constraint=None,
                                            name='fc{}'.format(fc_layer_i))(net if fc_layer_i > 0 else scalar_inputs)
            else:
                net = tf.keras.layers.Dense(units=fc_neurons,
                                            kernel_regularizer=None,
                                            activation=None,
                                            use_bias=True,
                                            kernel_initializer='glorot_uniform',
                                            bias_initializer='zeros',
                                            bias_regularizer=None,
                                            activity_regularizer=None,
                                            kernel_constraint=None,
                                            bias_constraint=None,
                                            name='fc{}'.format(fc_layer_i))(net if fc_layer_i > 0 else scalar_inputs)

            if self.config['non_lin_fn'] == 'lrelu':
                net = tf.keras.layers.LeakyReLU(alpha=0.01, name='fc_lrelu{}'.format(fc_layer_i))(net)
            elif self.config['non_lin_fn'] == 'relu':
                net = tf.keras.layers.ReLU(name='fc_relu{}'.format(fc_layer_i))(net)
            elif self.config['non_lin_fn'] == 'prelu':
                net = tf.keras.layers.PReLU(alpha_initializer='zeros',
                                            alpha_regularizer=None,
                                            alpha_constraint=None,
                                            shared_axes=[1],
                                            name='fc_prelu{}'.format(fc_layer_i))(net)

            net = tf.keras.layers.Dropout(self.config['dropout_rate'], name=f'dropout_fc{fc_layer_i}')(net)

        return net

    def build(self):
        """ Builds the model.

        :return:
            output: full model, from inputs to outputs
        """

        branches_net = {}

        branches_net.update(self.build_scalar_branches())

        branches_net.update(self.build_conv_branches())

        # merge branches
        net = self.connect_segments(branches_net)

        # create FC layers
        net = self.build_fc_block(net)

        # create output layer
        logits = tf.keras.layers.Dense(units=self.output_size, name="logits")(net)

        if self.output_size == 1:
            output = tf.keras.layers.Activation(tf.nn.sigmoid, name='sigmoid')(logits)
        else:
            output = tf.keras.layers.Activation(tf.nn.softmax, name='softmax')(logits)

        return output


class ExoMinerDiffImg(object):

    def __init__(self, config, features):
        """ Initializes the ExoMiner architecture that processes local flux through the same convolutional branch
        before extracting features specifically to each local flux-related diagnostic. The core architecture consists of
        one convolutional branch per test diagnostic, except for the ones related to the local flux views (i.e., local
        flux, secondary, and odd-even). Those are processed through the same convolutional branch. The extracted
        features from each convolutional branch are flattened and merged, and then fed into a final FC block for
        classification. The 'unfolded local flux' branch consists of a set of phases that are processed together in
        this specific branch.

        :param config: dict, model configuration for its parameters and hyperparameters
        :param features: dict, 'feature_name' : {'dim': tuple, 'dtype': (tf.int, tf.float, ...)}
        """

        # model configuration (parameters and hyperparameters)
        self.config = config['config']
        self.task = config['task']
        self.features = features

        if self.config['multi_class'] or \
                (not self.config['multi_class'] and self.config['force_softmax']):
            self.output_size = len(np.unique(list(config['label_map'].values())))
        else:  # binary classification with sigmoid output layer
            self.output_size = 1

        self.inputs = create_inputs(self.features, config['feature_map'])

        # build the model
        self.outputs = self.build()

        self.kerasModel = keras.Model(inputs=self.inputs, outputs=self.outputs)


    def build_diff_img_branch(self):
        """ Builds the difference image branch.

        :return: dict with the difference image branch
        """

        weight_initializer = tf.keras.initializers.he_normal() \
            if self.config['weight_initializer'] == 'he' else 'glorot_uniform'

        branch_view_inputs = [self.inputs[view_name] for view_name in self.config['diff_img_branch']['imgs']]
        branch_view_inputs = [tf.keras.layers.Reshape(l.shape[1:] + (1,), name=f'diff_imgs_expanding_{l.name}_dims')(l)
                              for l in branch_view_inputs]

        branch_view_inputs = tf.keras.layers.Concatenate(axis=4, name='input_diff_img_concat')(branch_view_inputs)

        # get number of conv blocks, layers per block, and kernel and pool sizes for the branch
        n_blocks = self.config['num_diffimg_conv_blocks']
        kernel_size = (1, self.config['kernel_size_diffimg'], self.config['kernel_size_diffimg'])
        pool_size = (1, self.config['pool_size_diffimg'], self.config['pool_size_diffimg'])
        kernel_stride = (1, self.config['kernel_stride'], self.config['kernel_stride'])
        pool_stride = (1, self.config['pool_stride'], self.config['pool_stride'])
        n_layers_per_block = self.config['diffimg_conv_ls_per_block']

        for conv_block_i in range(n_blocks):  # create convolutional blocks

            num_filters = 2 ** (self.config['init_diffimg_conv_filters'] + conv_block_i)

            # set convolution layer parameters from config
            conv_kwargs = {'filters': num_filters,
                           'kernel_initializer': weight_initializer,
                           'kernel_size': kernel_size,
                           'strides': kernel_stride,
                           'padding': 'same'
                           }
            pool_kwargs = {
                'pool_size': pool_size,
                'strides': pool_stride
            }

            for seq_conv_block_i in range(n_layers_per_block):  # create convolutional block

                net = tf.keras.layers.Conv3D(dilation_rate=1,
                                             activation=None,
                                             use_bias=True,
                                             bias_initializer='zeros',
                                             kernel_regularizer=None,
                                             bias_regularizer=None,
                                             activity_regularizer=None,
                                             kernel_constraint=None,
                                             bias_constraint=None,
                                             name='diff_imgs_conv{}_{}'.format(conv_block_i, seq_conv_block_i),
                                             **conv_kwargs)(branch_view_inputs if conv_block_i == 0 and
                                                                                  seq_conv_block_i == 0
                                                            else net)

                # if seq_conv_block_i == n_layers_per_block - 1:
                #     net = tf.keras.layers.BatchNormalization(
                #         axis=-1,
                #         momentum=0.99,
                #         epsilon=0.001,
                #         center=True,
                #         scale=True,
                #         beta_initializer='zeros',
                #         gamma_initializer='ones',
                #         moving_mean_initializer='zeros',
                #         moving_variance_initializer='ones',
                #         beta_regularizer=None,
                #         gamma_regularizer=None,
                #         beta_constraint=None,
                #         gamma_constraint=None,
                #         synchronized=False,
                #         name=f'diff_imgs_conv{conv_block_i}_{seq_conv_block_i}_batch_norm'
                #     )(net)

                if self.config['non_lin_fn'] == 'lrelu':
                    net = tf.keras.layers.LeakyReLU(alpha=0.01,
                                                    name='diff_imgs_lrelu_{}_{}'.format(conv_block_i,
                                                                                        seq_conv_block_i))(net)
                elif self.config['non_lin_fn'] == 'relu':
                    net = tf.keras.layers.ReLU(name='diff_imgs_relu_{}_{}'.format(conv_block_i,
                                                                                  seq_conv_block_i))(net)
                elif self.config['non_lin_fn'] == 'prelu':
                    net = tf.keras.layers.PReLU(alpha_initializer='zeros',
                                                alpha_regularizer=None,
                                                alpha_constraint=None,
                                                shared_axes=[1, 2],
                                                name='diff_imgs_prelu_{}_{}'.format(conv_block_i,
                                                                                    seq_conv_block_i))(net)

            if conv_block_i != n_blocks - 1:  # do not add maxpooling layer before global maxpooling layer
                net = tf.keras.layers.MaxPooling3D(**pool_kwargs,
                                                   name='diff_imgs_maxpooling_{}_{}'.format(conv_block_i,
                                                                                            seq_conv_block_i))(net)

        # split extracted features for each sector/quarter
        diff_imgs_split = SplitLayer(net.shape[1], 1, name='diff_imgs_split_extracted_features')(net)
        diff_imgs_global_max_res = []
        for img_i, extracted_img in enumerate(diff_imgs_split):
            # remove sector/quarter dimension
            extracted_img = tf.keras.layers.Reshape(extracted_img.shape[2:])(extracted_img)
            # compute pooling
            global_max_pooling_img = tf.keras.layers.GlobalAveragePooling2D(name=f'diff_imgs_global_max_pooling_{img_i}')(extracted_img)
            # add channel dimension need for concatenation after
            global_max_pooling_img = tf.keras.layers.Reshape(
                (1,) + global_max_pooling_img.shape[1:],
                name=f'diff_imgs_global_max_pooling_expand_dim_{img_i}')(global_max_pooling_img)
            # add result to list of pooling for current sector/quarter
            diff_imgs_global_max_res.append(
                global_max_pooling_img
            )

        # concatenate global max pooling features for all sectors/quarters
        net = tf.keras.layers.Concatenate(axis=1, name=f'diff_imgs_global_max_pooling_concat')(diff_imgs_global_max_res)

        # net = tf.keras.layers.LayerNormalization(
        #     axis=-1,
        #     epsilon=0.001,
        #     center=True,
        #     scale=True,
        #     rms_scaling=False,
        #     beta_initializer='zeros',
        #     gamma_initializer='ones',
        #     beta_regularizer=None,
        #     gamma_regularizer=None,
        #     beta_constraint=None,
        #     gamma_constraint=None,
        #     name=f'diff_imgs_layer_norm'
        # )(net)
        # net = tf.keras.layers.BatchNormalization(
        #     axis=-1,
        #     momentum=0.99,
        #     epsilon=0.001,
        #     center=True,
        #     scale=True,
        #     beta_initializer='zeros',
        #     gamma_initializer='ones',
        #     moving_mean_initializer='zeros',
        #     moving_variance_initializer='ones',
        #     beta_regularizer=None,
        #     gamma_regularizer=None,
        #     beta_constraint=None,
        #     gamma_constraint=None,
        #     synchronized=False,
        #     name=f'diff_imgs_batch_norm'
        # )(net)

        # # flatten output of the convolutional branch
        # net = tf.keras.layers.Reshape((net.shape[1], np.prod(net.shape[2:])), name='diff_imgs_flatten')(net)

        # add per-image scalar features
        if self.config['diff_img_branch']['imgs_scalars'] is not None:

            scalar_inputs = [self.inputs[feature_name]
                             if 'pixel' not in feature_name else self.inputs[feature_name]
                             for feature_name in self.config['diff_img_branch']['imgs_scalars']]
            if len(scalar_inputs) > 1:
                scalar_inputs = tf.keras.layers.Concatenate(axis=0, name=f'diff_imgs_imgs_scalars_inputs_concat')(scalar_inputs)
            else:
                scalar_inputs = scalar_inputs[0]

            net = tf.keras.layers.Concatenate(axis=2, name='diff_imgs_imgsscalars_concat')([net, scalar_inputs])

        net = tf.keras.layers.Reshape(net.shape[1:] + (1, ), name=f'diff_imgs_expanding_w_imgs_scalars')(net)

        # compress features from image and scalar sector data into a set of features
        net = tf.keras.layers.Conv2D(filters=self.config['num_fc_diff_units'],
                                     kernel_size=(1, net.shape[2]),
                                     strides=(1, 1),
                                     padding='valid',
                                     kernel_initializer=weight_initializer,
                                     dilation_rate=1,
                                     activation=None,
                                     use_bias=True,
                                     bias_initializer='zeros',
                                     kernel_regularizer=None,
                                     bias_regularizer=None,
                                     activity_regularizer=None,
                                     kernel_constraint=None,
                                     bias_constraint=None,
                                     name='diff_imgs_convfc'.format('diff_img'),
                                     )(net)

        # net = tf.keras.layers.BatchNormalization(
        #     axis=-1,
        #     momentum=0.99,
        #     epsilon=0.001,
        #     center=True,
        #     scale=True,
        #     beta_initializer='zeros',
        #     gamma_initializer='ones',
        #     moving_mean_initializer='zeros',
        #     moving_variance_initializer='ones',
        #     beta_regularizer=None,
        #     gamma_regularizer=None,
        #     beta_constraint=None,
        #     gamma_constraint=None,
        #     synchronized=False,
        #     name=f'diff_imgs_convfc_batch_norm'
        # )(net)

        if self.config['non_lin_fn'] == 'lrelu':
            net = tf.keras.layers.LeakyReLU(alpha=0.01, name='diff_imgs_convfc_lrelu')(net)
        elif self.config['non_lin_fn'] == 'relu':
            net = tf.keras.layers.ReLU(name='diff_imgs_convfc_relu')(net)
        elif self.config['non_lin_fn'] == 'prelu':
            net = tf.keras.layers.PReLU(alpha_initializer='zeros',
                                        alpha_regularizer=None,
                                        alpha_constraint=None,
                                        shared_axes=[1],
                                        name='diff_imgs_convfc_prelu')(net)

        net = tf.keras.layers.Flatten(data_format='channels_last', name='diff_imgs_flatten_convfc')(net)

        # add scalar features
        if self.config['diff_img_branch']['scalars'] is not None:

            scalar_inputs = [self.inputs[feature_name] for feature_name in self.config['diff_img_branch']['scalars']]
            if len(scalar_inputs) > 1:
                scalar_inputs = tf.keras.layers.Concatenate(axis=1, name=f'diff_imgs_scalars_inputs_concat')(scalar_inputs)
            else:
                scalar_inputs = scalar_inputs[0]

            # concatenate scalar features with remaining features
            net = tf.keras.layers.Concatenate(axis=1, name='diff_imgs_flatten_w_scalar_inputs_concat')([net, scalar_inputs])

        # add FC layer that extracts features from the combined feature vector of features from the convolutional
        # branch (flattened) and corresponding scalar features
        if self.config['num_fc_conv_units'] > 0:
            net = tf.keras.layers.Dense(units=self.config['num_fc_conv_units'],
                                        kernel_regularizer=None,
                                        activation=None,
                                        use_bias=True,
                                        kernel_initializer='glorot_uniform',
                                        bias_initializer='zeros',
                                        bias_regularizer=None,
                                        activity_regularizer=None,
                                        kernel_constraint=None,
                                        bias_constraint=None,
                                        name='diff_imgs_fc')(net)

            # net = tf.keras.layers.BatchNormalization(
            #     axis=-1,
            #     momentum=0.99,
            #     epsilon=0.001,
            #     center=True,
            #     scale=True,
            #     beta_initializer='zeros',
            #     gamma_initializer='ones',
            #     moving_mean_initializer='zeros',
            #     moving_variance_initializer='ones',
            #     beta_regularizer=None,
            #     gamma_regularizer=None,
            #     beta_constraint=None,
            #     gamma_constraint=None,
            #     synchronized=False,
            #     name=f'diff_imgs_fc_batch_norm'
            # )(net)

            if self.config['non_lin_fn'] == 'lrelu':
                net = tf.keras.layers.LeakyReLU(alpha=0.01, name='diff_imgs_fc_lrelu')(net)
            elif self.config['non_lin_fn'] == 'relu':
                net = tf.keras.layers.ReLU(name='diff_imgs_fc_relu')(net)
            elif self.config['non_lin_fn'] == 'prelu':
                net = tf.keras.layers.PReLU(alpha_initializer='zeros',
                                            alpha_regularizer=None,
                                            alpha_constraint=None,
                                            shared_axes=[1],
                                            name='diff_imgs_fc_prelu')(net)

            net = tf.keras.layers.Dropout(self.config['dropout_rate_fc_conv'], name=f'diff_imgs_dropout_fc')(net)

        return net


    def build_fc_block(self, net):
        """ Builds the FC block after the convolutional branches.

        :param net: model upstream the FC block
        :return:
            net: model with added FC block
        """

        for fc_layer_i in range(self.config['num_fc_layers']):

            fc_neurons = self.config['init_fc_neurons']

            if self.config['decay_rate'] is not None:
                net = tf.keras.layers.Dense(units=fc_neurons,
                                            kernel_regularizer=regularizers.l2(
                                                self.config['decay_rate']) if self.config[
                                                                                  'decay_rate'] is not None else None,
                                            activation=None,
                                            use_bias=True,
                                            kernel_initializer='glorot_uniform',
                                            bias_initializer='zeros',
                                            bias_regularizer=None,
                                            activity_regularizer=None,
                                            kernel_constraint=None,
                                            bias_constraint=None,
                                            name='fc{}'.format(fc_layer_i))(net)
            else:
                net = tf.keras.layers.Dense(units=fc_neurons,
                                            kernel_regularizer=None,
                                            activation=None,
                                            use_bias=True,
                                            kernel_initializer='glorot_uniform',
                                            bias_initializer='zeros',
                                            bias_regularizer=None,
                                            activity_regularizer=None,
                                            kernel_constraint=None,
                                            bias_constraint=None,
                                            name='fc{}'.format(fc_layer_i))(net)

            # if fc_layer_i != self.config['num_fc_layers'] - 1:
            #     net = tf.keras.layers.BatchNormalization(
            #         axis=-1,
            #         momentum=0.99,
            #         epsilon=0.001,
            #         center=True,
            #         scale=True,
            #         beta_initializer='zeros',
            #         gamma_initializer='ones',
            #         moving_mean_initializer='zeros',
            #         moving_variance_initializer='ones',
            #         beta_regularizer=None,
            #         gamma_regularizer=None,
            #         beta_constraint=None,
            #         gamma_constraint=None,
            #         synchronized=False,
            #         name=f'fc{fc_layer_i}_batch_norm'
            #     )(net)

            if self.config['non_lin_fn'] == 'lrelu':
                net = tf.keras.layers.LeakyReLU(alpha=0.01, name='fc_lrelu{}'.format(fc_layer_i))(net)
            elif self.config['non_lin_fn'] == 'relu':
                net = tf.keras.layers.ReLU(name='fc_relu{}'.format(fc_layer_i))(net)
            elif self.config['non_lin_fn'] == 'prelu':
                net = tf.keras.layers.PReLU(alpha_initializer='zeros',
                                            alpha_regularizer=None,
                                            alpha_constraint=None,
                                            shared_axes=[1],
                                            name='fc_prelu{}'.format(fc_layer_i))(net)

            net = tf.keras.layers.Dropout(self.config['dropout_rate'], name=f'dropout_fc{fc_layer_i}')(net)

        return net

    def build(self):
        """ Builds the model.

        :return:
            output: full model, from inputs to outputs
        """

        diff_img_convnet = self.build_diff_img_branch()

        # create FC layers
        net = self.build_fc_block(diff_img_convnet)

        # create output layer
        logits = tf.keras.layers.Dense(units=self.output_size, name="logits")(net)

        if self.task == 'classification':
            if self.output_size == 1:
                output = tf.keras.layers.Activation(tf.nn.sigmoid, name='sigmoid')(logits)
            else:
                output = tf.keras.layers.Activation(tf.nn.softmax, name='softmax')(logits)
        elif self.task == 'regression':
            output = tf.keras.layers.Activation('linear', name='linear')(logits)
        else:
            raise ValueError(f'Task type not implemented: {self.task} | only `classification` or '
                             f'`regression` are valid at this point.')

        return output


def process_extracted_conv_features_odd_even_flux(odd_even_flux_extracted_features):
    """ Perform odd-even-specific processing of extracted features from convolutional branch.

        Args:
            :param odd_even_flux_extracted_features: TF Keras Tensor, extracted features for odd and even flux from
                joint convolutional branch

        Returns: TF Keras tensor with processed odd-even features
     """

    odd_even_flux_extracted_features_split = SplitLayer(2,
                                                        axis=1,
                                                        name='local_fluxes_split_oe')(odd_even_flux_extracted_features)
    odd_even_flux_extracted_features_subtract = tf.keras.layers.Subtract(name='local_fluxes_subtract_oe')(
        odd_even_flux_extracted_features_split)

    return odd_even_flux_extracted_features_subtract


def process_extracted_conv_features_unfolded_flux(unfolded_flux_extracted_features, num_filters_conv_stats,
                                                  kernel_size_conv_stats, weight_initializer):
    """ Prepares local flux inputs to be processed by the same convolutional branch.

        Args:
            :param unfolded_flux_extracted_features: TF Keras tensor, extracted features for local unfolded flux
                from joint convolutional branch
            :param num_filters_conv_stats: int, number of convolutional features used to process features
            :param kernel_size_conv_stats: int, kernel size for convolutional layer
            :param weight_initializer: str, weight initializer for convolutional layer

        Returns: TF Keras tensor with concatenated local flux input features
     """

    # split layer in preparation to avg/min/max
    unfolded_flux_extracted_features_split = SplitLayer(unfolded_flux_extracted_features.shape[1],
                     axis=1,
                     name='unfolded_flux_split')(unfolded_flux_extracted_features)

    # get stats for all extracted features of each flux phase
    merge_layer_avg = tf.keras.layers.Average(name='unfolded_flux_avg')(unfolded_flux_extracted_features_split)
    merge_layer_min = tf.keras.layers.Minimum(name='unfolded_flux_min')(unfolded_flux_extracted_features_split)
    merge_layer_max = tf.keras.layers.Maximum(name='unfolded_flux_max')(unfolded_flux_extracted_features_split)
    # merge_layer_std = StdLayer(axis=1, name='unfolded_flux_std')(net)

    # concat 3 different layers
    unfolded_flux_extracted_features_merge_stats = (
        tf.keras.layers.Concatenate(axis=1, name='unfolded_flux_concat_stats')([
        merge_layer_min,
        merge_layer_max,
        merge_layer_avg,
        # merge_layer_std
    ]))

    # set the 3 layers to be the channels
    input_conv = tf.keras.layers.Permute((2, 3, 1),
                                  name='unfolded_flux_permute_stats')(unfolded_flux_extracted_features_merge_stats)

    # convolve features of the different channels
    conv_kwargs = {'filters': num_filters_conv_stats,
                   'kernel_initializer': weight_initializer,
                   'kernel_size': kernel_size_conv_stats,
                   }
    output_conv = tf.keras.layers.Conv2D(dilation_rate=1,
                                 activation=None,
                                 use_bias=True,
                                 bias_initializer='zeros',
                                 kernel_regularizer=None,
                                 bias_regularizer=None,
                                 activity_regularizer=None,
                                 kernel_constraint=None,
                                 bias_constraint=None,
                                 name='unfolded_flux_2conv',
                                 **conv_kwargs)(input_conv)

    return output_conv


class ExoMinerJointLocalFlux(object):

    def __init__(self, config, features):
        """ Initializes the ExoMiner architecture that processes local flux through the same convolutional branch
        before extracting features specifically to each local flux-related diagnostic. The core architecture consists of
        one convolutional branch per test diagnostic, except for the ones related to the local flux views (i.e., local
        flux, secondary, and odd-even). Those are processed through the same convolutional branch. The extracted
        features from each convolutional branch are flattened and merged, and then fed into a final FC block for
        classification. The 'unfolded local flux' branch consists of a set of phases that are processed together in
        this specific branch.

        :param config: dict, model configuration for its parameters and hyperparameters
        :param features: dict, 'feature_name' : {'dim': tuple, 'dtype': (tf.int, tf.float, ...)}
        """

        # model configuration (parameters and hyperparameters)
        self.config = config['config']
        self.features = features

        if self.config['multi_class'] or \
                (not self.config['multi_class'] and self.config['force_softmax']):
            self.output_size = len(np.unique(list(config['label_map'].values())))
        else:  # binary classification with sigmoid output layer
            self.output_size = 1

        self.inputs = create_inputs(self.features, config['feature_map'])

        # build the model
        self.outputs, self.attn_scores_normalized = self.build()
        
        self.kerasModel = keras.Model(inputs=self.inputs, outputs=[self.outputs, self.attn_scores_normalized])
        self.branch_only_model = self._build_branch_only_model()

    def prepare_joint_local_flux_inputs(self, conv_branches):
        """ Prepares local flux inputs to be processed by the same convolutional branch.

            Args:
                :param conv_branches: list, names of convolutional branches whose features should be processed together

            Returns: TF Keras tensor with concatenated local flux input features
         """

        # aggregate local views input features
        local_transit_features = []
        for transit_branch in conv_branches:
            if transit_branch == 'local_odd_even':
                odd_transit_features = [view for view in self.config['conv_branches'][transit_branch]['views'] if
                                        'odd' in view]
                local_transit_features.append(odd_transit_features)
                even_transit_features = [view for view in self.config['conv_branches'][transit_branch]['views'] if
                                         'even' in view]
                local_transit_features.append(even_transit_features)
            else:
                local_transit_features.append(self.config['conv_branches'][transit_branch]['views'])

        # prepare inputs before concatenating them
        local_transit_views_inputs = []
        for local_transit_feature in local_transit_features:

            if 'unfolded' in local_transit_feature[0]:

                view_inputs = [tf.keras.layers.Reshape(self.inputs[view_name].shape[1:] + (1,),
                                                       name=f'local_fluxes_expanding_{view_name}_dim')(
                    self.inputs[view_name]) for view_name in local_transit_feature]
            else:
                view_inputs = [tf.keras.layers.Reshape((1,) + self.inputs[view_name].shape[1:],
                                                       name=f'local_fluxes_expanding_{view_name}_dim')(
                    self.inputs[view_name]) for view_name in local_transit_feature]

            if len(view_inputs) > 1:  # when adding var time series
                view_inputs = tf.keras.layers.Concatenate(axis=-1,
                                                          name=f'local_fluxes_concat_{local_transit_feature[0]}_'
                                                               f'with_var')(view_inputs)
            else:
                view_inputs = view_inputs[0]

            local_transit_views_inputs.append(view_inputs)

        # combine the local transits to put through conv block (dim = [view, bins, avg/var view])
        if len(local_transit_views_inputs) > 1:
            branch_view_inputs = tf.keras.layers.Concatenate(axis=1,
                                                             name='local_fluxes_concat_local_views')(
                local_transit_views_inputs)
        else:  # only one local flux
            branch_view_inputs = local_transit_views_inputs[0]

        return branch_view_inputs

    def build_conv_unfolded_flux(self):
        """ Creates a separate branch to process the unfolded flux feature. Max, min, and average features are extracted
        from the set of phases provided as input to the branch. These feature maps are then convolved with a final 1D
        convolutional layer to create the final features from this branch that are then concatenated with other scalar
        features.

        Returns: dict, unfolded convolutional branch

        """

        weight_initializer = tf.keras.initializers.he_normal() if self.config['weight_initializer'] == 'he' \
            else 'glorot_uniform'

        # initialize inputs
        branch_view_inputs = [self.inputs[view_name] for
                              view_name in self.config['conv_branches']['local_unfolded_flux']['views']]
        # add var time series
        if len(branch_view_inputs) > 1:
            branch_view_inputs = [tf.keras.layers.Reshape(branch_view_input.shape[1:] +(1,),
                                                          name=f'local_unfolded_flux_expanding_'
                                                               f'{branch_view_input.name}_dim')(branch_view_input)
                                  for branch_view_input in branch_view_inputs]

            branch_view_inputs = tf.keras.layers.Concatenate(axis=3,
                                                             name=f'local_unfolded_flux_input')(branch_view_inputs)
        else:
            branch_view_inputs = branch_view_inputs[0]

        # get init parameters for given view
        n_blocks = self.config['local_fluxes_num_conv_blocks']
        kernel_size = (1, self.config['local_fluxes_kernel_size'])
        # pool_size = (1, self.config['local_fluxes_pool_size'])
        kernel_stride = (1, self.config['local_fluxes_kernel_stride'])
        # pool_stride = (1, self.config['pool_stride'])
        init_conv_filters = self.config['local_fluxes_init_power_num_conv_filters']
        conv_ls_per_block = self.config['local_fluxes_num_conv_ls_per_block']

        for conv_block_i in range(n_blocks):  # create convolutional blocks

            input_conv_block = branch_view_inputs if conv_block_i == 0 else net

            num_filters = 2 ** (init_conv_filters + conv_block_i)

            # pool_kwargs = {'pool_size': pool_size,
            #                'strides': pool_stride
            #                }

            for seq_conv_block_i in range(conv_ls_per_block):  # create convolutional layers for the block

                # set convolution layer parameters from config
                conv_kwargs = {'filters': num_filters,
                               'kernel_initializer': weight_initializer,
                               'kernel_size': kernel_size,
                               'strides': kernel_stride if seq_conv_block_i == 0 else (1, 1),
                               'padding': 'same'
                               }

                net = tf.keras.layers.Conv2D(dilation_rate=1,
                                             activation=None,
                                             use_bias=True,
                                             bias_initializer='zeros',
                                             kernel_regularizer=None,
                                             bias_regularizer=None,
                                             activity_regularizer=None,
                                             kernel_constraint=None,
                                             bias_constraint=None,
                                             name='unfolded_flux_conv_{}_{}'.format(conv_block_i,
                                                                                      seq_conv_block_i),
                                             **conv_kwargs)(branch_view_inputs if conv_block_i == 0 and
                                                                                  seq_conv_block_i == 0 else net)

                if self.config['batch_norm_after_conv_layers']:
                    # if seq_conv_block_i == conv_ls_per_block - 1:
                    net = tf.keras.layers.BatchNormalization(
                        axis=-1,
                        momentum=0.99,
                        epsilon=0.001,
                        center=True,
                        scale=True,
                        beta_initializer='zeros',
                        gamma_initializer='ones',
                        moving_mean_initializer='zeros',
                        moving_variance_initializer='ones',
                        beta_regularizer=None,
                        gamma_regularizer=None,
                        beta_constraint=None,
                        gamma_constraint=None,
                        synchronized=False,
                        name=f'unfolded_flux_conv_{conv_block_i}_{seq_conv_block_i}_batch_norm'
                    )(net)

                if self.config['use_attention_after_conv_layers']:
                    net = tf.keras.layers.Attention(
                        use_scale=True,
                        score_mode='dot',
                        dropout=0.0,
                        seed=None,
                        name=f'unfolded_flux_self-attention_{conv_block_i}_{seq_conv_block_i}')([net, net])

                if self.config['non_lin_fn'] == 'lrelu':
                    net = tf.keras.layers.LeakyReLU(alpha=0.01,
                                                    name='unfolded_flux_lrelu_{}_{}'.format(conv_block_i,
                                                                                seq_conv_block_i))(net)
                elif self.config['non_lin_fn'] == 'relu':
                    net = tf.keras.layers.ReLU(name='unfolded_flux_relu_{}_{}'.format(conv_block_i,
                                                                          seq_conv_block_i))(net)
                elif self.config['non_lin_fn'] == 'prelu':
                    net = tf.keras.layers.PReLU(alpha_initializer='zeros',
                                                alpha_regularizer=None,
                                                alpha_constraint=None,
                                                shared_axes=[1, 2],
                                                name='unfolded_flux_prelu_{}_{}'.format(conv_block_i,
                                                                            seq_conv_block_i))(net)

                # add skip connection of branch inputs
                if self.config['use_skip_connection_conv_block']:
                    if seq_conv_block_i == conv_ls_per_block - 1:
                        # apply conv to have same number of channels as extracted feature map
                        if input_conv_block.shape != net.shape:
                            input_conv_block = tf.keras.layers.Conv2D(
                                filters=net.shape[-1],
                                kernel_size=1,
                                padding='same',
                                strides=kernel_stride,
                                dilation_rate=1,
                                activation=None,
                                use_bias=True,
                                bias_initializer='zeros',
                                kernel_regularizer=None,
                                bias_regularizer=None,
                                activity_regularizer=None,
                                kernel_constraint=None,
                                bias_constraint=None,
                                name=f'unfolded_flux_conv{conv_block_i}_input',
                            )(input_conv_block)

                        net = tf.keras.layers.Add(
                            name=f'unfolded_flux_skip_connection_{conv_block_i}')([net, input_conv_block])

            # net = tf.keras.layers.MaxPooling2D(**pool_kwargs,
            #                                    name='unfolded_flux_maxpooling_{}'.format(conv_block_i))(net)

        net = process_extracted_conv_features_unfolded_flux(
                                                             net,
                                                             self.config['local_unfolded_flux_num_filters_stats'],
                                                             self.config['local_fluxes_kernel_size'],
                                                             weight_initializer
                                                                 )

        # extract global max pooling from output of conv branch on statistics
        net = tf.keras.layers.GlobalAveragePooling2D(name='unfolded_flux_global_max_pooling')(net)

        # concatenate scalar features with features extracted in the convolutional branch for the time series views
        if self.config['conv_branches']['local_unfolded_flux']['scalars'] is not None:
            scalar_inputs = [self.inputs[feature_name]
                             for feature_name in self.config['conv_branches']['local_unfolded_flux']['scalars']]
            if len(scalar_inputs) > 1:
                scalar_inputs = tf.keras.layers.Concatenate(axis=1, name=f'unfolded_flux_scalar_input')(
                    scalar_inputs)
            else:
                scalar_inputs = scalar_inputs[0]

            net = tf.keras.layers.Concatenate(axis=1, name='unfolded_flux_flatten_wscalar')([
                net,
                scalar_inputs
            ])

        if self.config['branch_num_fc_units'] > 0:
            net = tf.keras.layers.Dense(units=self.config['branch_num_fc_units'],
                                        kernel_regularizer=None,
                                        activation=None,
                                        use_bias=True,
                                        kernel_initializer='glorot_uniform',
                                        bias_initializer='zeros',
                                        bias_regularizer=None,
                                        activity_regularizer=None,
                                        kernel_constraint=None,
                                        bias_constraint=None,
                                        name='unfolded_flux_fc')(net)

            if self.config['non_lin_fn'] == 'lrelu':
                net = tf.keras.layers.LeakyReLU(alpha=0.01, name='unfolded_flux_fc_lrelu')(net)
            elif self.config['non_lin_fn'] == 'relu':
                net = tf.keras.layers.ReLU(name='unfolded_flux_fc_relu')(net)
            elif self.config['non_lin_fn'] == 'prelu':
                net = tf.keras.layers.PReLU(alpha_initializer='zeros',
                                            alpha_regularizer=None,
                                            alpha_constraint=None,
                                            shared_axes=[1],
                                            name='unfolded_flux_fc_prelu')(net)

            net = tf.keras.layers.Dropout(self.config['branch_dropout_rate_fc'],
                                          name=f'unfolded_flux_dropout_fc_conv')(net)

        unfolded_conv_branches = {'unfolded_flux': net}

        return unfolded_conv_branches

    def build_conv_branches(self):
        """ Builds convolutional branches.

        :return:
            conv_branches, dict with the different convolutional branches
        """

        conv_branch_selected = [
            # global branches
            'global_flux',
            'flux_trend',

            # local branches
            'local_centroid',
            # 'momentum_dump',

            # periodogram branch
            'flux_periodogram',
        ]

        weight_initializer = tf.keras.initializers.he_normal() if self.config['weight_initializer'] == 'he' \
            else 'glorot_uniform'

        conv_branches = {branch_name: None for branch_name in conv_branch_selected
                         if branch_name in self.config['conv_branches']}
        if len(conv_branches) == 0:
            return {}

        for branch_i, branch in enumerate(conv_branches):  # create a convolutional branch

            branch_view_inputs = [self.inputs[view_name] for view_name in self.config['conv_branches'][branch]['views']]

            # add var time series
            if len(branch_view_inputs) > 1:
                branch_view_inputs = tf.keras.layers.Concatenate(axis=2, name=f'{branch}_input')(branch_view_inputs)
            else:
                branch_view_inputs = branch_view_inputs[0]

            # get init parameters for the given view
            if branch == 'flux_trend':
                branch_name_config = 'global_flux'  # uses same hyperparameters as global flux branch
            elif branch == 'local_centroid':
                branch_name_config = 'local_fluxes'  # uses same hyperparameters as local centroid branch
            else:
                branch_name_config = branch
            n_blocks = self.config[f'{branch_name_config}_num_conv_blocks']
            kernel_size = self.config[f'{branch_name_config}_kernel_size']
            # pool_size = self.config[f'{branch_name_config}_pool_size']
            kernel_stride = self.config[f'{branch_name_config}_kernel_stride']
            # pool_stride = self.config['pool_stride']
            conv_ls_per_block = self.config[f'{branch_name_config}_num_conv_ls_per_block']
            init_conv_filters = self.config[f'{branch_name_config}_init_power_num_conv_filters']

            # create convolutional branches
            for conv_block_i in range(n_blocks):  # create convolutional blocks

                input_conv_block = branch_view_inputs if conv_block_i == 0 else net

                num_filters = 2 ** (init_conv_filters + conv_block_i)

                # pool_kwargs = {
                #     'pool_size': pool_size,
                #     'strides': pool_stride
                # }

                for seq_conv_block_i in range(conv_ls_per_block):  # create convolutional block

                    # set convolution layer parameters from config
                    conv_kwargs = {'filters': num_filters,
                                   'kernel_initializer': weight_initializer,
                                   'kernel_size': kernel_size,
                                   'strides': kernel_stride if seq_conv_block_i == 0 else 1,
                                   'padding': 'same'
                                   }

                    net = tf.keras.layers.Conv1D(dilation_rate=1,
                                                 activation=None,
                                                 use_bias=True,
                                                 bias_initializer='zeros',
                                                 kernel_regularizer=None,
                                                 bias_regularizer=None,
                                                 activity_regularizer=None,
                                                 kernel_constraint=None,
                                                 bias_constraint=None,
                                                 name='{}_conv_{}_{}'.format(branch, conv_block_i,
                                                                            seq_conv_block_i),
                                                 **conv_kwargs)(branch_view_inputs if conv_block_i == 0 and
                                                                                      seq_conv_block_i == 0
                                                                else net)

                    if self.config['batch_norm_after_conv_layers']:
                    # if seq_conv_block_i == conv_ls_per_block - 1:
                        net = tf.keras.layers.BatchNormalization(
                            axis=-1,
                            momentum=0.99,
                            epsilon=0.001,
                            center=True,
                            scale=True,
                            beta_initializer='zeros',
                            gamma_initializer='ones',
                            moving_mean_initializer='zeros',
                            moving_variance_initializer='ones',
                            beta_regularizer=None,
                            gamma_regularizer=None,
                            beta_constraint=None,
                            gamma_constraint=None,
                            synchronized=False,
                            name=f'{branch}_conv_{conv_block_i}_{seq_conv_block_i}_batch_norm'
                        )(net)

                    if self.config['use_attention_after_conv_layers']:
                        net = tf.keras.layers.Attention(
                            use_scale=True,
                            score_mode='dot',
                            dropout=0.0,
                            seed=None,
                            name=f'{branch}_self-attention_{conv_block_i}_{seq_conv_block_i}')([net, net])

                    if self.config['non_lin_fn'] == 'lrelu':
                        net = tf.keras.layers.LeakyReLU(alpha=0.01,
                                                        name='{}_lrelu_{}_{}'.format(branch, conv_block_i,
                                                                                    seq_conv_block_i))(net)
                    elif self.config['non_lin_fn'] == 'relu':
                        net = tf.keras.layers.ReLU(name='{}_relu_{}_{}'.format(branch, conv_block_i,
                                                                              seq_conv_block_i))(net)
                    elif self.config['non_lin_fn'] == 'prelu':
                        net = tf.keras.layers.PReLU(alpha_initializer='zeros',
                                                    alpha_regularizer=None,
                                                    alpha_constraint=None,
                                                    shared_axes=[1, 2],
                                                    name='{}_prelu_{}_{}'.format(branch, conv_block_i,
                                                                                seq_conv_block_i))(net)

                    # add skip connection of branch inputs
                    if self.config['use_skip_connection_conv_block']:
                        if seq_conv_block_i == conv_ls_per_block - 1:
                            # apply conv to have same number of channels as extracted feature map
                            if input_conv_block.shape != net.shape:
                                input_conv_block = tf.keras.layers.Conv1D(
                                    filters=net.shape[-1],
                                    kernel_size=1,
                                    padding='same',
                                    strides=kernel_stride,
                                    dilation_rate=1,
                                    activation=None,
                                    use_bias=True,
                                    bias_initializer='zeros',
                                    kernel_regularizer=None,
                                    bias_regularizer=None,
                                    activity_regularizer=None,
                                    kernel_constraint=None,
                                    bias_constraint=None,
                                    name=f'{branch}_conv{conv_block_i}_input',
                                )(input_conv_block)
                            net = tf.keras.layers.Add(
                                name=f'{branch}_skip_connection_{conv_block_i}')([net, input_conv_block])

                # if conv_block_i != n_blocks - 1:  # do not add maxpooling layer before global maxpooling layer
                #     net = tf.keras.layers.MaxPooling1D(**pool_kwargs,
                #                                        name='{}_maxpooling_{}'.format(branch, conv_block_i))(net)

            net = tf.keras.layers.GlobalAveragePooling1D(name=f'{branch}_global_max_pooling')(net)

            # concatenate scalar features with features extracted in the convolutional branch for the time series views
            if self.config['conv_branches'][branch]['scalars'] is not None:
                scalar_inputs = [
                    self.inputs[feature_name] if feature_name != 'mag_cat' else tf.cast(self.inputs['mag_cat'],
                                                                                        tf.float32)
                    for feature_name in self.config['conv_branches'][branch]['scalars']]
                if len(scalar_inputs) > 1:
                    scalar_inputs = tf.keras.layers.Concatenate(axis=1, name=f'{branch}_scalar_input')(scalar_inputs)
                else:
                    scalar_inputs = scalar_inputs[0]

                net = tf.keras.layers.Concatenate(axis=1, name='{}_flatten_wscalar'.format(branch))([
                    net,
                    scalar_inputs
                ])

            # add FC layer that extracts features from the combined feature vector of features from the convolutional
            # branch (flattened) and corresponding scalar features
            if self.config['branch_num_fc_units'] > 0:
                net = tf.keras.layers.Dense(units=self.config['branch_num_fc_units'],
                                            kernel_regularizer=None,
                                            activation=None,
                                            use_bias=True,
                                            kernel_initializer='glorot_uniform',
                                            bias_initializer='zeros',
                                            bias_regularizer=None,
                                            activity_regularizer=None,
                                            kernel_constraint=None,
                                            bias_constraint=None,
                                            name='{}_fc'.format(branch))(net)

                if self.config['non_lin_fn'] == 'lrelu':
                    net = tf.keras.layers.LeakyReLU(alpha=0.01, name='{}_fc_lrelu'.format(branch))(net)
                elif self.config['non_lin_fn'] == 'relu':
                    net = tf.keras.layers.ReLU(name='{}_fc_relu'.format(branch))(net)
                elif self.config['non_lin_fn'] == 'prelu':
                    net = tf.keras.layers.PReLU(alpha_initializer='zeros',
                                                alpha_regularizer=None,
                                                alpha_constraint=None,
                                                shared_axes=[1],
                                                name='{}_fc_prelu'.format(branch))(net)

                net = tf.keras.layers.Dropout(self.config['branch_dropout_rate_fc'],
                                              name=f'{branch}_dropout_fc_conv')(net)

            conv_branches[branch] = net

        return conv_branches

    def build_joint_local_conv_branches(self):
        """ Builds convolutional branch that processes local views (i.e., flux, secondary, and odd and even) jointly.
        It includes the option of adding the variability views as an extra channel (dim = [view, bins, avg/var]). The
        extracted feature maps are then split, flattened and concatenated with the respective scalar features before
        feeding into a small FC layer, that makes the output size for all branches the same.

        :return:
            conv_branches, dict with the different convolutional branches for the local views
        """

        # list of branches to be combined + their sizes
        local_transit_branches = [
            'local_odd_even',
            'local_flux',
            'local_weak_secondary',
            'local_unfolded_flux',
        ]
        # set expected sizes of local fluxes after joint convolution processing
        local_transit_sz = {
            'local_odd_even': 2,
            'local_flux': 1,
            'local_weak_secondary': 1,
            'local_unfolded_flux': self.inputs['unfolded_local_flux_view_fluxnorm'].shape[1],
        }
        odd_even_branch_name = 'local_odd_even'  # specific to odd and even branch

        weight_initializer = tf.keras.initializers.he_normal() \
            if self.config['weight_initializer'] == 'he' else 'glorot_uniform'

        conv_branches = {branch_name: None for branch_name in local_transit_branches
                         if branch_name in self.config['conv_branches']}
        if len(conv_branches) == 0:
            return {}

        branch_view_inputs = self.prepare_joint_local_flux_inputs(conv_branches)
        
        # convolve inputs with convolutional blocks
        # get init parameters for the given view
        n_blocks = self.config['local_fluxes_num_conv_blocks']
        kernel_size = (1, self.config['local_fluxes_kernel_size'])
        # pool_size = (1, self.config['local_fluxes_pool_size'])
        kernel_stride = (1, self.config['local_fluxes_kernel_stride'])
        # pool_stride = (self.config['pool_stride'], self.config['pool_stride'])
        conv_ls_per_block = self.config['local_fluxes_num_conv_ls_per_block']
        init_conv_filters = self.config['local_fluxes_init_power_num_conv_filters']

        for conv_block_i in range(n_blocks):  # create convolutional blocks

            input_conv_block = branch_view_inputs if conv_block_i == 0 else net

            num_filters = 2 ** (init_conv_filters + conv_block_i)

            # pool_kwargs = {
            #     'pool_size': pool_size,
            #     'strides': pool_stride
            # }

            for seq_conv_block_i in range(conv_ls_per_block):  # create convolutional block

                # set convolution layer parameters from config
                conv_kwargs = {'filters': num_filters,
                               'kernel_initializer': weight_initializer,
                               'kernel_size': kernel_size,
                               'strides': kernel_stride if seq_conv_block_i == 0 else (1, 1),
                               'padding': 'same'
                               }

                net = tf.keras.layers.Conv2D(dilation_rate=1,
                                             activation=None,
                                             use_bias=True,
                                             bias_initializer='zeros',
                                             kernel_regularizer=None,
                                             bias_regularizer=None,
                                             activity_regularizer=None,
                                             kernel_constraint=None,
                                             bias_constraint=None,
                                             name='local_fluxes_conv{}_{}'.format(conv_block_i, seq_conv_block_i),
                                             **conv_kwargs)(branch_view_inputs if conv_block_i == 0 and
                                                                                  seq_conv_block_i == 0
                                                            else net)

                if self.config['batch_norm_after_conv_layers']:
                    # if seq_conv_block_i == conv_ls_per_block - 1:
                    net = tf.keras.layers.BatchNormalization(
                        axis=-1,
                        momentum=0.99,
                        epsilon=0.001,
                        center=True,
                        scale=True,
                        beta_initializer='zeros',
                        gamma_initializer='ones',
                        moving_mean_initializer='zeros',
                        moving_variance_initializer='ones',
                        beta_regularizer=None,
                        gamma_regularizer=None,
                        beta_constraint=None,
                        gamma_constraint=None,
                        synchronized=False,
                        name=f'local_fluxes_{conv_block_i}_{seq_conv_block_i}_batch_norm'
                    )(net)

                if self.config['use_attention_after_conv_layers']:
                    net = tf.keras.layers.Attention(
                        use_scale=True,
                        score_mode='dot',
                        dropout=0.0,
                        seed=None,
                        name=f'local_fluxes_self-attention_{conv_block_i}_{seq_conv_block_i}')([net, net])

                if self.config['non_lin_fn'] == 'lrelu':
                    net = tf.keras.layers.LeakyReLU(alpha=0.01,
                                                    name='local_fluxes_lrelu_{}_{}'.format(conv_block_i,
                                                                              seq_conv_block_i))(net)
                elif self.config['non_lin_fn'] == 'relu':
                    net = tf.keras.layers.ReLU(name='local_fluxes_relu_{}_{}'.format(conv_block_i,
                                                                        seq_conv_block_i))(net)
                elif self.config['non_lin_fn'] == 'local_fluxes_prelu':
                    net = tf.keras.layers.PReLU(alpha_initializer='zeros',
                                                alpha_regularizer=None,
                                                alpha_constraint=None,
                                                shared_axes=[1, 2],
                                                name='local_fluxes_prelu_{}_{}'.format(conv_block_i,
                                                                          seq_conv_block_i))(net)

                # add skip connection of branch inputs
                if self.config['use_skip_connection_conv_block']:
                    if seq_conv_block_i == conv_ls_per_block - 1:
                        # apply conv to have same number of channels as extracted feature map
                        if input_conv_block.shape != net.shape:
                            input_conv_block = tf.keras.layers.Conv2D(
                                filters=net.shape[-1],
                                kernel_size=1,
                                padding='same',
                                strides=kernel_stride,
                                dilation_rate=1,
                                activation=None,
                                use_bias=True,
                                bias_initializer='zeros',
                                kernel_regularizer=None,
                                bias_regularizer=None,
                                activity_regularizer=None,
                                kernel_constraint=None,
                                bias_constraint=None,
                                name=f'local_fluxes_conv{conv_block_i}_input',
                            )(input_conv_block)
                        net = tf.keras.layers.Add(
                            name=f'local_fluxes_skip_connection_{conv_block_i}')([net, input_conv_block])

            # if conv_block_i != n_blocks - 1:  # do not add maxpooling layer before global maxpooling layer
            #     net = tf.keras.layers.MaxPooling2D(**pool_kwargs,
            #                                        name='local_fluxes_maxpooling_{}'.format(conv_block_i))(net)

        # split up extracted features for each local transit view (flux, secondary, and odd-even)
        net = SplitLayer(net.shape[1], axis=1, name='local_fluxes_split')(net)

        # combine them again based on which branch they are in
        cur = 0
        for branch in conv_branches:
            sz = local_transit_sz[branch]
            if sz != 1:  # multiple views in branch
                conv_branches[branch] = (
                    tf.keras.layers.Concatenate(axis=1, name='local_fluxes_merge_{}'.format(branch))(net[cur:cur + sz]))
                cur += sz
            else:  # only one view in branch
                conv_branches[branch] = net[cur]
                cur += 1

        for branch_i, branch in enumerate(conv_branches):  # process each branch separately

            net = conv_branches[branch]

            if branch == 'local_unfolded_flux':  # process unfolded flux
                net = process_extracted_conv_features_unfolded_flux(
                    net,
                    self.config['local_unfolded_flux_num_filters_stats'],
                    kernel_size,
                    weight_initializer,
                )
            elif branch == odd_even_branch_name:  # subtract extracted features for odd and even views branch
                net = process_extracted_conv_features_odd_even_flux(net)

            # global max pooling of the convolutional branch
            net = tf.keras.layers.GlobalAveragePooling2D(name=f'local_fluxes_{branch}_global_max_pooling')(net)

            # concatenate scalar features with features extracted in the convolutional branch for the time series views
            if self.config['conv_branches'][branch]['scalars'] is not None:
                scalar_inputs = \
                    [self.inputs[feature_name] for feature_name in self.config['conv_branches'][branch]['scalars']]
                if len(scalar_inputs) > 1:
                    scalar_inputs = tf.keras.layers.Concatenate(axis=1, name=f'{branch}_scalar_input')(scalar_inputs)
                else:
                    scalar_inputs = scalar_inputs[0]

                net = tf.keras.layers.Concatenate(axis=1, name='local_fluxes_flatten_wscalar_{}'.format(branch))([
                    net,
                    scalar_inputs
                ])

            # add FC layer that extracts features from the combined feature vector of features from the convolutional
            # branch (flattened) and corresponding scalar features
            if self.config['branch_num_fc_units'] > 0:
                net = tf.keras.layers.Dense(units=self.config['branch_num_fc_units'],
                                            kernel_regularizer=None,
                                            activation=None,
                                            use_bias=True,
                                            kernel_initializer='glorot_uniform',
                                            bias_initializer='zeros',
                                            bias_regularizer=None,
                                            activity_regularizer=None,
                                            kernel_constraint=None,
                                            bias_constraint=None,
                                            name='local_fluxes_fc_{}'.format(branch))(net)

                if self.config['non_lin_fn'] == 'lrelu':
                    net = tf.keras.layers.LeakyReLU(alpha=0.01, name='local_fluxes_fc_lrelu_{}'.format(branch))(net)
                elif self.config['non_lin_fn'] == 'relu':
                    net = tf.keras.layers.ReLU(name='local_fluxes_fc_relu_{}'.format(branch))(net)
                elif self.config['non_lin_fn'] == 'prelu':
                    net = tf.keras.layers.PReLU(alpha_initializer='zeros',
                                                alpha_regularizer=None,
                                                alpha_constraint=None,
                                                shared_axes=[1],
                                                name='local_fluxes_fc_prelu_{}'.format(branch))(net)

                net = tf.keras.layers.Dropout(self.config['branch_dropout_rate_fc'],
                                              name=f'local_fluxes_dropout_fc_conv_{branch}')(net)

            conv_branches[branch] = net

        return conv_branches

    def build_diff_img_branch(self):
        """ Builds the difference image branch.

        :return: dict with the difference image branch
        """

        weight_initializer = tf.keras.initializers.he_normal() \
            if self.config['weight_initializer'] == 'he' else 'glorot_uniform'

        branch_view_inputs = [self.inputs[view_name] for view_name in self.config['diff_img_branch']['imgs']]
        branch_view_inputs = [tf.keras.layers.Reshape(l.shape[1:] + (1,), name=f'diff_imgs_expanding_{l.name}_dims')(l)
                              for l in branch_view_inputs]

        branch_view_inputs = tf.keras.layers.Concatenate(axis=4, name='input_diff_img_concat')(branch_view_inputs)

        # get number of conv blocks, layers per block, and kernel and pool sizes for the branch
        n_blocks = self.config['diff_img_num_conv_blocks']
        kernel_size = (1, self.config['diff_img_kernel_size'], self.config['diff_img_kernel_size'])
        # pool_size = (1, self.config['diff_img_pool_size'], self.config['diff_img_pool_size'])
        kernel_stride = (1, self.config['diff_img_kernel_stride'], self.config['diff_img_kernel_stride'])
        # pool_stride = (1, self.config['pool_stride'], self.config['pool_stride'])
        n_layers_per_block = self.config['diff_img_num_conv_ls_per_block']

        for conv_block_i in range(n_blocks):  # create convolutional blocks

            input_conv_block = branch_view_inputs if conv_block_i == 0 else net

            num_filters = 2 ** (self.config['diff_img_init_power_num_conv_filters'] + conv_block_i)

            # pool_kwargs = {
            #     'pool_size': pool_size,
            #     'strides': pool_stride
            # }

            for seq_conv_block_i in range(n_layers_per_block):  # create convolutional block

                # set convolution layer parameters from config
                conv_kwargs = {'filters': num_filters,
                               'kernel_initializer': weight_initializer,
                               'kernel_size': kernel_size,
                               'strides': kernel_stride if seq_conv_block_i == 0 else (1, 1, 1),
                               'padding': 'same'
                               }

                net = tf.keras.layers.Conv3D(dilation_rate=1,
                                             activation=None,
                                             use_bias=True,
                                             bias_initializer='zeros',
                                             kernel_regularizer=None,
                                             bias_regularizer=None,
                                             activity_regularizer=None,
                                             kernel_constraint=None,
                                             bias_constraint=None,
                                             name='diff_imgs_conv{}_{}'.format(conv_block_i, seq_conv_block_i),
                                             **conv_kwargs)(branch_view_inputs if conv_block_i == 0 and
                                                                                  seq_conv_block_i == 0
                                                            else net)

                if self.config['batch_norm_after_conv_layers']:
                    # if seq_conv_block_i == conv_ls_per_block - 1:
                    net = tf.keras.layers.BatchNormalization(
                        axis=-1,
                        momentum=0.99,
                        epsilon=0.001,
                        center=True,
                        scale=True,
                        beta_initializer='zeros',
                        gamma_initializer='ones',
                        moving_mean_initializer='zeros',
                        moving_variance_initializer='ones',
                        beta_regularizer=None,
                        gamma_regularizer=None,
                        beta_constraint=None,
                        gamma_constraint=None,
                        synchronized=False,
                        name=f'diff_imgs_{conv_block_i}_{seq_conv_block_i}_batch_norm'
                    )(net)

                if self.config['use_attention_after_conv_layers']:
                    net = tf.keras.layers.Attention(
                        use_scale=True,
                        score_mode='dot',
                        dropout=0.0,
                        seed=None,
                        name=f'diff_imgs_self-attention_{conv_block_i}_{seq_conv_block_i}')([net, net])

                if self.config['non_lin_fn'] == 'lrelu':
                    net = tf.keras.layers.LeakyReLU(alpha=0.01,
                                                    name='diff_imgs_lrelu_{}_{}'.format(conv_block_i,
                                                                                      seq_conv_block_i))(net)
                elif self.config['non_lin_fn'] == 'relu':
                    net = tf.keras.layers.ReLU(name='diff_imgs_relu_{}_{}'.format(conv_block_i,
                                                                                seq_conv_block_i))(net)
                elif self.config['non_lin_fn'] == 'prelu':
                    net = tf.keras.layers.PReLU(alpha_initializer='zeros',
                                                alpha_regularizer=None,
                                                alpha_constraint=None,
                                                shared_axes=[1, 2],
                                                name='diff_imgs_prelu_{}_{}'.format(conv_block_i,
                                                                                  seq_conv_block_i))(net)

                # add skip connection of branch inputs
                if self.config['use_skip_connection_conv_block']:
                    if seq_conv_block_i == n_layers_per_block - 1:
                        # apply conv to have same number of channels as extracted feature map
                        if input_conv_block.shape != net.shape:
                            input_conv_block = tf.keras.layers.Conv3D(
                                            filters=net.shape[-1],
                                            kernel_size=1,
                                            padding='same',
                                            strides=kernel_stride,
                                            dilation_rate=1,
                                             activation=None,
                                             use_bias=True,
                                             bias_initializer='zeros',
                                             kernel_regularizer=None,
                                             bias_regularizer=None,
                                             activity_regularizer=None,
                                             kernel_constraint=None,
                                             bias_constraint=None,
                                             name=f'diff_imgs_conv{conv_block_i}_input',
                                             )(input_conv_block)
                        net = tf.keras.layers.Add(
                            name=f'diff_imgs_skip_connection_{conv_block_i}')([net, input_conv_block])

            # if conv_block_i != n_blocks - 1:  # do not add maxpooling layer before global maxpooling layer
            #     net = tf.keras.layers.MaxPooling3D(**pool_kwargs,
            #                                        name=f'diff_imgs_maxpooling_{conv_block_i}')(net)

        # split extracted features for each sector/quarter
        diff_imgs_split = SplitLayer(net.shape[1], 1, name='diff_imgs_split_extracted_features')(net)
        diff_imgs_global_max_res = []
        for img_i, extracted_img in enumerate(diff_imgs_split):
            # remove sector/quarter dimension
            extracted_img = tf.keras.layers.Reshape(extracted_img.shape[2:])(extracted_img)
            # compute pooling
            global_max_pooling_img = tf.keras.layers.GlobalAveragePooling2D(
                name=f'diff_imgs_global_max_pooling_{img_i}')(extracted_img)
            # add channel dimension need for concatenation after
            global_max_pooling_img = tf.keras.layers.Reshape(
                (1,) + global_max_pooling_img.shape[1:],
                name=f'diff_imgs_global_max_pooling_expand_dim_{img_i}')(global_max_pooling_img)
            # add result to list of pooling for current sector/quarter
            diff_imgs_global_max_res.append(
                global_max_pooling_img
            )

        # concatenate global max pooling features for all sectors/quarters
        net = tf.keras.layers.Concatenate(axis=1, name=f'diff_imgs_global_max_pooling_concat')(diff_imgs_global_max_res)
        input_conv_block = tf.keras.layers.Reshape(net.shape[1:] + (1,),
                                                name='diff_imgs_global_max_pooling_expand_dims')(net)

        # add per-image scalar features
        if self.config['diff_img_branch']['imgs_scalars'] is not None:

            # get quality metric values for the images
            qmetrics_inputs = self.inputs['quality']

            # # option 1: multiply extracted features by quality metrics
            # # repeat them to get same dimension of extracted feature maps
            # qmetrics_inputs = tf.keras.layers.RepeatVector(n=input_conv_block.shape[2],
            #                                                name='diff_imgs_repeat_qmetrics')(qmetrics_inputs)
            # # reshape to match same shape as extracted feature maps
            # qmetrics_inputs = tf.keras.layers.Permute((2, 1), name='diff_imgs_permute_qmetrics')(qmetrics_inputs)
            # # expand dims to match
            # qmetrics_inputs = tf.keras.layers.Reshape(qmetrics_inputs.shape[1:] + (1,),
            #                                           name='diff_imgs_qmetrics_expand_dims')(qmetrics_inputs)
            #
            # input_conv_block = tf.keras.layers.Multiply(name='diff_imgs_qmetrics_mult')([input_conv_block,
            #                                                                              qmetrics_inputs])

            # option 2: concatenate quality metric features
            qmetrics_inputs = tf.keras.layers.Reshape(qmetrics_inputs.shape[1:] + (1, 1),
                                                      name='diff_imgs_qmetrics_expand_dims')(qmetrics_inputs)
            input_conv_block = tf.keras.layers.Concatenate(axis=2, name='diff_imgs_qmetrics_concat')([input_conv_block,
                                                                                                      qmetrics_inputs])

        #     scalar_inputs = [self.inputs[feature_name]
        #                      if 'pixel' not in feature_name else self.inputs[feature_name]
        #                      for feature_name in self.config['diff_img_branch']['imgs_scalars']]
        #     if len(scalar_inputs) > 1:
        #         scalar_inputs = tf.keras.layers.Concatenate(axis=0,
        #                                                     name=f'diff_imgs_imgs_scalars_inputs_concat')(scalar_inputs)
        #     else:
        #         scalar_inputs = scalar_inputs[0]
        #
        #     net = tf.keras.layers.Concatenate(axis=2, name='diff_imgs_imgsscalars_concat')([net, scalar_inputs])
        #
        # input_with_img_scalars = tf.keras.layers.Reshape(net.shape[1:] + (1, ),
        #                                                  name=f'diff_imgs_expanding_w_imgs_scalars')(net)

        # compress features from image and scalar sector data into a set of features
        net = tf.keras.layers.Conv2D(filters=self.config['diff_img_conv_scalar_num_filters'],
                                     kernel_size=(1, input_conv_block.shape[2]),
                                     strides=(1, 1),
                                     padding='valid',
                                     kernel_initializer=weight_initializer,
                                     dilation_rate=1,
                                     activation=None,
                                     use_bias=True,
                                     bias_initializer='zeros',
                                     kernel_regularizer=None,
                                     bias_regularizer=None,
                                     activity_regularizer=None,
                                     kernel_constraint=None,
                                     bias_constraint=None,
                                     name='diff_imgs_convfc',
                                     )(input_conv_block)

        if self.config['batch_norm_after_conv_layers']:
            net = tf.keras.layers.BatchNormalization(
                axis=-1,
                momentum=0.99,
                epsilon=0.001,
                center=True,
                scale=True,
                beta_initializer='zeros',
                gamma_initializer='ones',
                moving_mean_initializer='zeros',
                moving_variance_initializer='ones',
                beta_regularizer=None,
                gamma_regularizer=None,
                beta_constraint=None,
                gamma_constraint=None,
                synchronized=False,
                name=f'diff_imgs_convfc_batch_norm'
            )(net)

        if self.config['use_attention_after_conv_layers']:
            net = tf.keras.layers.Attention(
                use_scale=True,
                score_mode='dot',
                dropout=0.0,
                seed=None,
                name=f'diff_imgs_convfc_self-attention_')([net, net])

        if self.config['non_lin_fn'] == 'lrelu':
            net = tf.keras.layers.LeakyReLU(alpha=0.01, name='diff_imgs_convfc_lrelu')(net)
        elif self.config['non_lin_fn'] == 'relu':
            net = tf.keras.layers.ReLU(name='diff_imgs_convfc_relu')(net)
        elif self.config['non_lin_fn'] == 'prelu':
            net = tf.keras.layers.PReLU(alpha_initializer='zeros',
                                        alpha_regularizer=None,
                                        alpha_constraint=None,
                                        shared_axes=[1],
                                        name='diff_imgs_convfc_prelu')(net)

        # # add skip connection of branch inputs
        # if self.config['use_skip_connection_conv_block']:
        #     # apply conv to have same number of channels as extracted feature map
        #     if input_conv_block.shape[-1] != net.shape[-1]:
        #         input_conv_block = tf.keras.layers.Conv2D(
        #             filters=net.shape[-1],
        #             kernel_size=1,
        #             padding='same',
        #             strides=1,
        #             dilation_rate=1,
        #             activation=None,
        #             use_bias=True,
        #             bias_initializer='zeros',
        #             kernel_regularizer=None,
        #             bias_regularizer=None,
        #             activity_regularizer=None,
        #             kernel_constraint=None,
        #             bias_constraint=None,
        #             name=f'diff_imgs_convfc_input',
        #         )(input_conv_block)
        #
        #     net = tf.keras.layers.Add(
        #         name=f'diff_imgs_convfc_skip_connection')([net, input_conv_block])

        net = tf.keras.layers.Flatten(data_format='channels_last', name='diff_imgs_flatten_convfc')(net)

        # add scalar features
        if self.config['diff_img_branch']['scalars'] is not None:

            scalar_inputs = [self.inputs[feature_name] for feature_name in self.config['diff_img_branch']['scalars']]
            if len(scalar_inputs) > 1:
                scalar_inputs = tf.keras.layers.Concatenate(axis=1,
                                                            name=f'diff_imgs_scalars_inputs_concat')(scalar_inputs)
            else:
                scalar_inputs = scalar_inputs[0]

            # concatenate scalar features with remaining features
            net = tf.keras.layers.Concatenate(axis=1,
                                              name='diff_imgs_flatten_w_scalar_inputs_concat')([net, scalar_inputs])

        # add FC layer that extracts features from the combined feature vector of features from the convolutional
        # branch (flattened) and corresponding scalar features
        if self.config['branch_num_fc_units'] > 0:
            net = tf.keras.layers.Dense(units=self.config['branch_num_fc_units'],
                                        kernel_regularizer=None,
                                        activation=None,
                                        use_bias=True,
                                        kernel_initializer='glorot_uniform',
                                        bias_initializer='zeros',
                                        bias_regularizer=None,
                                        activity_regularizer=None,
                                        kernel_constraint=None,
                                        bias_constraint=None,
                                        name='diff_imgs_fc')(net)

            if self.config['non_lin_fn'] == 'lrelu':
                net = tf.keras.layers.LeakyReLU(alpha=0.01, name='diff_imgs_fc_lrelu')(net)
            elif self.config['non_lin_fn'] == 'relu':
                net = tf.keras.layers.ReLU(name='diff_imgs_fc_relu')(net)
            elif self.config['non_lin_fn'] == 'prelu':
                net = tf.keras.layers.PReLU(alpha_initializer='zeros',
                                            alpha_regularizer=None,
                                            alpha_constraint=None,
                                            shared_axes=[1],
                                            name='diff_imgs_fc_prelu')(net)

            net = tf.keras.layers.Dropout(self.config['branch_dropout_rate_fc'], name=f'diff_imgs_dropout_fc')(net)

        return {'diff_img': net}

    def build_scalar_branches(self):
        """ Builds the scalar branches.

        :return:
            scalar_branches_net, dict with the different scalar branches
        """

        scalar_branches_net = {scalar_branch_name: None for scalar_branch_name in self.config['scalar_branches']}
        for scalar_branch_name in self.config['scalar_branches']:

            scalar_inputs = [self.inputs[feature_name] for feature_name in
                             self.config['scalar_branches'][scalar_branch_name]]
            if len(scalar_inputs) > 1:
                scalar_input = tf.keras.layers.Concatenate(axis=1, name=f'{scalar_branch_name}_scalar_input')(
                    scalar_inputs)
            else:
                scalar_input = scalar_inputs[0]

            scalar_fc_output = tf.keras.layers.Dense(units=self.config['branch_num_fc_units'],
                                                     kernel_regularizer=regularizers.l2(self.config['decay_rate']) if
                                                     self.config['clf_head_fc_decay_rate'] is not None else None,
                                                     activation=None,
                                                     use_bias=True,
                                                     kernel_initializer='glorot_uniform',
                                                     bias_initializer='zeros',
                                                     bias_regularizer=None,
                                                     activity_regularizer=None,
                                                     kernel_constraint=None,
                                                     bias_constraint=None,
                                                     name=f'fc_{scalar_branch_name}_scalar')(scalar_input)

            # scalar_fc_output = tf.keras.layers.BatchNormalization(
            #     axis=-1,
            #     momentum=0.99,
            #     epsilon=0.001,
            #     center=True,
            #     scale=True,
            #     beta_initializer='zeros',
            #     gamma_initializer='ones',
            #     moving_mean_initializer='zeros',
            #     moving_variance_initializer='ones',
            #     beta_regularizer=None,
            #     gamma_regularizer=None,
            #     beta_constraint=None,
            #     gamma_constraint=None,
            #     synchronized=False,
            #     name=f'fc_{scalar_branch_name}_scalar_batch_norm'
            # )(scalar_fc_output)

            if self.config['non_lin_fn'] == 'lrelu':
                scalar_fc_output = tf.keras.layers.LeakyReLU(alpha=0.01, name=f'fc_lrelu_{scalar_branch_name}_scalar')(
                    scalar_fc_output)
            elif self.config['non_lin_fn'] == 'relu':
                scalar_fc_output = tf.keras.layers.ReLU(name=f'fc_relu_{scalar_branch_name}_scalar')(scalar_fc_output)
            elif self.config['non_lin_fn'] == 'prelu':
                scalar_fc_output = tf.keras.layers.PReLU(alpha_initializer='zeros',
                                                         alpha_regularizer=None,
                                                         alpha_constraint=None,
                                                         shared_axes=[1],
                                                         name=f'fc_prelu_{scalar_branch_name}_scalar')(scalar_fc_output)
            scalar_branches_net[scalar_branch_name] = scalar_fc_output  # scalar_input  # scalar_fc_output

        return scalar_branches_net

    def connect_segments(self, branches):
        """ Connect the different branches.

        :param branches: dict, branches to be concatenated
        :return:
            model output before FC layers
        """

        branches_lst = [branch for branch_name, branch in branches.items()]

        if len(branches_lst) == 1:  # only one convolutional branch output
            net = branches_lst[0]

        elif self.config['use_attention_before_classification_head']:  # perform multi-headed self-attention

            branches_lst = [tf.keras.layers.Reshape((1,) + branch.shape[1:],
                                                    name=f'reshape_for_cross_att_{branch.name.split("/")[0]}')(branch)
                            for branch in branches_lst]
            branches_concat = tf.keras.layers.Concatenate(axis=1, name='convbranch_wscalar_concat')(branches_lst)

            cross_att_key_dim = min(branches_concat.shape[-1],
                                    self.config['attention_before_classification_head_max_key_dim'])
            cross_att_n_heads = branches_concat.shape[-1] // cross_att_key_dim

<<<<<<< HEAD
            net = attention_block(branches_concat,
=======
            net, mean_attn = cross_attention_block(branches_concat,
>>>>>>> c47dccb7
                                        branches_concat,
                                        num_heads=cross_att_n_heads,
                                        key_dim=cross_att_key_dim,
                                        dropout_rate=0.1
                                        )
        else:  # simple concatenation of outputs from convolutional branches
            net = tf.keras.layers.Concatenate(axis=1, name='convbranch_wscalar_concat')(branches_lst)

        return net, mean_attn if self.config['use_cross_attention_before_classification_head'] else None

    def build_fc_block(self, net):
        """ Builds the FC block after the convolutional branches.

        :param net: model upstream the FC block
        :return:
            net: model with added FC block
        """

        for fc_layer_i in range(self.config['clf_head_num_fc_layers']):

            net = tf.keras.layers.Dense(units=self.config['clf_head_fc_neurons'],
                                        kernel_regularizer=regularizers.l2(self.config['clf_head_fc_decay_rate']),
                                        activation=None,
                                        use_bias=True,
                                        kernel_initializer='glorot_uniform',
                                        bias_initializer='zeros',
                                        bias_regularizer=None,
                                        activity_regularizer=None,
                                        kernel_constraint=None,
                                        bias_constraint=None,
                                        name='fc{}'.format(fc_layer_i))(net)

            # if fc_layer_i != self.config['num_fc_layers'] - 1:
            #     net = tf.keras.layers.BatchNormalization(
            #         axis=-1,
            #         momentum=0.99,
            #         epsilon=0.001,
            #         center=True,
            #         scale=True,
            #         beta_initializer='zeros',
            #         gamma_initializer='ones',
            #         moving_mean_initializer='zeros',
            #         moving_variance_initializer='ones',
            #         beta_regularizer=None,
            #         gamma_regularizer=None,
            #         beta_constraint=None,
            #         gamma_constraint=None,
            #         synchronized=False,
            #         name=f'fc{fc_layer_i}_batch_norm'
            #     )(net)

            if self.config['non_lin_fn'] == 'lrelu':
                net = tf.keras.layers.LeakyReLU(alpha=0.01, name='fc_lrelu{}'.format(fc_layer_i))(net)
            elif self.config['non_lin_fn'] == 'relu':
                net = tf.keras.layers.ReLU(name='fc_relu{}'.format(fc_layer_i))(net)
            elif self.config['non_lin_fn'] == 'prelu':
                net = tf.keras.layers.PReLU(alpha_initializer='zeros',
                                            alpha_regularizer=None,
                                            alpha_constraint=None,
                                            shared_axes=[1],
                                            name='fc_prelu{}'.format(fc_layer_i))(net)

            net = tf.keras.layers.Dropout(self.config['clf_head_fc_dropout_rate'], name=f'dropout_fc{fc_layer_i}')(net)

        return net
    
        def _build_branch_only_model(self):
            # 1) Re‑run each branch builder to get its output tensor
            branches_net = {}
            if self.config.get('scalar_branches') is not None:
                branches_net.update(self.build_scalar_branches())
            if self.config.get('conv_branches') is not None:
                branches_net.update(self.build_conv_branches())
                branches_net.update(self.build_joint_local_conv_branches())
            if self.config.get('diff_img_branch') is not None:
                branches_net.update(self.build_diff_img_branch())

            # 2) All branches at this point have shape (batch, branch_num_fc_units)
            branch_names = list(branches_net.keys())
            branch_dim   = self.config['branch_num_fc_units']

            # 3) Create one Input() per branch
            branch_inputs = {
                br: tf.keras.Input(shape=(branch_dim,), name=f'branch_input_{br}')
                for br in branch_names
            }

            # 4) Concatenate exactly as in connect_segments → build_fc_block → logits
            merged = tf.keras.layers.Concatenate(axis=1, name='branch_concat')(
                list(branch_inputs.values())
            )
            head   = self.build_fc_block(merged)
            logits = tf.keras.layers.Dense(units=self.output_size, name='branch_logits')(head)
            if self.output_size == 1:
                out = tf.keras.layers.Activation(tf.nn.sigmoid, name='branch_sigmoid')(logits)
            else:
                out = tf.keras.layers.Activation(tf.nn.softmax, name='branch_softmax')(logits)

            return tf.keras.Model(
                inputs=list(branch_inputs.values()),
                outputs=out,
                name='branch_only_model'
            )

    def build(self):
        """ Builds the model.

        :return:
            output: full model, from inputs to outputs
        """

        branches_net = {}

        if self.config['scalar_branches'] is not None:
            branches_net.update(self.build_scalar_branches())

        if self.config['conv_branches'] is not None:
            branches_net.update(self.build_conv_branches())
            branches_net.update(self.build_joint_local_conv_branches())
            # if 'local_unfolded_flux' in self.config['conv_branches']:
            #     branches_net.update(self.build_conv_unfolded_flux())

        if self.config['diff_img_branch'] is not None:
            branches_net.update(self.build_diff_img_branch())

        # merge branches
        net, mean_attn = self.connect_segments(branches_net)

        # create FC layers
        net = self.build_fc_block(net)

        # create output layer
        logits = tf.keras.layers.Dense(units=self.output_size, name="logits")(net)

        if self.output_size == 1:
            output = tf.keras.layers.Activation(tf.nn.sigmoid, name='sigmoid')(logits)
        else:
            output = tf.keras.layers.Activation(tf.nn.softmax, name='softmax')(logits)

        return output, mean_attn


class ExoMinerPlusPlus(object):
    """ ExoMiner architecture used in the TESS paper."""

    def __init__(self, config, features):
        """ Initializes the ExoMiner architecture that processes local flux through the same convolutional branch
        before extracting features specifically to each local flux-related diagnostic. The core architecture consists of
        one convolutional branch per test diagnostic, except for the ones related to the local flux views (i.e., local
        flux, secondary, and odd-even). Those are processed through the same convolutional branch. The extracted
        features from each convolutional branch are flattened and merged, and then fed into a final FC block for
        classification. The 'unfolded local flux' branch consists of a set of phases that are processed together in
        this specific branch.

        :param config: dict, model configuration for its parameters and hyperparameters
        :param features: dict, 'feature_name' : {'dim': tuple, 'dtype': (tf.int, tf.float, ...)}
        """

        # model configuration (parameters and hyperparameters)
        self.config = config['config']
        self.features = features

        if self.config['multi_class'] or \
                (not self.config['multi_class'] and self.config['force_softmax']):
            self.output_size = len(np.unique(list(config['label_map'].values())))
        else:  # binary classification with sigmoid output layer
            self.output_size = 1

        self.inputs = create_inputs(self.features, config['feature_map'])

        # build the model
        self.outputs = self.build()

        self.kerasModel = keras.Model(inputs=self.inputs, outputs=self.outputs)

    @staticmethod
    def transformer_encoder(inputs, head_size, num_heads, ff_dim, dropout, name):
        """ Implements encoder-only transformer.

        :param inputs:
        :param head_size: int, head size
        :param num_heads: int, number of heads
        :ff_dim: kernel size
        :dropout: float, dropout rate
        :name: str, name for layers
        :return: encoder output

        """

        # Normalization and Attention
        x = tf.keras.layers.LayerNormalization(epsilon=1e-6,
                                               name=f'{name}-layer_normalization-1')(inputs)

        x = tf.keras.layers.MultiHeadAttention(
            key_dim=head_size, num_heads=num_heads, dropout=dropout,
            name=f'{name}-multi_head_attention'
        )(x, x)
        x = tf.keras.layers.Dropout(dropout)(x)
        res = x + inputs

        # Feed Forward Part
        x = tf.keras.layers.LayerNormalization(epsilon=1e-6,
                                               name=f'{name}-multi_normalization-2')(res)
        x = tf.keras.layers.Conv1D(filters=ff_dim, kernel_size=1, activation="relu",
                                   name=f'{name}-conv1d-1')(x)
        x = tf.keras.layers.Dropout(dropout)(x)
        x = tf.keras.layers.Conv1D(filters=inputs.shape[-1], kernel_size=1,
                                   name=f'{name}-conv1d-2')(x)
        return x + res

    def build_transformer_layers(self):
        """ Builds the transformer branches.

        :return:
            transformer_branches, dict with the different transformer branches
        """

        transformer_branches = {branch_name: None for branch_name in self.config['transformer_branches']}
        for branch_i, branch in enumerate(self.config['transformer_branches']):  # create a transformer branch

            branch_view_inputs = self.inputs[self.config['transformer_branches'][branch][0]]

            net = branch_view_inputs

            if self.config['time_encoding']:
                time2vec = Time2Vec(kernel_size=1)
                time_embedding = keras.layers.TimeDistributed(time2vec)(net)
                net = K.concatenate([net, time_embedding], -1)

            # generate lstm blocks
            for transformer_block_i in range(self.config['num_transformer_blocks']):
                net = self.transformer_encoder(net,
                                               self.config['head_size'],
                                               self.config['num_heads'],
                                               self.config['ff_dim'],
                                               self.config['dropout_rate_transformer'],
                                               f'transformer_{branch}_{transformer_block_i}')

            # channels last makes shape [301]
            # channels first makes shape [20]
            if self.config['transformer_output'] == 'bin_average_pooling':
                net = tf.keras.layers.GlobalAveragePooling1D(data_format="channels_last")(net)
            elif self.config['transformer_output'] == 'phase_average_pooling':
                net = tf.keras.layers.GlobalAveragePooling1D(data_format="channels_first")(net)
            elif self.config['transformer_output'] == 'flat':
                net = tf.reshape(net, (-1, net.shape[1] * net.shape[2]))

            if 'global' in branch:
                self.config['num_units_transformer_fc_layers'] = self.config['global-num_units_transformer_fc_layers']
            elif 'local' in branch:
                self.config['num_units_transformer_fc_layers'] = self.config['local-num_units_transformer_fc_layers']

            for fc_layer_i, num_units in enumerate(self.config['num_units_transformer_fc_layers']):
                # add FC layer that extracts features from the combined feature vector of features from the lstm
                # branch (flattened) and corresponding scalar features
                net = tf.keras.layers.Dense(units=num_units,
                                            kernel_regularizer=None,
                                            activation=None,
                                            use_bias=True,
                                            kernel_initializer='glorot_uniform',
                                            bias_initializer='zeros',
                                            bias_regularizer=None,
                                            activity_regularizer=None,
                                            kernel_constraint=None,
                                            bias_constraint=None,
                                            name=f'fc_{branch}_{fc_layer_i}')(net)

                if self.config['non_lin_fn'] == 'lrelu':
                    net = tf.keras.layers.LeakyReLU(alpha=0.01, name='fc_lrelu_{}'.format(branch))(net)
                elif self.config['non_lin_fn'] == 'relu':
                    net = tf.keras.layers.ReLU(name='fc_relu_{}'.format(branch))(net)
                elif self.config['non_lin_fn'] == 'prelu':
                    net = tf.keras.layers.PReLU(alpha_initializer='zeros',
                                                alpha_regularizer=None,
                                                alpha_constraint=None,
                                                shared_axes=[1],
                                                name=f'fc_prelu_{branch}_{fc_layer_i}')(net)

                net = tf.keras.layers.Dropout(self.config['dropout_rate_trans_fc'])(net)

            transformer_branches[branch] = net

        return transformer_branches

    def build_conv_unfolded_flux_alt(self):
        """ Uses Conv2D as a way to process unfolded flux.

        Returns: net, output of this unfolded flux branch

        """

        config_mapper = {'blocks': {'global_view': 'num_glob_conv_blocks', 'local_view': 'num_loc_conv_blocks'},
                         'pool_size': {'global_view': 'pool_size_glob', 'local_view': 'pool_size_loc'},
                         'kernel_size': {'global_view': 'kernel_size_glob', 'local_view': 'kernel_size_loc'},
                         }

        weight_initializer = tf.keras.initializers.he_normal() if self.config['weight_initializer'] == 'he' \
            else 'glorot_uniform'

        # initialize branch
        view_inputs = self.inputs["unfolded_local_flux_view_fluxnorm"]

        # expand dims to prevent last dimension being "lost"
        view_inputs = tf.keras.layers.Reshape(view_inputs.shape + (1,), name='expanding_unfolded_flux_dim')(view_inputs)

        branch = "local_unfolded_flux"

        # get number of conv blocks for the given view
        n_blocks = self.config[config_mapper['blocks'][('local_view', 'global_view')['global' in branch]]]

        # get pool size for the given view
        kernel_size = self.config[config_mapper['kernel_size']['local_view']]

        # get pool size for the given view
        pool_size = self.config[config_mapper['pool_size']['local_view']]

        for conv_block_i in range(n_blocks):  # create convolutional blocks

            num_filters = 2 ** (self.config['init_conv_filters'] + conv_block_i)

            # set convolution layer parameters from config
            conv_kwargs = {'filters': num_filters,
                           'kernel_initializer': weight_initializer,
                           'kernel_size': (kernel_size, kernel_size),  # self.config['kernel_size'],
                           'strides': (self.config['kernel_stride'], self.config['kernel_stride']),
                           'padding': 'same'
                           }

            for seq_conv_block_i in range(self.config['conv_ls_per_block']):  # create convolutional block
                net = tf.keras.layers.Conv2D(dilation_rate=1,
                                             activation=None,
                                             use_bias=True,
                                             bias_initializer='zeros',
                                             kernel_regularizer=None,
                                             bias_regularizer=None,
                                             activity_regularizer=None,
                                             kernel_constraint=None,
                                             bias_constraint=None,
                                             name='conv{}_{}_{}'.format(branch, conv_block_i, seq_conv_block_i),
                                             **conv_kwargs)(view_inputs if conv_block_i == 0 and
                                                                           seq_conv_block_i == 0 else net)

                if self.config['non_lin_fn'] == 'lrelu':
                    net = tf.keras.layers.LeakyReLU(alpha=0.01,
                                                    name='lrelu{}_{}_{}'.format(branch, conv_block_i,
                                                                                seq_conv_block_i))(net)
                elif self.config['non_lin_fn'] == 'relu':
                    net = tf.keras.layers.ReLU(name='relu{}_{}_{}'.format(branch, conv_block_i,
                                                                          seq_conv_block_i))(net)
                elif self.config['non_lin_fn'] == 'prelu':
                    net = tf.keras.layers.PReLU(alpha_initializer='zeros',
                                                alpha_regularizer=None,
                                                alpha_constraint=None,
                                                shared_axes=[1, 2],
                                                name='prelu{}_{}_{}'.format(branch, conv_block_i,
                                                                            seq_conv_block_i))(net)

            net = tf.keras.layers.MaxPooling2D(pool_size=(pool_size, pool_size),
                                               strides=(self.config['pool_stride'], self.config['pool_stride']),
                                               name='maxpooling_{}_{}'.format(branch, conv_block_i))(net)
        net = tf.keras.layers.Flatten(data_format='channels_last', name='flatten_{}'.format(branch))(net)

        if self.config['num_fc_conv_units'] > 0:
            net = tf.keras.layers.Dense(units=self.config['num_fc_conv_units'],
                                        kernel_regularizer=None,
                                        activation=None,
                                        use_bias=True,
                                        kernel_initializer='glorot_uniform',
                                        bias_initializer='zeros',
                                        bias_regularizer=None,
                                        activity_regularizer=None,
                                        kernel_constraint=None,
                                        bias_constraint=None,
                                        name='fc_{}'.format(branch))(net)

        if self.config['non_lin_fn'] == 'lrelu':
            net = tf.keras.layers.LeakyReLU(alpha=0.01, name='fc_lrelu_{}'.format(branch))(net)
        elif self.config['non_lin_fn'] == 'relu':
            net = tf.keras.layers.ReLU(name='fc_relu_{}'.format(branch))(net)
        elif self.config['non_lin_fn'] == 'prelu':
            net = tf.keras.layers.PReLU(alpha_initializer='zeros',
                                        alpha_regularizer=None,
                                        alpha_constraint=None,
                                        shared_axes=[1],
                                        name='fc_prelu_{}'.format(branch))(net)
        # net = tf.keras.layers.Flatten(data_format='channels_last', name='flatten2_{}'.format(branch))(net)

        net = tf.keras.layers.Dropout(self.config['dropout_rate_fc_conv'])(net)

        return net

    def build_conv_unfolded_flux(self):
        """ Creates a separate branch to process the unfolded flux feature. Max, min, and average features are extracted
        from the set of phases provided as input to the branch. These feature maps are then convolved with a final 1D
        convolutional layer to create the final features from this branch that are then concatenated with other scalar
        features.

        Returns: dict, unfolded convolutional branch

        """

        # hard-coded hyperparameter for convolution of extracted statistics
        kernel_size_conv_stats = 1
        num_filters_conv_stats = 4

        config_mapper = {'blocks': 'num_unfolded_conv_blocks',
                         'pool_size': 'pool_size_unfolded',
                         'kernel_size': 'kernel_size_unfolded',
                         'init_conv_filters': 'init_unfolded_conv_filters',
                         'conv_ls_per_block': 'unfolded_conv_ls_per_block'
                         }

        weight_initializer = tf.keras.initializers.he_normal() if self.config['weight_initializer'] == 'he' \
            else 'glorot_uniform'

        # initialize branch
        view_inputs = self.inputs["unfolded_local_flux_view_fluxnorm"]

        # expand dims to prevent last dimension being "lost"
        view_inputs = tf.keras.layers.Reshape(view_inputs.shape[1:] + (1,),
                                              name='expanding_unfolded_flux_dim')(view_inputs)

        branch = "local_unfolded_flux"
        unfolded_conv_branches = {branch: None}

        # get init parameters for given view
        n_blocks = self.config[config_mapper['blocks']]
        kernel_size = self.config[config_mapper['kernel_size']]
        pool_size = self.config[config_mapper['pool_size']]
        init_conv_filters = self.config[config_mapper['init_conv_filters']]
        conv_ls_per_block = self.config[config_mapper['conv_ls_per_block']]

        for conv_block_i in range(n_blocks):  # create convolutional blocks

            num_filters = 2 ** (init_conv_filters + conv_block_i)

            # set convolution layer parameters from config
            conv_kwargs = {'filters': num_filters,
                           'kernel_initializer': weight_initializer,
                           'kernel_size': (kernel_size, 1),
                           'strides': self.config['kernel_stride'],
                           'padding': 'same'
                           }

            for seq_conv_block_i in range(conv_ls_per_block):  # create convolutional layers for the block
                # net = tf.keras.layers.Conv1D(dilation_rate=1,
                #                              activation=None,
                #                              use_bias=True,
                #                              bias_initializer='zeros',
                #                              kernel_regularizer=None,
                #                              bias_regularizer=None,
                #                              activity_regularizer=None,
                #                              kernel_constraint=None,
                #                              bias_constraint=None,
                #                              name='conv{}_{}_{}'.format(branch, conv_block_i, seq_conv_block_i),
                #                              **conv_kwargs)(view_inputs if conv_block_i == 0 and
                #                                                            seq_conv_block_i == 0 else net)
                net = tf.keras.layers.Conv2D(dilation_rate=1,
                                             activation=None,
                                             use_bias=True,
                                             bias_initializer='zeros',
                                             kernel_regularizer=None,
                                             bias_regularizer=None,
                                             activity_regularizer=None,
                                             kernel_constraint=None,
                                             bias_constraint=None,
                                             name='unfolded_flux_conv{}_{}_{}'.format(branch, conv_block_i, seq_conv_block_i),
                                             **conv_kwargs)(view_inputs if conv_block_i == 0 and
                                                                           seq_conv_block_i == 0 else net)

                if self.config['non_lin_fn'] == 'lrelu':
                    net = tf.keras.layers.LeakyReLU(alpha=0.01,
                                                    name='unfolded_flux_lrelu{}_{}_{}'.format(branch, conv_block_i,
                                                                                seq_conv_block_i))(net)
                elif self.config['non_lin_fn'] == 'relu':
                    net = tf.keras.layers.ReLU(name='unfolded_flux_relu{}_{}_{}'.format(branch, conv_block_i,
                                                                          seq_conv_block_i))(net)
                elif self.config['non_lin_fn'] == 'prelu':
                    net = tf.keras.layers.PReLU(alpha_initializer='zeros',
                                                alpha_regularizer=None,
                                                alpha_constraint=None,
                                                shared_axes=[1, 2],
                                                name='unfolded_flux_prelu{}_{}_{}'.format(branch, conv_block_i,
                                                                            seq_conv_block_i))(net)

            net = tf.keras.layers.MaxPooling2D(pool_size=(1, pool_size),
                                               strides=(1, self.config['pool_stride']),
                                               name='unfolded_flux_maxpooling_{}_{}'.format(branch, conv_block_i))(net)

        # split layer in preparation to avg/min/max
        net = SplitLayer(net.shape[1], axis=1, name='unfolded_flux_split_input')(net)

        # get avg, min, max of all layers
        merge_layer_avg = tf.keras.layers.Average(name='unfolded_flux_avg')(net)
        merge_layer_min = tf.keras.layers.Minimum(name='unfolded_flux_min')(net)
        merge_layer_max = tf.keras.layers.Maximum(name='unfolded_flux_max')(net)

        # concat 3 different layers
        net = tf.keras.layers.Concatenate(axis=1, name='unfolded_flux_merge')([
            merge_layer_min, merge_layer_max, merge_layer_avg])

        # set the 3 layers to be the channels
        net = tf.keras.layers.Permute((2, 3, 1), name='unfolded_flux_permute_merge')(net)

        # convolve output with conv1d to produce final output
        conv_kwargs = {'filters': num_filters_conv_stats,
                       'kernel_initializer': weight_initializer,
                       'kernel_size': (kernel_size_conv_stats, 1),
                       }

        # net = tf.keras.layers.Conv1D(dilation_rate=1,
        #                              activation=None,
        #                              use_bias=True,
        #                              bias_initializer='zeros',
        #                              kernel_regularizer=None,
        #                              bias_regularizer=None,
        #                              activity_regularizer=None,
        #                              kernel_constraint=None,
        #                              bias_constraint=None,
        #                              name='conv{}_{}'.format(branch, 1),
        #                              **conv_kwargs)(net)
        net = tf.keras.layers.Conv2D(dilation_rate=1,
                                     activation=None,
                                     use_bias=True,
                                     bias_initializer='zeros',
                                     kernel_regularizer=None,
                                     bias_regularizer=None,
                                     activity_regularizer=None,
                                     kernel_constraint=None,
                                     bias_constraint=None,
                                     name='unfolded_flux_2conv{}_{}'.format(branch, 1),
                                     **conv_kwargs)(net)

        # flatten output of the convolutional branch
        net = tf.keras.layers.Flatten(data_format='channels_last', name='unfolded_flux_flatten_{}'.format(branch))(net)

        # concatenate scalar features with features extracted in the convolutional branch for the time series views
        if self.config['conv_branches'][branch]['scalars'] is not None:
            scalar_inputs = [self.inputs[feature_name]
                             for feature_name in self.config['conv_branches'][branch]['scalars']]
            if len(scalar_inputs) > 1:
                scalar_inputs = tf.keras.layers.Concatenate(axis=1, name=f'{branch}_scalar_input')(scalar_inputs)
            else:
                scalar_inputs = scalar_inputs[0]

            net = tf.keras.layers.Concatenate(axis=1, name='flatten_wscalar_{}'.format(branch))([
                net,
                scalar_inputs
            ])

        if self.config['num_fc_conv_units'] > 0:
            net = tf.keras.layers.Dense(units=self.config['num_fc_conv_units'],
                                        kernel_regularizer=None,
                                        activation=None,
                                        use_bias=True,
                                        kernel_initializer='glorot_uniform',
                                        bias_initializer='zeros',
                                        bias_regularizer=None,
                                        activity_regularizer=None,
                                        kernel_constraint=None,
                                        bias_constraint=None,
                                        name='fc_{}'.format(branch))(net)

            # net = tf.expand_dims(net, axis=-1)
            # net = tf.keras.layers.Conv1D(filters=self.config['num_fc_conv_units'],
            #                              kernel_size=net.shape[1],
            #                              strides=1,
            #                              padding='valid',
            #                              kernel_initializer=weight_initializer,
            #                              dilation_rate=1,
            #                              activation=None,
            #                              use_bias=True,
            #                              bias_initializer='zeros',
            #                              kernel_regularizer=None,
            #                              bias_regularizer=None,
            #                              activity_regularizer=None,
            #                              kernel_constraint=None,
            #                              bias_constraint=None,
            #                              name='conv_{}'.format(branch),
            #                              )(net)

            if self.config['non_lin_fn'] == 'lrelu':
                net = tf.keras.layers.LeakyReLU(alpha=0.01, name='fc_lrelu_{}'.format(branch))(net)
            elif self.config['non_lin_fn'] == 'relu':
                net = tf.keras.layers.ReLU(name='fc_relu_{}'.format(branch))(net)
            elif self.config['non_lin_fn'] == 'prelu':
                net = tf.keras.layers.PReLU(alpha_initializer='zeros',
                                            alpha_regularizer=None,
                                            alpha_constraint=None,
                                            shared_axes=[1],
                                            name='fc_prelu_{}'.format(branch))(net)
            # net = tf.keras.layers.Flatten(data_format='channels_last', name='flatten2_{}'.format(branch))(net)

            net = tf.keras.layers.Dropout(self.config['dropout_rate_fc_conv'], name=f'dropout_fc_conv_{branch}')(net)

        unfolded_conv_branches[branch] = net

        return unfolded_conv_branches

    def build_conv_branches(self):
        """ Builds convolutional branches.

        :return:
            conv_branches, dict with the different convolutional branches
        """

        conv_branch_selected = [
            'global_flux',
            'local_centroid',
            'momentum_dump',
            # 'global_centroid',
            'flux_trend',
            'flux_periodogram',
        ]
        odd_even_branch_name = 'local_odd_even'  # specific to odd and even branch
        config_mapper = {'blocks': {
            'global_view': 'num_glob_conv_blocks',
            'local_view': 'num_loc_conv_blocks',
            'centr_view': 'num_centr_conv_blocks'
        },
            'pool_size': {
                'global_view': 'pool_size_glob',
                'local_view': 'pool_size_loc',
                'centr_view': 'pool_size_centr'
            },
            'kernel_size': {
                'global_view': 'kernel_size_glob',
                'local_view': 'kernel_size_loc',
                'centr_view': 'kernel_size_centr'
            },
            'conv_ls_per_block': {
                'global_view': 'glob_conv_ls_per_block',
                'local_view': 'loc_conv_ls_per_block',
                'centr_view': 'centr_conv_ls_per_block'
            },
            'init_conv_filters': {
                'global_view': 'init_glob_conv_filters',
                'local_view': 'init_loc_conv_filters',
                'centr_view': 'init_centr_conv_filters'
            }
        }

        weight_initializer = tf.keras.initializers.he_normal() if self.config['weight_initializer'] == 'he' \
            else 'glorot_uniform'

        conv_branches = {branch_name: None for branch_name in conv_branch_selected
                         if branch_name in self.config['conv_branches']}
        if len(conv_branches) == 0:
            return {}

        for branch_i, branch in enumerate(conv_branches):  # create a convolutional branch

            branch_view_inputs = [self.inputs[view_name] for view_name in self.config['conv_branches'][branch]['views']]

            # add var time series
            if len(branch_view_inputs) > 1:
                branch_view_inputs = tf.keras.layers.Concatenate(axis=2, name=f'input_{branch}')(branch_view_inputs)
            else:
                branch_view_inputs = branch_view_inputs[0]

            # get init parameters for the given view
            n_blocks = self.config[config_mapper['blocks'][('centr_view', 'global_view')['global' in branch]]]
            kernel_size = self.config[config_mapper['kernel_size'][('centr_view', 'global_view')['global' in branch]]]
            pool_size = self.config[config_mapper['pool_size'][('centr_view', 'global_view')['global' in branch]]]
            conv_ls_per_block = self.config[
                config_mapper['conv_ls_per_block'][('centr_view', 'global_view')['global' in branch]]]
            init_conv_filters = self.config[
                config_mapper['init_conv_filters'][('centr_view', 'global_view')['global' in branch]]]

            # create convolutional branches
            for conv_block_i in range(n_blocks):  # create convolutional blocks

                num_filters = 2 ** (init_conv_filters + conv_block_i)

                # set convolution layer parameters from config
                conv_kwargs = {'filters': num_filters,
                               'kernel_initializer': weight_initializer,
                               'kernel_size': (1, kernel_size)
                               if branch == odd_even_branch_name else kernel_size,  # self.config['kernel_size'],
                               'strides': (1, self.config['kernel_stride'])
                               if branch == odd_even_branch_name else self.config['kernel_stride'],
                               'padding': 'same'
                               }

                for seq_conv_block_i in range(conv_ls_per_block):  # create convolutional block

                    if branch == odd_even_branch_name:
                        net = tf.keras.layers.Conv2D(dilation_rate=1,
                                                     activation=None,
                                                     use_bias=True,
                                                     bias_initializer='zeros',
                                                     kernel_regularizer=None,
                                                     bias_regularizer=None,
                                                     activity_regularizer=None,
                                                     kernel_constraint=None,
                                                     bias_constraint=None,
                                                     name='conv{}_{}_{}'.format(branch, conv_block_i, seq_conv_block_i),
                                                     **conv_kwargs)(branch_view_inputs if conv_block_i == 0 and
                                                                                          seq_conv_block_i == 0
                                                                    else net)
                    else:
                        net = tf.keras.layers.Conv1D(dilation_rate=1,
                                                     activation=None,
                                                     use_bias=True,
                                                     bias_initializer='zeros',
                                                     kernel_regularizer=None,
                                                     bias_regularizer=None,
                                                     activity_regularizer=None,
                                                     kernel_constraint=None,
                                                     bias_constraint=None,
                                                     name='conv{}_{}_{}'.format(branch, conv_block_i, seq_conv_block_i),
                                                     **conv_kwargs)(branch_view_inputs if conv_block_i == 0 and
                                                                                          seq_conv_block_i == 0
                                                                    else net)

                    if self.config['non_lin_fn'] == 'lrelu':
                        net = tf.keras.layers.LeakyReLU(alpha=0.01,
                                                        name='lrelu{}_{}_{}'.format(branch, conv_block_i,
                                                                                    seq_conv_block_i))(net)
                    elif self.config['non_lin_fn'] == 'relu':
                        net = tf.keras.layers.ReLU(name='relu{}_{}_{}'.format(branch, conv_block_i,
                                                                              seq_conv_block_i))(net)
                    elif self.config['non_lin_fn'] == 'prelu':
                        net = tf.keras.layers.PReLU(alpha_initializer='zeros',
                                                    alpha_regularizer=None,
                                                    alpha_constraint=None,
                                                    shared_axes=[1, 2],
                                                    name='prelu{}_{}_{}'.format(branch, conv_block_i,
                                                                                seq_conv_block_i))(net)

                if branch == odd_even_branch_name:
                    net = tf.keras.layers.MaxPooling2D(pool_size=(1, pool_size),
                                                       strides=(1, self.config['pool_stride']),
                                                       name='maxpooling_{}_{}'.format(branch, conv_block_i))(net)
                else:
                    net = tf.keras.layers.MaxPooling1D(pool_size=pool_size,
                                                       strides=self.config['pool_stride'],
                                                       name='maxpooling_{}_{}'.format(branch, conv_block_i))(net)

            if branch == odd_even_branch_name:  # subtract extracted features for odd and even views branch
                net = SplitLayer(2, axis=1, name='split_oe')(net)
                net = tf.keras.layers.Subtract(name='subtract_oe')(net)
                # net = tf.keras.layers.Permute((2, 3, 1), name='permute2_oe')(net)  # needed for Conv2D

            # flatten output of the convolutional branch
            net = tf.keras.layers.Flatten(data_format='channels_last', name='flatten_{}'.format(branch))(net)

            # concatenate scalar features with features extracted in the convolutional branch for the time series views
            if self.config['conv_branches'][branch]['scalars'] is not None:
                scalar_inputs = [
                    self.inputs[feature_name] if feature_name != 'mag_cat' else tf.cast(self.inputs['mag_cat'],
                                                                                        tf.float32)
                    for feature_name in self.config['conv_branches'][branch]['scalars']]
                if len(scalar_inputs) > 1:
                    scalar_inputs = tf.keras.layers.Concatenate(axis=1, name=f'{branch}_scalar_input')(scalar_inputs)
                else:
                    scalar_inputs = scalar_inputs[0]

                net = tf.keras.layers.Concatenate(axis=1, name='flatten_wscalar_{}'.format(branch))([
                    net,
                    scalar_inputs
                ])

            # add FC layer that extracts features from the combined feature vector of features from the convolutional
            # branch (flattened) and corresponding scalar features
            if self.config['num_fc_conv_units'] > 0:
                net = tf.keras.layers.Dense(units=self.config['num_fc_conv_units'],
                                            kernel_regularizer=None,
                                            activation=None,
                                            use_bias=True,
                                            kernel_initializer='glorot_uniform',
                                            bias_initializer='zeros',
                                            bias_regularizer=None,
                                            activity_regularizer=None,
                                            kernel_constraint=None,
                                            bias_constraint=None,
                                            name='fc_{}'.format(branch))(net)

                # net = tf.expand_dims(net, axis=-1)
                # net = tf.keras.layers.Conv1D(filters=self.config['num_fc_conv_units'],
                #                              kernel_size=net.shape[1],
                #                              strides=1,
                #                              padding='valid',
                #                              kernel_initializer=weight_initializer,
                #                              dilation_rate=1,
                #                              activation=None,
                #                              use_bias=True,
                #                              bias_initializer='zeros',
                #                              kernel_regularizer=None,
                #                              bias_regularizer=None,
                #                              activity_regularizer=None,
                #                              kernel_constraint=None,
                #                              bias_constraint=None,
                #                              name='conv_{}'.format(branch),
                #                              )(net)

                if self.config['non_lin_fn'] == 'lrelu':
                    net = tf.keras.layers.LeakyReLU(alpha=0.01, name='fc_lrelu_{}'.format(branch))(net)
                elif self.config['non_lin_fn'] == 'relu':
                    net = tf.keras.layers.ReLU(name='fc_relu_{}'.format(branch))(net)
                elif self.config['non_lin_fn'] == 'prelu':
                    net = tf.keras.layers.PReLU(alpha_initializer='zeros',
                                                alpha_regularizer=None,
                                                alpha_constraint=None,
                                                shared_axes=[1],
                                                name='fc_prelu_{}'.format(branch))(net)
                # net = tf.keras.layers.Flatten(data_format='channels_last', name='flatten2_{}'.format(branch))(net)

                net = tf.keras.layers.Dropout(self.config['dropout_rate_fc_conv'],
                                              name=f'dropout_fc_conv_{branch}')(net)

            conv_branches[branch] = net

        return conv_branches

    def build_joint_local_conv_branches(self):
        """ Builds convolutional branch that processes local views (i.e., flux, secondary, and odd and even) jointly.
        It includes the option of adding the variability views as an extra channel (dim = [view, bins, avg/var]). The
        extracted feature maps are then split, flattened and concatenated with the respective scalar features before
        feeding into a small FC layer, that makes the output size for all branches the same.

        :return:
            conv_branches, dict with the different convolutional branches for the local views
        """

        # list of branches to be combined + their sizes
        local_transit_branches = ['local_odd_even', 'local_flux', 'local_weak_secondary']
        local_transit_sz = {'local_odd_even': 2, 'local_flux': 1, 'local_weak_secondary': 1}

        odd_even_branch_name = 'local_odd_even'  # specific to odd and even branch
        config_mapper = {'blocks': {
            'global_view': 'num_glob_conv_blocks',
            'local_view': 'num_loc_conv_blocks',
            'centr_view': 'num_centr_conv_blocks'
        },
            'pool_size': {
                'global_view': 'pool_size_glob',
                'local_view': 'pool_size_loc',
                'centr_view': 'pool_size_centr'
            },
            'kernel_size': {
                'global_view': 'kernel_size_glob',
                'local_view': 'kernel_size_loc',
                'centr_view': 'kernel_size_centr'
            },
            'conv_ls_per_block': {
                'global_view': 'glob_conv_ls_per_block',
                'local_view': 'loc_conv_ls_per_block',
                'centr_view': 'centr_conv_ls_per_block'
            },
            'init_conv_filters': {
                'global_view': 'init_glob_conv_filters',
                'local_view': 'init_loc_conv_filters',
                'centr_view': 'init_centr_conv_filters'
            }
        }

        weight_initializer = tf.keras.initializers.he_normal() \
            if self.config['weight_initializer'] == 'he' else 'glorot_uniform'

        conv_branches = {branch_name: None for branch_name in local_transit_branches
                         if branch_name in self.config['conv_branches']}
        if len(conv_branches) == 0:
            return {}

        # aggregate local views input features
        local_transit_features = []
        for transit_branch in conv_branches:
            if transit_branch == 'local_odd_even':
                odd_transit_features = [view for view in self.config['conv_branches'][transit_branch]['views'] if
                                        'odd' in view]
                local_transit_features.append(odd_transit_features)
                even_transit_features = [view for view in self.config['conv_branches'][transit_branch]['views'] if
                                         'even' in view]
                local_transit_features.append(even_transit_features)
            else:
                local_transit_features.append(self.config['conv_branches'][transit_branch]['views'])

        local_transit_views_inputs = []
        for local_transit_feature in local_transit_features:
            view_inputs = [
                tf.keras.layers.Reshape((1,) + self.inputs[view_name].shape[1:],
                                        name=f'expanding_{view_name}_dim')(self.inputs[view_name])
                for view_name in local_transit_feature]

            # view_inputs = [self.inputs[view_name] for view_name in local_transit_feature]
            view_inputs = tf.keras.layers.Concatenate(axis=-1, name=f'local_flux_concat_{local_transit_feature[0]}_with_var')(view_inputs)

            local_transit_views_inputs.append(view_inputs)

        # combine the local transits to put through conv block (dim = [view, bins, avg/var view])
        if len(local_transit_views_inputs) > 1:
            branch_view_inputs = tf.keras.layers.Concatenate(axis=1, name='local_flux_concat_local_views')(local_transit_views_inputs)
        else:
            branch_view_inputs = local_transit_views_inputs[0]

        # convolve inputs with convolutional blocks
        # get init parameters for the given view
        n_blocks = self.config[config_mapper['blocks']['local_view']]
        kernel_size = self.config[config_mapper['kernel_size']['local_view']]
        pool_size = self.config[config_mapper['pool_size']['local_view']]
        conv_ls_per_block = self.config[config_mapper['conv_ls_per_block']['local_view']]
        init_conv_filters = self.config[config_mapper['init_conv_filters']['local_view']]

        for conv_block_i in range(n_blocks):  # create convolutional blocks

            num_filters = 2 ** (init_conv_filters + conv_block_i)

            # set convolution layer parameters from config
            conv_kwargs = {'filters': num_filters,
                           'kernel_initializer': weight_initializer,
                           'kernel_size': (1, kernel_size),
                           'strides': self.config['kernel_stride'],
                           'padding': 'same'
                           }

            for seq_conv_block_i in range(conv_ls_per_block):  # create convolutional block
                # net = tf.keras.layers.Conv1D(dilation_rate=1,
                #                              activation=None,
                #                              use_bias=True,
                #                              bias_initializer='zeros',
                #                              kernel_regularizer=None,
                #                              bias_regularizer=None,
                #                              activity_regularizer=None,
                #                              kernel_constraint=None,
                #                              bias_constraint=None,
                #                              name='conv{}_{}'.format(conv_block_i, seq_conv_block_i),
                #                              **conv_kwargs)(branch_view_inputs if conv_block_i == 0 and
                #                                                                   seq_conv_block_i == 0
                #                                             else net)
                net = tf.keras.layers.Conv2D(dilation_rate=1,
                                             activation=None,
                                             use_bias=True,
                                             bias_initializer='zeros',
                                             kernel_regularizer=None,
                                             bias_regularizer=None,
                                             activity_regularizer=None,
                                             kernel_constraint=None,
                                             bias_constraint=None,
                                             name='local_flux_conv{}_{}'.format(conv_block_i, seq_conv_block_i),
                                             **conv_kwargs)(branch_view_inputs if conv_block_i == 0 and
                                                                                  seq_conv_block_i == 0
                                                            else net)

                if self.config['non_lin_fn'] == 'lrelu':
                    net = tf.keras.layers.LeakyReLU(alpha=0.01,
                                                    name='local_flux_lrelu_{}_{}'.format(conv_block_i,
                                                                              seq_conv_block_i))(net)
                elif self.config['non_lin_fn'] == 'relu':
                    net = tf.keras.layers.ReLU(name='local_flux_relu_{}_{}'.format(conv_block_i,
                                                                        seq_conv_block_i))(net)
                elif self.config['non_lin_fn'] == 'prelu':
                    net = tf.keras.layers.PReLU(alpha_initializer='zeros',
                                                alpha_regularizer=None,
                                                alpha_constraint=None,
                                                shared_axes=[1, 2],
                                                name='local_flux_prelu_{}_{}'.format(conv_block_i,
                                                                          seq_conv_block_i))(net)

            net = tf.keras.layers.MaxPooling2D(pool_size=(1, pool_size),
                                               strides=(1, self.config['pool_stride']),
                                               name='local_flux_maxpooling_{}'.format(conv_block_i))(net)

        # split up extracted features for each local transit view (flux, secondary, and odd-even)
        net = SplitLayer(net.shape[1], axis=1, name='local_flux_split_merge')(net)

        # combine them again based on which branch they are in
        cur = 0
        for branch in conv_branches:
            sz = local_transit_sz[branch]
            if sz != 1:  # multiple views in branch
                conv_branches[branch] = (
                    tf.keras.layers.Concatenate(axis=1, name='local_flux_transit_merge_{}'.format(branch))(net[cur:cur + sz]))
                cur += sz
            else:  # only one view in branch
                conv_branches[branch] = net[cur]
                cur += 1

        for branch_i, branch in enumerate(conv_branches):  # create a convolutional branch

            net = conv_branches[branch]

            if branch == odd_even_branch_name:  # subtract extracted features for odd and even views branch
                net = SplitLayer(2, axis=1, name='local_flux_split_oe')(conv_branches[branch])
                net = tf.keras.layers.Subtract(name='subtract_oe')(net)

            # flatten output of the convolutional branch
            net = tf.keras.layers.Flatten(data_format='channels_last', name='local_flux_flatten_{}'.format(branch))(net)

            # concatenate scalar features with features extracted in the convolutional branch for the time series views
            if self.config['conv_branches'][branch]['scalars'] is not None:
                scalar_inputs = \
                    [self.inputs[feature_name] for feature_name in self.config['conv_branches'][branch]['scalars']]
                if len(scalar_inputs) > 1:
                    scalar_inputs = tf.keras.layers.Concatenate(axis=1, name=f'local_flux_{branch}_scalar_input')(scalar_inputs)
                else:
                    scalar_inputs = scalar_inputs[0]

                net = tf.keras.layers.Concatenate(axis=1, name='local_flux_flatten_wscalar_{}'.format(branch))([
                    net,
                    scalar_inputs
                ])

            # add FC layer that extracts features from the combined feature vector of features from the convolutional
            # branch (flattened) and corresponding scalar features
            if self.config['num_fc_conv_units'] > 0:
                net = tf.keras.layers.Dense(units=self.config['num_fc_conv_units'],
                                            kernel_regularizer=None,
                                            activation=None,
                                            use_bias=True,
                                            kernel_initializer='glorot_uniform',
                                            bias_initializer='zeros',
                                            bias_regularizer=None,
                                            activity_regularizer=None,
                                            kernel_constraint=None,
                                            bias_constraint=None,
                                            name='local_flux_fc_{}'.format(branch))(net)

                if self.config['non_lin_fn'] == 'lrelu':
                    net = tf.keras.layers.LeakyReLU(alpha=0.01, name='local_flux_fc_lrelu_{}'.format(branch))(net)
                elif self.config['non_lin_fn'] == 'relu':
                    net = tf.keras.layers.ReLU(name='local_flux_fc_relu_{}'.format(branch))(net)
                elif self.config['non_lin_fn'] == 'prelu':
                    net = tf.keras.layers.PReLU(alpha_initializer='zeros',
                                                alpha_regularizer=None,
                                                alpha_constraint=None,
                                                shared_axes=[1],
                                                name='local_flux_fc_prelu_{}'.format(branch))(net)

                net = tf.keras.layers.Dropout(self.config['dropout_rate_fc_conv'],
                                              name=f'local_flux_dropout_fc_conv_{branch}')(net)

            conv_branches[branch] = net

        return conv_branches

    def build_diff_img_branch(self):
        """ Builds the difference image branch.

        :return: dict with the difference image branch
        """

        # config_mapper = {'blocks': {'global_view': 'num_glob_conv_blocks', 'local_view': 'num_loc_conv_blocks'},
        #                  'pool_size': {'global_view': 'pool_size_glob', 'local_view': 'pool_size_loc'},
        #                  'kernel_size': {'global_view': 'kernel_size_glob', 'local_view': 'kernel_size_loc'},
        #                  }

        weight_initializer = tf.keras.initializers.he_normal() \
            if self.config['weight_initializer'] == 'he' else 'glorot_uniform'

        branch_view_inputs = [self.inputs[view_name] for view_name in self.config['diff_img_branch']['imgs']]

        # expanding dimensionality
        branch_view_inputs = [tf.keras.layers.Reshape(l.shape[1:] + (1,), name=f'expanding_{l.name}_dims')(l)
                              for l in branch_view_inputs]

        branch_view_inputs = tf.keras.layers.Concatenate(axis=4, name='input_diff_img_concat')(branch_view_inputs)

        # self.config.update(
        #     {
        #         'blocks_diff_img': 3,
        #         'kernel_size_diff_img': 3,
        #         'pool_size_diff_img'
        #         # 'kernel_size_fc':
        #     }
        # )

        # get number of conv blocks for the given view
        n_blocks = 3  # self.config[config_mapper['blocks'][('local_view', 'global_view')['global' in branch]]]

        kernel_size = (3, 3, 1)  # self.config[config_mapper['kernel_size'][('local_view', 'global_view')['global' in branch]]]

        # get pool size for the given view
        pool_size = (2, 2, 1)  # self.config[config_mapper['pool_size'][('local_view', 'global_view')['global' in branch]]]

        for conv_block_i in range(n_blocks):  # create convolutional blocks

            num_filters = 2 ** (2 + conv_block_i)
            # num_filters = 2 ** (self.config['init_conv_filters'] + conv_block_i)

            # set convolution layer parameters from config
            conv_kwargs = {'filters': num_filters,
                           'kernel_initializer': weight_initializer,
                           'kernel_size': kernel_size,  # self.config['kernel_size'],
                           'strides': 1,  # (1, self.config['kernel_stride'])
                           'padding': 'same'
                           }

            for seq_conv_block_i in range(self.config['conv_ls_per_block']):  # create convolutional block

                net = tf.keras.layers.Conv3D(dilation_rate=1,
                                             activation=None,
                                             use_bias=True,
                                             bias_initializer='zeros',
                                             kernel_regularizer=None,
                                             bias_regularizer=None,
                                             activity_regularizer=None,
                                             kernel_constraint=None,
                                             bias_constraint=None,
                                             name='convdiff_img_{}_{}'.format(conv_block_i, seq_conv_block_i),
                                             **conv_kwargs)(branch_view_inputs if conv_block_i == 0 and
                                                                                  seq_conv_block_i == 0
                                                            else net)

                if self.config['non_lin_fn'] == 'lrelu':
                    net = tf.keras.layers.LeakyReLU(alpha=0.01,
                                                    name='lreludiff_img_{}_{}'.format(conv_block_i,
                                                                                      seq_conv_block_i))(net)
                elif self.config['non_lin_fn'] == 'relu':
                    net = tf.keras.layers.ReLU(name='reludiff_img_{}_{}'.format(conv_block_i,
                                                                                seq_conv_block_i))(net)
                elif self.config['non_lin_fn'] == 'prelu':
                    net = tf.keras.layers.PReLU(alpha_initializer='zeros',
                                                alpha_regularizer=None,
                                                alpha_constraint=None,
                                                shared_axes=[1, 2],
                                                name='preludiff_img_{}_{}'.format(conv_block_i,
                                                                                  seq_conv_block_i))(net)

                net = tf.keras.layers.MaxPooling3D(pool_size=pool_size,
                                                   strides=self.config['pool_stride'],
                                                   name='maxpooling_diff_img_{}_{}'.format(conv_block_i,
                                                                                           seq_conv_block_i))(net)

        # flatten output of the convolutional branch
        net = tf.keras.layers.Permute((1, 2, 4, 3), name='permute_diff_imgs')(net)
        net = tf.keras.layers.Reshape((np.prod(list(net.shape[1:-1])), net.shape[-1]),
                                      name='flatten_diff_imgs')(net)

        # add per-image scalar features
        if self.config['diff_img_branch']['imgs_scalars'] is not None:

            scalar_inputs = [tf.keras.layers.Permute((2, 1), name=f'permute_{feature_name}')(self.inputs[feature_name])
                             if 'pixel' not in feature_name else self.inputs[feature_name]
                             for feature_name in self.config['diff_img_branch']['imgs_scalars']]
            if len(scalar_inputs) > 1:
                scalar_inputs = tf.keras.layers.Concatenate(axis=1, name=f'diff_img_imgsscalars_concat')(scalar_inputs)
            else:
                scalar_inputs = scalar_inputs[0]

            # concatenate per-image scalar features with extracted features from the difference images
            net = tf.keras.layers.Concatenate(axis=1, name='flatten_wscalar_diff_img_imgsscalars')([net, scalar_inputs])

        # 2D convolution with kernel size equal to feature map size
        # net = tf.expand_dims(net, axis=-1, name='expanding_input_convfc')
        # net = tf.keras.layers.Conv2D(filters=4,  # self.config['num_fc_conv_units'],
        #                              kernel_size=net.shape[1:-1],
        #                              strides=1,
        #                              padding='valid',
        #                              kernel_initializer=weight_initializer,
        #                              dilation_rate=1,
        #                              activation=None,
        #                              use_bias=True,
        #                              bias_initializer='zeros',
        #                              kernel_regularizer=None,
        #                              bias_regularizer=None,
        #                              activity_regularizer=None,
        #                              kernel_constraint=None,
        #                              bias_constraint=None,
        #                              name='convfc_{}'.format('diff_img'),
        #                              )(net)
        net = tf.keras.layers.Conv1D(filters=self.config['num_fc_conv_units'],
                                     kernel_size=net.shape[1:-1],
                                     strides=1,
                                     padding='valid',
                                     kernel_initializer=weight_initializer,
                                     dilation_rate=1,
                                     activation=None,
                                     use_bias=True,
                                     bias_initializer='zeros',
                                     kernel_regularizer=None,
                                     bias_regularizer=None,
                                     activity_regularizer=None,
                                     kernel_constraint=None,
                                     bias_constraint=None,
                                     name='convfc_{}'.format('diff_img'),
                                     )(net)

        if self.config['non_lin_fn'] == 'lrelu':
            net = tf.keras.layers.LeakyReLU(alpha=0.01, name='convfc_lrelu_diff_img')(net)
        elif self.config['non_lin_fn'] == 'relu':
            net = tf.keras.layers.ReLU(name='convfc_relu_diff_img')(net)
        elif self.config['non_lin_fn'] == 'prelu':
            net = tf.keras.layers.PReLU(alpha_initializer='zeros',
                                        alpha_regularizer=None,
                                        alpha_constraint=None,
                                        shared_axes=[1],
                                        name='convfc_prelu_diff_img')(net)

        net = tf.keras.layers.Flatten(data_format='channels_last', name='flatten_convfc_diff_img')(net)

        # add scalar features
        if self.config['diff_img_branch']['scalars'] is not None:

            scalar_inputs = [self.inputs[feature_name] for feature_name in self.config['diff_img_branch']['scalars']]
            if len(scalar_inputs) > 1:
                scalar_inputs = tf.keras.layers.Concatenate(axis=1, name=f'diff_img_scalars_concat')(scalar_inputs)
            else:
                scalar_inputs = scalar_inputs[0]

            # concatenate scalar features with remaining features
            net = tf.keras.layers.Concatenate(axis=1, name='flatten_wscalar_diff_img_scalars')([net, scalar_inputs])

        # add FC layer that extracts features from the combined feature vector of features from the convolutional
        # branch (flattened) and corresponding scalar features
        if self.config['num_fc_conv_units'] > 0:
            net = tf.keras.layers.Dense(units=self.config['num_fc_conv_units'],
                                        kernel_regularizer=None,
                                        activation=None,
                                        use_bias=True,
                                        kernel_initializer='glorot_uniform',
                                        bias_initializer='zeros',
                                        bias_regularizer=None,
                                        activity_regularizer=None,
                                        kernel_constraint=None,
                                        bias_constraint=None,
                                        name='fc_diff_img')(net)

            if self.config['non_lin_fn'] == 'lrelu':
                net = tf.keras.layers.LeakyReLU(alpha=0.01, name='fc_lrelu_diff_img')(net)
            elif self.config['non_lin_fn'] == 'relu':
                net = tf.keras.layers.ReLU(name='fc_relu_diff_img')(net)
            elif self.config['non_lin_fn'] == 'prelu':
                net = tf.keras.layers.PReLU(alpha_initializer='zeros',
                                            alpha_regularizer=None,
                                            alpha_constraint=None,
                                            shared_axes=[1],
                                            name='fc_prelu_diff_img')(net)

            net = tf.keras.layers.Dropout(self.config['dropout_rate_fc_conv'], name=f'dropout_fc_diff_img')(net)

        return {'diff_img': net}

    def build_scalar_branches(self):
        """ Builds the scalar branches.

        :return:
            scalar_branches_net, dict with the different scalar branches
        """

        scalar_branches_net = {scalar_branch_name: None for scalar_branch_name in self.config['scalar_branches']}
        for scalar_branch_name in self.config['scalar_branches']:

            scalar_inputs = [self.inputs[feature_name] for feature_name in
                             self.config['scalar_branches'][scalar_branch_name]]
            if len(scalar_inputs) > 1:
                scalar_input = tf.keras.layers.Concatenate(axis=1, name=f'{scalar_branch_name}_scalar_input')(
                    scalar_inputs)
            else:
                scalar_input = scalar_inputs[0]

            scalar_fc_output = tf.keras.layers.Dense(units=self.config['num_fc_conv_units'],
                                                     kernel_regularizer=regularizers.l2(self.config['decay_rate']) if
                                                     self.config['decay_rate'] is not None else None,
                                                     activation=None,
                                                     use_bias=True,
                                                     kernel_initializer='glorot_uniform',
                                                     bias_initializer='zeros',
                                                     bias_regularizer=None,
                                                     activity_regularizer=None,
                                                     kernel_constraint=None,
                                                     bias_constraint=None,
                                                     name=f'fc_{scalar_branch_name}_scalar')(scalar_input)

            if self.config['non_lin_fn'] == 'lrelu':
                scalar_fc_output = tf.keras.layers.LeakyReLU(alpha=0.01, name=f'fc_lrelu_{scalar_branch_name}_scalar')(
                    scalar_fc_output)
            elif self.config['non_lin_fn'] == 'relu':
                scalar_fc_output = tf.keras.layers.ReLU(name=f'fc_relu_{scalar_branch_name}_scalar')(scalar_fc_output)
            elif self.config['non_lin_fn'] == 'prelu':
                scalar_fc_output = tf.keras.layers.PReLU(alpha_initializer='zeros',
                                                         alpha_regularizer=None,
                                                         alpha_constraint=None,
                                                         shared_axes=[1],
                                                         name=f'fc_prelu_{scalar_branch_name}_scalar')(scalar_fc_output)
            scalar_branches_net[scalar_branch_name] = scalar_fc_output  # scalar_input  # scalar_fc_output

        return scalar_branches_net

    def connect_segments(self, branches):
        """ Connect the different branches.

        :param branches: dict, branches to be concatenated
        :return:
            model output before FC layers
        """

        branches_to_concatenate = []
        for branch_name, branch in branches.items():
            branches_to_concatenate.append(branch)

        if len(branches_to_concatenate) > 1:
            net = tf.keras.layers.Concatenate(axis=1, name='convbranch_wscalar_concat')(branches_to_concatenate)
        else:
            net = branches_to_concatenate[0]

        return net

    def build_fc_block(self, net):
        """ Builds the FC block after the convolutional branches.

        :param net: model upstream the FC block
        :return:
            net: model with added FC block
        """

        # with tf.variable_scope('FcNet'):

        for fc_layer_i in range(self.config['num_fc_layers']):

            fc_neurons = self.config['init_fc_neurons']

            if self.config['decay_rate'] is not None:
                net = tf.keras.layers.Dense(units=fc_neurons,
                                            kernel_regularizer=regularizers.l2(
                                                self.config['decay_rate']) if self.config[
                                                                                  'decay_rate'] is not None else None,
                                            activation=None,
                                            use_bias=True,
                                            kernel_initializer='glorot_uniform',
                                            bias_initializer='zeros',
                                            bias_regularizer=None,
                                            activity_regularizer=None,
                                            kernel_constraint=None,
                                            bias_constraint=None,
                                            name='fc{}'.format(fc_layer_i))(net)
            else:
                net = tf.keras.layers.Dense(units=fc_neurons,
                                            kernel_regularizer=None,
                                            activation=None,
                                            use_bias=True,
                                            kernel_initializer='glorot_uniform',
                                            bias_initializer='zeros',
                                            bias_regularizer=None,
                                            activity_regularizer=None,
                                            kernel_constraint=None,
                                            bias_constraint=None,
                                            name='fc{}'.format(fc_layer_i))(net)

            if self.config['non_lin_fn'] == 'lrelu':
                net = tf.keras.layers.LeakyReLU(alpha=0.01, name='fc_lrelu{}'.format(fc_layer_i))(net)
            elif self.config['non_lin_fn'] == 'relu':
                net = tf.keras.layers.ReLU(name='fc_relu{}'.format(fc_layer_i))(net)
            elif self.config['non_lin_fn'] == 'prelu':
                net = tf.keras.layers.PReLU(alpha_initializer='zeros',
                                            alpha_regularizer=None,
                                            alpha_constraint=None,
                                            shared_axes=[1],
                                            name='fc_prelu{}'.format(fc_layer_i))(net)

            net = tf.keras.layers.Dropout(self.config['dropout_rate'], name=f'dropout_fc{fc_layer_i}')(net)

        return net

    def build(self):
        """ Builds the model.

        :return:
            output: full model, from inputs to outputs
        """

        branches_net = {}

        if self.config['transformer_branches'] is not None:
            branches_net.update(self.build_transformer_layers())

        if self.config['scalar_branches'] is not None:
            branches_net.update(self.build_scalar_branches())

        if self.config['conv_branches'] is not None:
            branches_net.update(self.build_conv_branches())
            branches_net.update(self.build_joint_local_conv_branches())
            if 'local_unfolded_flux' in self.config['conv_branches']:
                branches_net.update(self.build_conv_unfolded_flux())

        if self.config['diff_img_branch'] is not None:
            branches_net.update(self.build_diff_img_branch())

        # merge branches
        net = self.connect_segments(branches_net)

        # create FC layers
        net = self.build_fc_block(net)

        # create output layer
        logits = tf.keras.layers.Dense(units=self.output_size, name="logits")(net)

        if self.output_size == 1:
            output = tf.keras.layers.Activation(tf.nn.sigmoid, name='sigmoid')(logits)
        else:
            output = tf.keras.layers.Activation(tf.nn.softmax, name='softmax')(logits)

        return output

<|MERGE_RESOLUTION|>--- conflicted
+++ resolved
@@ -145,7 +145,7 @@
         return self._split_fn(inputs)
 
 
-def attention_block(query, key_value, num_heads=2, key_dim=32, dropout_rate=0.1):
+def attention_block(query, key_value, num_heads=2, key_dim=32, dropout_rate=0.1, return_attention=False):
     """ Create attention block.
 
         Args:
@@ -154,30 +154,40 @@
              :param num_heads: int, number of attention heads
              :param key_dim: int, dimensionality of learned query and value vectors
              :param dropout_rate: float, dropout rate
-
-        Returns: output TF Keras tensor from attention block
+             :param return_attention: bool, if True returns also the attention scores
+
+        Returns: output TF Keras tensor from attention block; if return_attention is True, also returns the mean attention scores
      """
 
     # apply multi-head self-attention
-    attn_output, attn_scores = tf.keras.layers.MultiHeadAttention(num_heads=num_heads,
-                                                     key_dim=key_dim,
-                                                     name='cross_att_multihead')(query, key_value, return_attention_scores=True)
-    attn_output = tf.keras.layers.Dropout(dropout_rate, name='cross_att_dropout')(attn_output)
+    if return_attention:
+        attn_output, attn_scores = tf.keras.layers.MultiHeadAttention(num_heads=num_heads,
+                                                        key_dim=key_dim,
+                                                        name='att_multihead')(query, key_value, return_attention_scores=True)
+    else:
+        attn_output, attn_scores = tf.keras.layers.MultiHeadAttention(num_heads=num_heads,
+                                                        key_dim=key_dim,
+                                                        name='att_multihead')(query, key_value, return_attention_scores=True)
+        
+    attn_output = tf.keras.layers.Dropout(dropout_rate, name='att_dropout')(attn_output)
     # add residual
-    out1 = tf.keras.layers.Add(name='cross_att_skip_add_residual')([query, attn_output])
-    out1 = tf.keras.layers.LayerNormalization(epsilon=1e-6, name='cross_att_layer_norm')(out1)
+    out1 = tf.keras.layers.Add(name='att_skip_add_residual')([query, attn_output])
+    out1 = tf.keras.layers.LayerNormalization(epsilon=1e-6, name='att_layer_norm')(out1)
 
     # add dense layer and non-linear activity function
-    ffn_output = tf.keras.layers.Dense(query.shape[-1], activation='relu', name='cross_att_dense')(out1)
-    ffn_output = tf.keras.layers.Dropout(dropout_rate, name='cross_att_dropout_dense')(ffn_output)
-    ffn_output = tf.keras.layers.Add(name='cross_att_skip_add_residual_dense')([out1, ffn_output])
-    out2 = tf.keras.layers.LayerNormalization(epsilon=1e-6, name='cross_att_layer_norm_dense')(ffn_output)
+    ffn_output = tf.keras.layers.Dense(query.shape[-1], activation='relu', name='_att_dense')(out1)
+    ffn_output = tf.keras.layers.Dropout(dropout_rate, name='att_dropout_dense')(ffn_output)
+    ffn_output = tf.keras.layers.Add(name='att_skip_add_residual_dense')([out1, ffn_output])
+    out2 = tf.keras.layers.LayerNormalization(epsilon=1e-6, name='att_layer_norm_dense')(ffn_output)
 
     out2 = tf.keras.layers.Reshape((np.prod(out2.shape[1:]),), name='cross_att_output_reshape')(out2)
     # out2 = tf.keras.layers.GlobalAveragePooling1D(name='cross_att_global_average_pool')(out2)
     
-    mean_attn = Lambda(lambda x: tf.reduce_mean(x, axis=1), name='mean_attn')(attn_scores)
-    mean_attn_normalized = Lambda(lambda x: x / tf.reduce_sum(x, axis=-1, keepdims=True), name='normalized_mean_attn')(mean_attn)
+    if return_attention:  # compute mean attention scores over all heads
+        mean_attn = Lambda(lambda x: tf.reduce_mean(x, axis=1), name='mean_attn')(attn_scores)
+        mean_attn_normalized = Lambda(lambda x: x / tf.reduce_sum(x, axis=-1, keepdims=True), name='normalized_mean_attn')(mean_attn)
+    else:
+        mean_attn_normalized = None
 
     return out2, mean_attn_normalized
 
@@ -1263,6 +1273,7 @@
 
 
 class ExoMinerJointLocalFlux(object):
+    """ExoMiner architecture in progress. """
 
     def __init__(self, config, features):
         """ Initializes the ExoMiner architecture that processes local flux through the same convolutional branch
@@ -1280,6 +1291,8 @@
         # model configuration (parameters and hyperparameters)
         self.config = config['config']
         self.features = features
+        
+        self.attn_scores = None  # placeholder for attention scores if needed
 
         if self.config['multi_class'] or \
                 (not self.config['multi_class'] and self.config['force_softmax']):
@@ -1289,11 +1302,20 @@
 
         self.inputs = create_inputs(self.features, config['feature_map'])
 
+        self.outputs = self.build()
+        
         # build the model
-        self.outputs, self.attn_scores_normalized = self.build()
-        
-        self.kerasModel = keras.Model(inputs=self.inputs, outputs=[self.outputs, self.attn_scores_normalized])
-        self.branch_only_model = self._build_branch_only_model()
+        if config['use_attention_scores']:  # currently being used for XAI studies
+            
+            # builds model that outputs both prediction and attention scores for each example
+            self.kerasModel = keras.Model(inputs=self.inputs, outputs=[self.outputs, self.attn_scores])
+            
+            # builds model that uses outputs from branches as inputs - used for SHAP conducted at the classification head level
+            self.branch_only_model = self.build_branch_only_model()
+        else:
+            # builds model that outputs only prediction for each example
+            self.kerasModel = keras.Model(inputs=self.inputs, outputs=self.outputs)
+
 
     def prepare_joint_local_flux_inputs(self, conv_branches):
         """ Prepares local flux inputs to be processed by the same convolutional branch.
@@ -2392,24 +2414,24 @@
                             for branch in branches_lst]
             branches_concat = tf.keras.layers.Concatenate(axis=1, name='convbranch_wscalar_concat')(branches_lst)
 
-            cross_att_key_dim = min(branches_concat.shape[-1],
+            att_key_dim = min(branches_concat.shape[-1],
                                     self.config['attention_before_classification_head_max_key_dim'])
-            cross_att_n_heads = branches_concat.shape[-1] // cross_att_key_dim
-
-<<<<<<< HEAD
-            net = attention_block(branches_concat,
-=======
-            net, mean_attn = cross_attention_block(branches_concat,
->>>>>>> c47dccb7
-                                        branches_concat,
-                                        num_heads=cross_att_n_heads,
-                                        key_dim=cross_att_key_dim,
-                                        dropout_rate=0.1
-                                        )
+            att_n_heads = branches_concat.shape[-1] // att_key_dim
+
+            net, mean_attn = attention_block(
+                branches_concat,
+                branches_concat,
+                num_heads=att_n_heads,
+                key_dim=att_key_dim,
+                dropout_rate=0.1,
+                return_attention=self.config['use_attention_scores']
+                )
+            if mean_attn is not None:
+                self.mean_attn = mean_attn
         else:  # simple concatenation of outputs from convolutional branches
             net = tf.keras.layers.Concatenate(axis=1, name='convbranch_wscalar_concat')(branches_lst)
 
-        return net, mean_attn if self.config['use_cross_attention_before_classification_head'] else None
+        return net
 
     def build_fc_block(self, net):
         """ Builds the FC block after the convolutional branches.
@@ -2467,44 +2489,49 @@
 
         return net
     
-        def _build_branch_only_model(self):
-            # 1) Re‑run each branch builder to get its output tensor
-            branches_net = {}
-            if self.config.get('scalar_branches') is not None:
-                branches_net.update(self.build_scalar_branches())
-            if self.config.get('conv_branches') is not None:
-                branches_net.update(self.build_conv_branches())
-                branches_net.update(self.build_joint_local_conv_branches())
-            if self.config.get('diff_img_branch') is not None:
-                branches_net.update(self.build_diff_img_branch())
-
-            # 2) All branches at this point have shape (batch, branch_num_fc_units)
-            branch_names = list(branches_net.keys())
-            branch_dim   = self.config['branch_num_fc_units']
-
-            # 3) Create one Input() per branch
-            branch_inputs = {
-                br: tf.keras.Input(shape=(branch_dim,), name=f'branch_input_{br}')
-                for br in branch_names
-            }
-
-            # 4) Concatenate exactly as in connect_segments → build_fc_block → logits
-            merged = tf.keras.layers.Concatenate(axis=1, name='branch_concat')(
-                list(branch_inputs.values())
-            )
-            head   = self.build_fc_block(merged)
-            logits = tf.keras.layers.Dense(units=self.output_size, name='branch_logits')(head)
-            if self.output_size == 1:
-                out = tf.keras.layers.Activation(tf.nn.sigmoid, name='branch_sigmoid')(logits)
-            else:
-                out = tf.keras.layers.Activation(tf.nn.softmax, name='branch_softmax')(logits)
-
-            return tf.keras.Model(
-                inputs=list(branch_inputs.values()),
-                outputs=out,
-                name='branch_only_model'
-            )
-
+    def build_branch_only_model(self):
+        """Creates a model that uses as inputs the outputs of the branches into the classification head.
+
+        :return TF Keras Model: branch outputs model
+        """
+        
+        # 1) Re‑run each branch builder to get its output tensor
+        branches_net = {}
+        if self.config.get('scalar_branches') is not None:
+            branches_net.update(self.build_scalar_branches())
+        if self.config.get('conv_branches') is not None:
+            branches_net.update(self.build_conv_branches())
+            branches_net.update(self.build_joint_local_conv_branches())
+        if self.config.get('diff_img_branch') is not None:
+            branches_net.update(self.build_diff_img_branch())
+
+        # 2) All branches at this point have shape (batch, branch_num_fc_units)
+        branch_names = list(branches_net.keys())
+        branch_dim   = self.config['branch_num_fc_units']
+
+        # 3) Create one Input() per branch
+        branch_inputs = {
+            br: tf.keras.Input(shape=(branch_dim,), name=f'branch_input_{br}')
+            for br in branch_names
+        }
+
+        # 4) Concatenate exactly as in connect_segments → build_fc_block → logits
+        merged = tf.keras.layers.Concatenate(axis=1, name='branch_concat')(
+            list(branch_inputs.values())
+        )
+        head   = self.build_fc_block(merged)
+        logits = tf.keras.layers.Dense(units=self.output_size, name='branch_logits')(head)
+        if self.output_size == 1:
+            out = tf.keras.layers.Activation(tf.nn.sigmoid, name='branch_sigmoid')(logits)
+        else:
+            out = tf.keras.layers.Activation(tf.nn.softmax, name='branch_softmax')(logits)
+
+        return tf.keras.Model(
+            inputs=list(branch_inputs.values()),
+            outputs=out,
+            name='branch_only_model'
+        )
+            
     def build(self):
         """ Builds the model.
 
@@ -2520,14 +2547,12 @@
         if self.config['conv_branches'] is not None:
             branches_net.update(self.build_conv_branches())
             branches_net.update(self.build_joint_local_conv_branches())
-            # if 'local_unfolded_flux' in self.config['conv_branches']:
-            #     branches_net.update(self.build_conv_unfolded_flux())
 
         if self.config['diff_img_branch'] is not None:
             branches_net.update(self.build_diff_img_branch())
 
         # merge branches
-        net, mean_attn = self.connect_segments(branches_net)
+        net = self.connect_segments(branches_net)
 
         # create FC layers
         net = self.build_fc_block(net)
@@ -2540,7 +2565,7 @@
         else:
             output = tf.keras.layers.Activation(tf.nn.softmax, name='softmax')(logits)
 
-        return output, mean_attn
+        return output
 
 
 class ExoMinerPlusPlus(object):
@@ -3794,4 +3819,3 @@
             output = tf.keras.layers.Activation(tf.nn.softmax, name='softmax')(logits)
 
         return output
-
