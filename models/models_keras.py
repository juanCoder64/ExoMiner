""" Implementation of models using Keras functional API. """

# 3rd party
import operator
import tensorflow as tf
from tensorflow import keras
from tensorflow.keras import regularizers, losses, optimizers
import numpy as np
import tensorflow.keras.backend as K


class CNN1dPlanetFinderv1(object):

    def __init__(self, config, features, scalar_params_idxs):
        """ Initializes the CNN 1D Planet Finder v1 model. The core structure consists of separate convolutional
        branches for non-related types of input (flux, centroid, odd and even time series, ...).

        :param config: dict, model configuration for its parameters and hyperparameters
        :param features: dict, 'feature_name' : {'dim': tuple, 'dtype': (tf.int, tf.float, ...)}
        :param scalar_params_idxs: list, containing indices of the scalar parameters that are used
        """

        # model configuration (parameters and hyperparameters)
        self.config = config
        self.features = features
        self.scalar_params_idxs = scalar_params_idxs

        if self.config['multi_class'] or (not self.config['multi_class'] and self.config['force_softmax']):
            self.output_size = len(config['label_map'])
        else:  # binary classification with sigmoid output layer
            self.output_size = 1

        if 'branches' not in self.config:
            self.branches = ['global_flux_view', 'local_flux_view']
        else:
            self.branches = self.config['branches']

        # self.is_training = None

        self.inputs = create_inputs(self.features, config['feature_map'])

        # build the model
        self.outputs = self.build()

        self.kerasModel = keras.Model(inputs=self.inputs, outputs=self.outputs)

    def build_cnn_layers(self):
        """ Builds the conv columns/branches.

        :return:
            cnn_layers, dict with the different conv branches
        """

        config_mapper = {'blocks': {'global_view': 'num_glob_conv_blocks', 'local_view': 'num_loc_conv_blocks'},
                         'pool_size': {'global_view': 'pool_size_glob', 'local_view': 'pool_size_loc'}}

        weight_initializer = tf.keras.initializers.he_normal() if self.config['weight_initializer'] == 'he' \
            else 'glorot_uniform'

        cnn_layers = {}
        for branch_i, branch in enumerate(self.branches):

            if 'oddeven' not in branch:
                input_branch = self.inputs[branch]

            elif branch == 'local_flux_oddeven_views':

                # input_branch = tf.keras.layers.Concatenate(axis=2, name='input_{}'.format('local_view_oddeven'))(
                #     [self.inputs['local_flux_odd_view'], self.inputs['local_flux_even_view']])
                input_branch = tf.keras.layers.Concatenate(axis=2, name='input_{}'.format('local_view_oddeven'))([self.inputs['local_flux_odd_view_fluxnorm'], self.inputs['local_flux_even_view_fluxnorm']])

            elif branch == 'global_flux_oddeven_views':

                # input_branch = tf.keras.layers.Concatenate(axis=2, name='input_{}'.format('global_view_oddeven'))(
                #     [self.inputs['global_flux_odd_view'], self.inputs['global_flux_even_view']])
                input_branch = tf.keras.layers.Concatenate(axis=2, name='input_{}'.format('global_view_oddeven'))([self.inputs['global_flux_odd_view_fluxnorm'], self.inputs['global_flux_even_view_fluxnorm']])

            # with tf.variable_scope('ConvNet_%s' % view):

            # get number of conv blocks for the given view
            n_blocks = self.config[config_mapper['blocks'][('local_view', 'global_view')['global' in branch]]]

            # get pool size for the given view
            pool_size = self.config[config_mapper['pool_size'][('local_view', 'global_view')['global' in branch]]]

            for conv_block_i in range(n_blocks):

                # num_filters = self.config['init_conv_filters'] * (2 ** conv_block_i)
                num_filters = 2 ** (self.config['init_conv_filters'] + conv_block_i)

                # set convolution layer parameters from config
                kwargs = {'filters': num_filters,
                          'kernel_initializer': weight_initializer,
                          'kernel_size': self.config['kernel_size'],
                          'strides': self.config['kernel_stride'],
                          'padding': 'same'}

                for seq_conv_block_i in range(self.config['conv_ls_per_block']):

                    net = tf.keras.layers.Conv1D(dilation_rate=1,
                                                 activation=None,
                                                 use_bias=True,
                                                 bias_initializer='zeros',
                                                 kernel_regularizer=None,
                                                 bias_regularizer=None,
                                                 activity_regularizer=None,
                                                 kernel_constraint=None,
                                                 bias_constraint=None,
                                                 name='conv{}_{}_{}'.format(branch, conv_block_i, seq_conv_block_i),
                                                 **kwargs)(input_branch if conv_block_i == 0 and
                                                                           seq_conv_block_i == 0
                                                                                     else net)

                    if self.config['non_lin_fn'] == 'lrelu':
                        net = tf.keras.layers.LeakyReLU(alpha=0.01,
                                                        name='lrelu{}_{}_{}'.format(branch, conv_block_i,
                                                                                    seq_conv_block_i))(net)
                    elif self.config['non_lin_fn'] == 'relu':
                        net = tf.keras.layers.ReLU(name='relu{}_{}_{}'.format(branch, conv_block_i,
                                                                              seq_conv_block_i))(net)
                    elif self.config['non_lin_fn'] == 'prelu':
                        net = tf.keras.layers.PReLU(alpha_initializer='zeros',
                                                    alpha_regularizer=None,
                                                    alpha_constraint=None,
                                                    shared_axes=[1, 2],
                                                    name='prelu{}_{}_{}'.format(branch, conv_block_i,
                                                                                seq_conv_block_i))(net)

                net = tf.keras.layers.MaxPooling1D(pool_size=pool_size, strides=self.config['pool_stride'],
                                                   name='maxpooling{}{}'.format(branch, conv_block_i))(net)

                # if self.config['batch_norm'] and conv_block_i == n_blocks - 1:
                #     tf.keras.layers.BatchNormalization(axis=-1,
                #                                        momentum=0.99,
                #                                        epsilon=1e-3,
                #                                        center=True,
                #                                        scale=True,
                #                                        beta_initializer='zeros',
                #                                        gamma_initializer='ones',
                #                                        moving_mean_initializer='zeros',
                #                                        moving_variance_initializer='ones',
                #                                        beta_regularizer=None,
                #                                        gamma_regularizer=None,
                #                                        beta_constraint=None,
                #                                        gamma_constraint=None,
                #                                        renorm=False,
                #                                        renorm_clipping=None,
                #                                        renorm_momentum=0.99,
                #                                        fused=None,
                #                                        trainable=self.is_training,
                #                                        virtual_batch_size=None,
                #                                        adjustment=None,
                #                                        name='batch_norm{}_{}'.format(view, conv_block_i))(net)

            # Flatten
            net = tf.keras.layers.Flatten(data_format='channels_last', name='flatten_{}'.format(branch))(net)

            cnn_layers[branch] = net

        return cnn_layers

    def connect_segments(self, cnn_layers):
        """ Connect the different conv branches; also has the option to concatenate additional features
        (stellar params for example)

        :param cnn_layers: dict with the different conv branches
        :return:
            model output before FC layers
        """

        # Sort the hidden layers by name because the order of dictionary items is
        # nondeterministic between invocations of Python.
        time_series_hidden_layers = sorted(cnn_layers.items(), key=operator.itemgetter(0))

        # Concatenate the conv hidden layers.
        if len(time_series_hidden_layers) == 1:  # only one column
            pre_logits_concat = time_series_hidden_layers[0][1]  # how to set a name for the layer?
        else:  # more than one branch
            pre_logits_concat = tf.keras.layers.Concatenate(name='pre_logits_concat', axis=-1)(
                [branch_output[1] for branch_output in time_series_hidden_layers])

        # concatenate scalar params
        if 'scalar_params' in self.features:
            pre_logits_concat = tf.keras.layers.Concatenate(name='pre_logits_concat_scalar_params', axis=-1)([
                pre_logits_concat, self.inputs['scalar_params']])

        if self.config['batch_norm']:
            pre_logits_concat = tf.keras.layers.BatchNormalization(axis=-1,
                                                                   momentum=0.99,
                                                                   epsilon=1e-3,
                                                                   center=True,
                                                                   scale=True,
                                                                   beta_initializer='zeros',
                                                                   gamma_initializer='ones',
                                                                   moving_mean_initializer='zeros',
                                                                   moving_variance_initializer='ones',
                                                                   beta_regularizer=None,
                                                                   gamma_regularizer=None,
                                                                   beta_constraint=None,
                                                                   gamma_constraint=None,
                                                                   renorm=False,
                                                                   renorm_clipping=None,
                                                                   renorm_momentum=0.99,
                                                                   fused=None,
                                                                   trainable=True,
                                                                   virtual_batch_size=None,
                                                                   adjustment=None,
                                                                   name='batch_norm_convflt_output')(pre_logits_concat)

        return pre_logits_concat

    def build_fc_layers(self, net):
        """ Builds the FC layers

        :param net: model upstream the FC layers
        :return:
        """

        # with tf.variable_scope('FcNet'):

        for fc_layer_i in range(self.config['num_fc_layers']):

            # fc_neurons = self.config.init_fc_neurons / (2 ** fc_layer_i)
            fc_neurons = self.config['init_fc_neurons']

            if self.config['decay_rate'] is not None:
                net = tf.keras.layers.Dense(units=fc_neurons,
                                            kernel_regularizer=regularizers.l2(
                                                self.config['decay_rate']),
                                            activation=None,
                                            use_bias=True,
                                            kernel_initializer='glorot_uniform',
                                            bias_initializer='zeros',
                                            bias_regularizer=None,
                                            activity_regularizer=None,
                                            kernel_constraint=None,
                                            bias_constraint=None,
                                            name='fc{}'.format(fc_layer_i))(net)
            else:
                net = tf.keras.layers.Dense(units=fc_neurons,
                                            kernel_regularizer=None,
                                            activation=None,
                                            use_bias=True,
                                            kernel_initializer='glorot_uniform',
                                            bias_initializer='zeros',
                                            bias_regularizer=None,
                                            activity_regularizer=None,
                                            kernel_constraint=None,
                                            bias_constraint=None,
                                            name='fc{}'.format(fc_layer_i))(net)

            if self.config['non_lin_fn'] == 'lrelu':
                net = tf.keras.layers.LeakyReLU(alpha=0.01, name='fc_lrelu{}'.format(fc_layer_i))(net)
            elif self.config['non_lin_fn'] == 'relu':
                net = tf.keras.layers.ReLU(name='fc_relu{}'.format(fc_layer_i))(net)
            elif self.config['non_lin_fn'] == 'prelu':
                net = tf.keras.layers.PReLU(alpha_initializer='zeros',
                                            alpha_regularizer=None,
                                            alpha_constraint=None,
                                            shared_axes=[1],
                                            name='fc_prelu{}'.format(fc_layer_i))(net)

            # TODO: investigate this, is it set automatically?
            # net = tf.keras.layers.Dropout(self.config['dropout_rate'])(net, training=keras.backend.learning_phase())
            net = tf.keras.layers.Dropout(self.config['dropout_rate'])(net)

        # create output FC layer
        logits = tf.keras.layers.Dense(units=self.output_size, name="logits")(net)

        if self.output_size == 1:
            output = tf.keras.layers.Activation(tf.nn.sigmoid, name='sigmoid')(logits)
        else:
            output = tf.keras.layers.Activation(tf.nn.softmax, name='softmax')(logits)

        return output

    def build(self):
        """ Builds the model.

        :return:
        """

        # create convolutional branches
        cnn_layers = self.build_cnn_layers()

        # merge convolutional branches
        net = self.connect_segments(cnn_layers)

        # create FC layers and output
        outputs = self.build_fc_layers(net)

        return outputs


class ExoMiner(object):

    def __init__(self, config, features):
        """ Initializes the CNN 1D Planet Finder v2 model. The core structure consists of separate convolutional
        branches for non-related types of input (flux, centroid, odd and even time series, ...).

        :param config: dict, model configuration for its parameters and hyperparameters
        :param features: dict, 'feature_name' : {'dim': tuple, 'dtype': (tf.int, tf.float, ...)}
        """

        # model configuration (parameters and hyperparameters)
        self.config = config['config']
        self.features = features

        if self.config['multi_class'] or \
                (not self.config['multi_class'] and self.config['force_softmax']):
            self.output_size = len(np.unique(list(config['label_map'].values())))
        else:  # binary classification with sigmoid output layer
            self.output_size = 1

        # self.is_training = None

        # # class-label weights for weighted loss
        # # convert from numpy to tensor
        # self.ce_weights = tf.constant(self.config['ce_weights'], dtype=tf.float32)

        self.inputs = create_inputs(self.features, config['feature_map'])

        # build the model
        self.outputs = self.build()

        self.kerasModel = keras.Model(inputs=self.inputs, outputs=self.outputs)

    def build_conv_branches(self):
        """ Builds the convolutional branches.

        :return:
            conv_branches, dict with the different convolutional branches
        """

        odd_even_branch_name = 'local_odd_even'
        config_mapper = {'blocks': {'global_view': 'num_glob_conv_blocks', 'local_view': 'num_loc_conv_blocks'},
                         'pool_size': {'global_view': 'pool_size_glob', 'local_view': 'pool_size_loc'}}

        weight_initializer = tf.keras.initializers.he_normal() if self.config['weight_initializer'] == 'he' \
            else 'glorot_uniform'

        conv_branches = {branch_name: None for branch_name in self.config['conv_branches']}
        for branch_i, branch in enumerate(self.config['conv_branches']):  # create a convolutional branch

            branch_view_inputs = [self.inputs[view_name] for view_name in self.config['conv_branches'][branch]['views']]

            branch_view_inputs = branch_view_inputs if len(branch_view_inputs) > 1 else branch_view_inputs[0]
            if branch == odd_even_branch_name:  # for odd and even views, inputs are combined as two channels

                branch_view_inputs = tf.keras.layers.Concatenate(axis=2, name='input_{}'.format('branch'))(
                    branch_view_inputs)
                branch_view_inputs = tf.keras.layers.Permute((2, 1), name='permute_oe')(branch_view_inputs)
                branch_view_inputs = tf.expand_dims(branch_view_inputs, axis=-1, name='expanding_oe')

            # get number of conv blocks for the given view
            n_blocks = self.config[config_mapper['blocks'][('local_view', 'global_view')['global' in branch]]]

            # get pool size for the given view
            pool_size = self.config[config_mapper['pool_size'][('local_view', 'global_view')['global' in branch]]]

            for conv_block_i in range(n_blocks):  # create convolutional blocks

                num_filters = 2 ** (self.config['init_conv_filters'] + conv_block_i)

                # set convolution layer parameters from config
                conv_kwargs = {'filters': num_filters,
                               'kernel_initializer': weight_initializer,
                               'kernel_size': (1, self.config['kernel_size'])
                               if branch == odd_even_branch_name else self.config['kernel_size'],
                               'strides': (1, self.config['kernel_stride'])
                               if branch == odd_even_branch_name else self.config['kernel_stride'],
                               'padding': 'same'
                               }

                for seq_conv_block_i in range(self.config['conv_ls_per_block']):  # create convolutional block

                    if branch == odd_even_branch_name:
                        net = tf.keras.layers.Conv2D(dilation_rate=1,
                                                     activation=None,
                                                     use_bias=True,
                                                     bias_initializer='zeros',
                                                     kernel_regularizer=None,
                                                     bias_regularizer=None,
                                                     activity_regularizer=None,
                                                     kernel_constraint=None,
                                                     bias_constraint=None,
                                                     name='conv{}_{}_{}'.format(branch, conv_block_i, seq_conv_block_i),
                                                     **conv_kwargs)(branch_view_inputs if conv_block_i == 0 and
                                                                                          seq_conv_block_i == 0
                                                                    else net)
                    else:
                        net = tf.keras.layers.Conv1D(dilation_rate=1,
                                                     activation=None,
                                                     use_bias=True,
                                                     bias_initializer='zeros',
                                                     kernel_regularizer=None,
                                                     bias_regularizer=None,
                                                     activity_regularizer=None,
                                                     kernel_constraint=None,
                                                     bias_constraint=None,
                                                     name='conv{}_{}_{}'.format(branch, conv_block_i, seq_conv_block_i),
                                                     **conv_kwargs)(branch_view_inputs if conv_block_i == 0 and
                                                                                          seq_conv_block_i == 0
                                                                    else net)

                    if self.config['non_lin_fn'] == 'lrelu':
                        net = tf.keras.layers.LeakyReLU(alpha=0.01,
                                                        name='lrelu{}_{}_{}'.format(branch, conv_block_i,
                                                                                    seq_conv_block_i))(net)
                    elif self.config['non_lin_fn'] == 'relu':
                        net = tf.keras.layers.ReLU(name='relu{}_{}_{}'.format(branch, conv_block_i,
                                                                              seq_conv_block_i))(net)
                    elif self.config['non_lin_fn'] == 'prelu':
                        net = tf.keras.layers.PReLU(alpha_initializer='zeros',
                                                    alpha_regularizer=None,
                                                    alpha_constraint=None,
                                                    shared_axes=[1, 2],
                                                    name='prelu{}_{}_{}'.format(branch, conv_block_i,
                                                                                seq_conv_block_i))(net)

                if branch == odd_even_branch_name:
                    net = tf.keras.layers.MaxPooling2D(pool_size=(1, pool_size),
                                                       strides=(1, self.config['pool_stride']),
                                                       name='maxpooling_{}_{}'.format(branch, conv_block_i))(net)
                else:
                    net = tf.keras.layers.MaxPooling1D(pool_size=pool_size,
                                                       strides=self.config['pool_stride'],
                                                       name='maxpooling_{}_{}'.format(branch, conv_block_i))(net)

            if branch == odd_even_branch_name:  # subtract extracted features for odd and even views branch
                net = tf.split(net, 2, axis=1, name='split_oe')
                net = tf.keras.layers.Subtract(name='subtract_oe')(net)
                # net = tf.keras.layers.Permute((2, 3, 1), name='permute2_oe')(net)  # needed for Conv2D

            # flatten output of the convolutional branch
            net = tf.keras.layers.Flatten(data_format='channels_last', name='flatten_{}'.format(branch))(net)

            # net = tf.keras.layers.Conv1D(filters=self.config['num_fc_conv_units'],
            #                              kernel_size=net.shape[1],
            #                              strides=1,
            #                              padding='valid',
            #                              kernel_initializer=weight_initializer,
            #                              dilation_rate=1,
            #                              activation=None,
            #                              use_bias=True,
            #                              bias_initializer='zeros',
            #                              kernel_regularizer=None,
            #                              bias_regularizer=None,
            #                              activity_regularizer=None,
            #                              kernel_constraint=None,
            #                              bias_constraint=None,
            #                              name='conv_{}'.format(branch),
            #                              )(net)

            # if self.config['non_lin_fn'] == 'lrelu':
            #     net = tf.keras.layers.LeakyReLU(alpha=0.01, name='fc_lrelu_{}'.format(branch))(net)
            # elif self.config['non_lin_fn'] == 'relu':
            #     net = tf.keras.layers.ReLU(name='fc_relu_{}'.format(branch))(net)
            # elif self.config['non_lin_fn'] == 'prelu':
            #     net = tf.keras.layers.PReLU(alpha_initializer='zeros',
            #                                 alpha_regularizer=None,
            #                                 alpha_constraint=None,
            #                                 shared_axes=[1],
            #                                 name='fc_prelu_{}'.format(branch))(net)
            #
            # net = tf.keras.layers.Flatten(data_format='channels_last', name='flatten_{}'.format(branch))(net)  # needed for Conv2D
            #
            # net = tf.keras.layers.Dropout(self.config['dropout_rate_fc_conv'])(net)

            # concatenate scalar features with features extracted in the convolutional branch for the time series views
            if self.config['conv_branches'][branch]['scalars'] is not None:
                scalar_inputs = [
                    self.inputs[feature_name] if feature_name != 'mag_cat' else tf.cast(self.inputs['mag_cat'],
                                                                                        tf.float32)
                    for feature_name in self.config['conv_branches'][branch]['scalars']]
                if len(scalar_inputs) > 1:
                    scalar_inputs = tf.keras.layers.Concatenate(axis=1, name=f'{branch}_scalar_input')(scalar_inputs)
                else:
                    scalar_inputs = scalar_inputs[0]

                net = tf.keras.layers.Concatenate(axis=1, name='flatten_wscalar_{}'.format(branch))([
                    net,
                    scalar_inputs
                ])

            # # concatenate corresponding scalar features to the flattened vector of features from the convolutional branch
            # if 'local_weak_secondary_view' in branch:
            #     scalar_input = tf.keras.layers.Concatenate(axis=1, name='wks_scalar_input')(
            #         [
            #             self.inputs['tce_maxmes_norm'],
            #             self.inputs['tce_albedo_stat_norm'],
            #             self.inputs['tce_ptemp_stat_norm'],
            #             self.inputs['wst_depth_norm'],
            #             # self.inputs['tce_period_norm'],
            #             # self.inputs['tce_prad_norm'],
            #         ])
            #
            #     net = tf.keras.layers.Concatenate(axis=1, name='flatten_wscalar_{}'.format(branch))([
            #         net,
            #         scalar_input
            #     ])
            #
            # elif 'local_centr_view' in branch:
            #     scalar_input = tf.keras.layers.Concatenate(axis=1, name='centroid_scalar_input')(
            #         [
            #             self.inputs['tce_dikco_msky_norm'],
            #             self.inputs['tce_dikco_msky_err_norm'],
            #             self.inputs['tce_dicco_msky_norm'],
            #             self.inputs['tce_dicco_msky_err_norm'],
            #             self.inputs['tce_fwm_stat_norm'],
            #             self.inputs['ruwe_norm'],
            #             # self.inputs['mag_norm'],
            #             # self.inputs['mag_cat'],
            #             # tf.cast(self.inputs['mag_cat'], tf.float32),
            #             self.inputs['mag_cat_norm']
            #         ])
            #
            #     net = tf.keras.layers.Concatenate(axis=1, name='flatten_wscalar_{}'.format(branch))([
            #         net,
            #         scalar_input
            #     ])
            #
            # elif 'local_flux_view' in branch:
            #     # scalar_input = self.inputs['transit_depth_norm']
            #
            #     scalar_input = tf.keras.layers.Concatenate(axis=1, name='flux_scalar_input')(
            #         [
            #             self.inputs['transit_depth_norm'],
            #             self.inputs['tce_max_mult_ev_norm'],
            #             self.inputs['tce_max_sngle_ev_norm'],
            #             self.inputs['tce_robstat_norm'],
            #             self.inputs['tce_model_chisq_norm']
            #         ])
            #
            #     net = tf.keras.layers.Concatenate(axis=1, name='flatten_wscalar_{}'.format(branch))([
            #         net,
            #         scalar_input
            #     ])
            #
            # elif 'local_flux_oddeven_views' in branch:
            #     scalar_input = tf.keras.layers.Concatenate(axis=1, name='oddeven_scalar_input')(
            #         [
            #             # self.inputs['sigma_oot_odd'],
            #             # self.inputs['sigma_it_odd'],
            #             # self.inputs['sigma_oot_even'],
            #             # self.inputs['sigma_it_even'],
            #             self.inputs['odd_se_oot_norm'],
            #             self.inputs['even_se_oot_norm'],
            #         ])
            #
            #     net = tf.keras.layers.Concatenate(axis=1, name='flatten_wscalar_{}'.format(branch))([
            #         net,
            #         scalar_input
            #     ])

            # add FC layer that extracts features from the combined feature vector of features from the convolutional
            # branch (flattened) and corresponding scalar features
            if self.config['num_fc_conv_units'] > 0:
                net = tf.keras.layers.Dense(units=self.config['num_fc_conv_units'],
                                            kernel_regularizer=None,
                                            activation=None,
                                            use_bias=True,
                                            kernel_initializer='glorot_uniform',
                                            bias_initializer='zeros',
                                            bias_regularizer=None,
                                            activity_regularizer=None,
                                            kernel_constraint=None,
                                            bias_constraint=None,
                                            name='fc_{}'.format(branch))(net)

                # net = tf.expand_dims(net, axis=-1)
                # net = tf.keras.layers.Conv1D(filters=self.config['num_fc_conv_units'],
                #                              kernel_size=net.shape[1],
                #                              strides=1,
                #                              padding='valid',
                #                              kernel_initializer=weight_initializer,
                #                              dilation_rate=1,
                #                              activation=None,
                #                              use_bias=True,
                #                              bias_initializer='zeros',
                #                              kernel_regularizer=None,
                #                              bias_regularizer=None,
                #                              activity_regularizer=None,
                #                              kernel_constraint=None,
                #                              bias_constraint=None,
                #                              name='conv_{}'.format(branch),
                #                              )(net)

                if self.config['non_lin_fn'] == 'lrelu':
                    net = tf.keras.layers.LeakyReLU(alpha=0.01, name='fc_lrelu_{}'.format(branch))(net)
                elif self.config['non_lin_fn'] == 'relu':
                    net = tf.keras.layers.ReLU(name='fc_relu_{}'.format(branch))(net)
                elif self.config['non_lin_fn'] == 'prelu':
                    net = tf.keras.layers.PReLU(alpha_initializer='zeros',
                                                alpha_regularizer=None,
                                                alpha_constraint=None,
                                                shared_axes=[1],
                                                name='fc_prelu_{}'.format(branch))(net)
                # net = tf.keras.layers.Flatten(data_format='channels_last', name='flatten2_{}'.format(branch))(net)

                net = tf.keras.layers.Dropout(self.config['dropout_rate_fc_conv'])(net)

            conv_branches[branch] = net

        return conv_branches

    def build_scalar_branches(self):
        """ Builds the scalar branches.

        :return:
            scalar_branches_net, dict with the different scalar branches
        """

        scalar_branches_net = {scalar_branch_name: None for scalar_branch_name in self.config['scalar_branches']}
        for scalar_branch_name in self.config['scalar_branches']:

            scalar_inputs = [self.inputs[feature_name] for feature_name in
                             self.config['scalar_branches'][scalar_branch_name]]
            if len(scalar_inputs) > 1:
                scalar_input = tf.keras.layers.Concatenate(axis=1, name=f'{scalar_branch_name}_scalar_input')(
                    scalar_inputs)
            else:
                scalar_input = scalar_inputs[0]

            scalar_fc_output = tf.keras.layers.Dense(units=4,
                                                     kernel_regularizer=regularizers.l2(self.config['decay_rate']) if
                                                     self.config['decay_rate'] is not None else None,
                                                     activation=None,
                                                     use_bias=True,
                                                     kernel_initializer='glorot_uniform',
                                                     bias_initializer='zeros',
                                                     bias_regularizer=None,
                                                     activity_regularizer=None,
                                                     kernel_constraint=None,
                                                     bias_constraint=None,
                                                     name=f'fc_{scalar_branch_name}_scalar')(scalar_input)

            if self.config['non_lin_fn'] == 'lrelu':
                scalar_fc_output = tf.keras.layers.LeakyReLU(alpha=0.01, name=f'fc_lrelu_{scalar_branch_name}_scalar')(
                    scalar_fc_output)
            elif self.config['non_lin_fn'] == 'relu':
                scalar_fc_output = tf.keras.layers.ReLU(name=f'fc_relu_{scalar_branch_name}_scalar')(scalar_fc_output)
            elif self.config['non_lin_fn'] == 'prelu':
                scalar_fc_output = tf.keras.layers.PReLU(alpha_initializer='zeros',
                                                         alpha_regularizer=None,
                                                         alpha_constraint=None,
                                                         shared_axes=[1],
                                                         name=f'fc_prelu_{scalar_branch_name}_scalar')(scalar_fc_output)
            scalar_branches_net[scalar_branch_name] = scalar_fc_output

        return scalar_branches_net

        # if 'stellar' in self.scalar_branches:
        #     stellar_scalar_input = tf.keras.layers.Concatenate(axis=1, name='stellar_scalar_input')(
        #         [
        #             self.inputs['tce_steff_norm'],
        #             self.inputs['tce_slogg_norm'],
        #             self.inputs['tce_smet_norm'],
        #             self.inputs['tce_sradius_norm'],
        #             self.inputs['tce_smass_norm'],
        #             self.inputs['tce_sdens_norm'],
        #         ])
        #
        #     stellar_scalar_fc_output = tf.keras.layers.Dense(units=4,
        #                                                      kernel_regularizer=regularizers.l2(
        #                                                          self.config['decay_rate']) if self.config[
        #                                                                                            'decay_rate'] is not None else None,
        #                                                      activation=None,
        #                                                      use_bias=True,
        #                                                      kernel_initializer='glorot_uniform',
        #                                                      bias_initializer='zeros',
        #                                                      bias_regularizer=None,
        #                                                      activity_regularizer=None,
        #                                                      kernel_constraint=None,
        #                                                      bias_constraint=None,
        #                                                      name='fc_stellar_scalar')(stellar_scalar_input)
        #
        #     if self.config['non_lin_fn'] == 'lrelu':
        #         stellar_scalar_fc_output = tf.keras.layers.LeakyReLU(alpha=0.01, name='fc_lrelu_stellar_scalar')(
        #             stellar_scalar_fc_output)
        #     elif self.config['non_lin_fn'] == 'relu':
        #         stellar_scalar_fc_output = tf.keras.layers.ReLU(name='fc_relu_stellar_scalar')(stellar_scalar_fc_output)
        #     elif self.config['non_lin_fn'] == 'prelu':
        #         stellar_scalar_fc_output = tf.keras.layers.PReLU(alpha_initializer='zeros',
        #                                                          alpha_regularizer=None,
        #                                                          alpha_constraint=None,
        #                                                          shared_axes=[1],
        #                                                          name='fc_prelu_stellar_scalar')(
        #             stellar_scalar_fc_output)
        #
        #     all_branches.append(stellar_scalar_fc_output)
        #
        # if 'dv+tce_fit' in self.scalar_branches:
        #
        #     dv_scalar_input = tf.keras.layers.Concatenate(axis=1, name='dv_scalar_input')([
        #         self.inputs['tce_cap_stat_norm'],
        #         self.inputs['tce_hap_stat_norm'],
        #         # self.inputs['tce_cap_hap_stat_diff_norm'],
        #         self.inputs['tce_rb_tcount0n_norm'],
        #         # self.inputs['tce_rb_tcount0_norm'],
        #         self.inputs['boot_fap_norm'],
        #         self.inputs['tce_period_norm'],
        #         self.inputs['tce_prad_norm'],
        #         # self.inputs['tce_bin_oedp_stat_norm'],
        #         # self.inputs['koi_fpflag_ec'],
        #     ])
        #
        #     dv_scalar_fc_output = tf.keras.layers.Dense(units=4,
        #                                                 kernel_regularizer=regularizers.l2(
        #                                                     self.config['decay_rate']) if self.config[
        #                                                                                       'decay_rate'] is not None else None,
        #                                                 activation=None,
        #                                                 use_bias=True,
        #                                                 kernel_initializer='glorot_uniform',
        #                                                 bias_initializer='zeros',
        #                                                 bias_regularizer=None,
        #                                                 activity_regularizer=None,
        #                                                 kernel_constraint=None,
        #                                                 bias_constraint=None,
        #                                                 name='fc_dv_scalar')(dv_scalar_input)
        #
        #     if self.config['non_lin_fn'] == 'lrelu':
        #         dv_scalar_fc_output = tf.keras.layers.LeakyReLU(alpha=0.01, name='fc_lrelu_dv_scalar')(
        #             dv_scalar_fc_output)
        #     elif self.config['non_lin_fn'] == 'relu':
        #         dv_scalar_fc_output = tf.keras.layers.ReLU(name='fc_relu_dv_scalar')(dv_scalar_fc_output)
        #     elif self.config['non_lin_fn'] == 'prelu':
        #         dv_scalar_fc_output = tf.keras.layers.PReLU(alpha_initializer='zeros',
        #                                                     alpha_regularizer=None,
        #                                                     alpha_constraint=None,
        #                                                     shared_axes=[1],
        #                                                     name='fc_prelu_dv_scalar')(dv_scalar_fc_output)
        #
        #     all_branches.append(dv_scalar_fc_output)
        #
        # # centroid_scalar_input = tf.keras.layers.Concatenate(axis=1, name='centroid_scalar_input')([
        # #     self.inputs['tce_dikco_msky_norm'],
        # #     self.inputs['tce_dikco_msky_err_norm'],
        # #     # self.inputs['tce_dicco_msky_norm'],
        # #     # self.inputs['tce_dicco_msky_err_norm'],
        # # ])
        # #
        # # centroid_scalar_fc_output = tf.keras.layers.Dense(units=4,
        # #                             kernel_regularizer=regularizers.l2(
        # #                                 self.config['decay_rate']) if self.config['decay_rate'] is not None else None,
        # #                             activation=None,
        # #                             use_bias=True,
        # #                             kernel_initializer='glorot_uniform',
        # #                             bias_initializer='zeros',
        # #                             bias_regularizer=None,
        # #                             activity_regularizer=None,
        # #                             kernel_constraint=None,
        # #                             bias_constraint=None,
        # #                             name='fc_centroid_scalar')(centroid_scalar_input)
        # #
        # # if self.config['non_lin_fn'] == 'lrelu':
        # #     centroid_scalar_fc_output = tf.keras.layers.LeakyReLU(alpha=0.01, name='fc_lrelu_centroid_scalar')(centroid_scalar_fc_output)
        # # elif self.config['non_lin_fn'] == 'relu':
        # #     centroid_scalar_fc_output = tf.keras.layers.ReLU(name='fc_relu_centroid_scalar')(centroid_scalar_fc_output)
        # # elif self.config['non_lin_fn'] == 'prelu':
        # #     centroid_scalar_fc_output = tf.keras.layers.PReLU(alpha_initializer='zeros',
        # #                                 alpha_regularizer=None,
        # #                                 alpha_constraint=None,
        # #                                 shared_axes=[1],
        # #                                 name='fc_prelu_centroid_scalar')(centroid_scalar_fc_output)

    def connect_segments(self, branches):
        """ Connect the different branches.

        :param branches: dict, branches to be concatenated
        :return:
            model output before FC layers
        """

        branches_to_concatenate = []
        for branch_name, branch in branches.items():
            # if 'conv' in len(branch_name) > 0:
            #     # Sort the hidden layers by name because the order of dictionary items is
            #     # nondeterministic between invocations of Python.
            #     time_series_hidden_layers = sorted(cnn_layers.items(), key=operator.itemgetter(0))
            #
            #     # Concatenate the conv hidden layers.
            #     if len(time_series_hidden_layers) == 1:  # only one column
            #         cnn_branches = time_series_hidden_layers[0][1]  # how to set a name for the layer?
            #     else:  # more than one branch
            #         cnn_branches = tf.keras.layers.Concatenate(name='convbranch_concat', axis=-1)(
            #             [branch_output[1] for branch_output in time_series_hidden_layers])

            branches_to_concatenate.append(branch)

        if len(branches_to_concatenate) > 1:
            net = tf.keras.layers.Concatenate(axis=1, name='convbranch_wscalar_concat')(branches_to_concatenate)
        else:
            net = branches_to_concatenate[0]

        if self.config['batch_norm']:
            net = tf.keras.layers.BatchNormalization(axis=-1,
                                                     momentum=0.99,
                                                     epsilon=1e-3,
                                                     center=True,
                                                     scale=True,
                                                     beta_initializer='zeros',
                                                     gamma_initializer='ones',
                                                     moving_mean_initializer='zeros',
                                                     moving_variance_initializer='ones',
                                                     beta_regularizer=None,
                                                     gamma_regularizer=None,
                                                     beta_constraint=None,
                                                     gamma_constraint=None,
                                                     renorm=False,
                                                     renorm_clipping=None,
                                                     renorm_momentum=0.99,
                                                     fused=None,
                                                     trainable=True,
                                                     virtual_batch_size=None,
                                                     adjustment=None,
                                                     name='batch_norm_convbranch_wscalar_concat')(net)

        return net

    def build_fc_block(self, net):
        """ Builds the FC block after the convolutional branches.

        :param net: model upstream the FC block
        :return:
            net: model with added FC block
        """

        # with tf.variable_scope('FcNet'):

        for fc_layer_i in range(self.config['num_fc_layers']):

            fc_neurons = self.config['init_fc_neurons']

            if self.config['decay_rate'] is not None:
                net = tf.keras.layers.Dense(units=fc_neurons,
                                            kernel_regularizer=regularizers.l2(
                                                self.config['decay_rate']) if self.config['decay_rate'] is not None else None,
                                            activation=None,
                                            use_bias=True,
                                            kernel_initializer='glorot_uniform',
                                            bias_initializer='zeros',
                                            bias_regularizer=None,
                                            activity_regularizer=None,
                                            kernel_constraint=None,
                                            bias_constraint=None,
                                            name='fc{}'.format(fc_layer_i))(net)
            else:
                net = tf.keras.layers.Dense(units=fc_neurons,
                                            kernel_regularizer=None,
                                            activation=None,
                                            use_bias=True,
                                            kernel_initializer='glorot_uniform',
                                            bias_initializer='zeros',
                                            bias_regularizer=None,
                                            activity_regularizer=None,
                                            kernel_constraint=None,
                                            bias_constraint=None,
                                            name='fc{}'.format(fc_layer_i))(net)

            if self.config['non_lin_fn'] == 'lrelu':
                net = tf.keras.layers.LeakyReLU(alpha=0.01, name='fc_lrelu{}'.format(fc_layer_i))(net)
            elif self.config['non_lin_fn'] == 'relu':
                net = tf.keras.layers.ReLU(name='fc_relu{}'.format(fc_layer_i))(net)
            elif self.config['non_lin_fn'] == 'prelu':
                net = tf.keras.layers.PReLU(alpha_initializer='zeros',
                                            alpha_regularizer=None,
                                            alpha_constraint=None,
                                            shared_axes=[1],
                                            name='fc_prelu{}'.format(fc_layer_i))(net)

            net = tf.keras.layers.Dropout(self.config['dropout_rate'])(net)

        return net

    def build(self):
        """ Builds the model.

        :return:
            output: full model, from inputs to outputs
        """

        branches_net = {branch_name: None for branch_name in self.config['conv_branches']}
        branches_net.update({branch_name: None for branch_name in self.config['scalar_branches']})

        # create convolutional branches
        conv_branches_net = self.build_conv_branches()
        branches_net.update(conv_branches_net)

        # create scalar branches
        scalar_branches_net = self.build_scalar_branches()
        branches_net.update(scalar_branches_net)

        # merge branches
        net = self.connect_segments(branches_net)

        # create FC layers
        net = self.build_fc_block(net)

        # create output layer
        logits = tf.keras.layers.Dense(units=self.output_size, name="logits")(net)

        if self.output_size == 1:
            output = tf.keras.layers.Activation(tf.nn.sigmoid, name='sigmoid')(logits)
        else:
            output = tf.keras.layers.Activation(tf.nn.softmax, name='softmax')(logits)

        return output


class ExoMinerParallel(object):

    def __init__(self, config, features):
        """ Initializes the CNN 1D Planet Finder Parallel model. The core structure consists of separate convolutional
        branches for non-related types of input (flux, centroid, odd and even time series, ...), except for local and
        global flux and centroid views, which are part of the same local/global branch. The respective scalar features
        are concatenated to the extracted features at the end.

        :param config: dict, model configuration for its parameters and hyperparameters
        :param features: dict, 'feature_name' : {'dim': tuple, 'dtype': (tf.int, tf.float, ...)}
        """

        # model configuration (parameters and hyperparameters)
        self.config = config['config']
        self.features = features

        if self.config['multi_class'] or \
                (not self.config['multi_class'] and self.config['force_softmax']):
            self.output_size = len(np.unique(list(config['label_map'].values())))
        else:  # binary classification with sigmoid output layer
            self.output_size = 1

        if 'branches' not in self.config:
            self.branches = ['global_flux_centroid_views', 'local_flux_centroid_views']
        else:
            self.branches = self.config['branches']

        # self.is_training = None

        # # class-label weights for weighted loss
        # # convert from numpy to tensor
        # self.ce_weights = tf.constant(self.config['ce_weights'], dtype=tf.float32)

        self.inputs = create_inputs(self.features, config['feature_map'])

        # build the model
        self.outputs = self.build()

        self.kerasModel = keras.Model(inputs=self.inputs, outputs=self.outputs)

    def build_cnn_layers(self):
        """ Builds the convolutional branches.

        :return:
            cnn_layers, dict with the different convolutional branches
        """

        config_mapper = {'blocks': {'global_view': 'num_glob_conv_blocks', 'local_view': 'num_loc_conv_blocks'},
                         'pool_size': {'global_view': 'pool_size_glob', 'local_view': 'pool_size_loc'}}

        weight_initializer = tf.keras.initializers.he_normal() if self.config['weight_initializer'] == 'he' \
            else 'glorot_uniform'

        cnn_layers = {}
        for branch_i, branch in enumerate(self.branches):  # create a convolutional branch

            if branch == 'local_flux_oddeven_views':  # for odd and even views, inputs are combined as two channels

                input_branch = \
                    tf.keras.layers.Concatenate(axis=2,
                                                name='input_{}'.format('local_view_oddeven'
                                                                       ))([self.inputs['local_flux_odd_view_fluxnorm'],
                                                                           self.inputs['local_flux_even_view_fluxnorm']]
                                                                          )
                input_branch = tf.keras.layers.Permute((2, 1), name='permute_oe')(input_branch)
                input_branch = tf.expand_dims(input_branch, axis=-1, name='expanding_oe')

            elif branch in ['global_flux_centroid_views', 'local_flux_centroid_views']:
                if 'global' in branch:
                    input_branch = \
                        tf.keras.layers.Concatenate(axis=2,
                                                    name='input_{}'.format('global_flux_centroid_views'
                                                                           ))([self.inputs['global_flux_view_fluxnorm'],
                                                                               self.inputs[
                                                                                   'global_centr_view_std_noclip']])
                else:
                    input_branch = \
                        tf.keras.layers.Concatenate(axis=2,
                                                    name='input_{}'.format('local_flux_centroid_views'
                                                                           ))([self.inputs['local_flux_view_fluxnorm'],
                                                                               self.inputs[
                                                                                   'local_centr_view_std_noclip']])
            else:
                input_branch = self.inputs[branch]

            # get number of conv blocks for the given view
            n_blocks = self.config[config_mapper['blocks'][('local_view', 'global_view')['global' in branch]]]

            # get pool size for the given view
            pool_size = self.config[config_mapper['pool_size'][('local_view', 'global_view')['global' in branch]]]

            for conv_block_i in range(n_blocks):  # create convolutional blocks

                num_filters = 2 ** (self.config['init_conv_filters'] + conv_block_i)

                # set convolution layer parameters from config
                kwargs = {'filters': num_filters,
                          'kernel_initializer': weight_initializer,
                          'kernel_size': (1, self.config['kernel_size'])
                          if branch == 'local_flux_oddeven_views' else self.config['kernel_size'],
                          'strides': (1, self.config['kernel_stride'])
                          if branch == 'local_flux_oddeven_views' else self.config['kernel_stride'],
                          'padding': 'same'
                          }

                for seq_conv_block_i in range(self.config['conv_ls_per_block']):  # create convolutional block

                    if branch == 'local_flux_oddeven_views':
                        net = tf.keras.layers.Conv2D(dilation_rate=1,
                                                     activation=None,
                                                     use_bias=True,
                                                     bias_initializer='zeros',
                                                     kernel_regularizer=None,
                                                     bias_regularizer=None,
                                                     activity_regularizer=None,
                                                     kernel_constraint=None,
                                                     bias_constraint=None,
                                                     name='conv{}_{}_{}'.format(branch, conv_block_i, seq_conv_block_i),
                                                     **kwargs)(input_branch if conv_block_i == 0 and
                                                                               seq_conv_block_i == 0
                                                               else net)
                    else:
                        net = tf.keras.layers.Conv1D(dilation_rate=1,
                                                     activation=None,
                                                     use_bias=True,
                                                     bias_initializer='zeros',
                                                     kernel_regularizer=None,
                                                     bias_regularizer=None,
                                                     activity_regularizer=None,
                                                     kernel_constraint=None,
                                                     bias_constraint=None,
                                                     name='conv{}_{}_{}'.format(branch, conv_block_i, seq_conv_block_i),
                                                     **kwargs)(input_branch if conv_block_i == 0 and
                                                                               seq_conv_block_i == 0
                                                               else net)

                    if self.config['non_lin_fn'] == 'lrelu':
                        net = tf.keras.layers.LeakyReLU(alpha=0.01,
                                                        name='lrelu{}_{}_{}'.format(branch, conv_block_i,
                                                                                    seq_conv_block_i))(net)
                    elif self.config['non_lin_fn'] == 'relu':
                        net = tf.keras.layers.ReLU(name='relu{}_{}_{}'.format(branch, conv_block_i,
                                                                              seq_conv_block_i))(net)
                    elif self.config['non_lin_fn'] == 'prelu':
                        net = tf.keras.layers.PReLU(alpha_initializer='zeros',
                                                    alpha_regularizer=None,
                                                    alpha_constraint=None,
                                                    shared_axes=[1, 2],
                                                    name='prelu{}_{}_{}'.format(branch, conv_block_i,
                                                                                seq_conv_block_i))(net)

                if branch == 'local_flux_oddeven_views':
                    net = tf.keras.layers.MaxPooling2D(pool_size=(1, pool_size),
                                                       strides=(1, self.config['pool_stride']),
                                                       name='maxpooling_{}_{}'.format(branch, conv_block_i))(net)
                else:
                    net = tf.keras.layers.MaxPooling1D(pool_size=pool_size,
                                                       strides=self.config['pool_stride'],
                                                       name='maxpooling_{}_{}'.format(branch, conv_block_i))(net)

            if branch == 'local_flux_oddeven_views':  # subtract extracted features for odd and even views branch
                net = tf.split(net, 2, axis=1, name='split_oe')
                net = tf.keras.layers.Subtract(name='subtract_oe')(net)
                # net = tf.keras.layers.Permute((2, 3, 1), name='permute2_oe')(net)  # needed for Conv2D

            # flatten output of the convolutional branch
            net = tf.keras.layers.Flatten(data_format='channels_last', name='flatten_{}'.format(branch))(net)

            # net = tf.keras.layers.Conv1D(filters=self.config['num_fc_conv_units'],
            #                              kernel_size=net.shape[1],
            #                              strides=1,
            #                              padding='valid',
            #                              kernel_initializer=weight_initializer,
            #                              dilation_rate=1,
            #                              activation=None,
            #                              use_bias=True,
            #                              bias_initializer='zeros',
            #                              kernel_regularizer=None,
            #                              bias_regularizer=None,
            #                              activity_regularizer=None,
            #                              kernel_constraint=None,
            #                              bias_constraint=None,
            #                              name='conv_{}'.format(branch),
            #                              )(net)

            # if self.config['non_lin_fn'] == 'lrelu':
            #     net = tf.keras.layers.LeakyReLU(alpha=0.01, name='fc_lrelu_{}'.format(branch))(net)
            # elif self.config['non_lin_fn'] == 'relu':
            #     net = tf.keras.layers.ReLU(name='fc_relu_{}'.format(branch))(net)
            # elif self.config['non_lin_fn'] == 'prelu':
            #     net = tf.keras.layers.PReLU(alpha_initializer='zeros',
            #                                 alpha_regularizer=None,
            #                                 alpha_constraint=None,
            #                                 shared_axes=[1],
            #                                 name='fc_prelu_{}'.format(branch))(net)
            #
            # net = tf.keras.layers.Flatten(data_format='channels_last', name='flatten_{}'.format(branch))(net)  # needed for Conv2D
            #
            # net = tf.keras.layers.Dropout(self.config['dropout_rate_fc_conv'])(net)

            # concatenate corresponding scalar features to the flattened vector of features from the convolutional branch
            if 'local_weak_secondary_view' in branch:
                scalar_input = tf.keras.layers.Concatenate(axis=1, name='wks_scalar_input')(
                    [
                        self.inputs['tce_maxmes_norm'],
                        self.inputs['tce_albedo_stat_norm'],
                        self.inputs['tce_ptemp_stat_norm'],
                        self.inputs['wst_depth_norm'],
                        # self.inputs['tce_period_norm'],
                        # self.inputs['tce_prad_norm'],
                    ])

                net = tf.keras.layers.Concatenate(axis=1, name='flatten_wscalar_{}'.format(branch))([
                    net,
                    scalar_input
                ])

            elif 'local_flux_centroid_views' in branch:
                scalar_input = tf.keras.layers.Concatenate(axis=1, name='flux_centroid_scalar_input')(
                    [
                        self.inputs['tce_dikco_msky_norm'],
                        self.inputs['tce_dikco_msky_err_norm'],
                        self.inputs['tce_dicco_msky_norm'],
                        self.inputs['tce_dicco_msky_err_norm'],
                        self.inputs['tce_fwm_stat_norm'],
                        # self.inputs['mag_norm'],
                        self.inputs['transit_depth_norm']
                    ])

                net = tf.keras.layers.Concatenate(axis=1, name='flatten_wscalar_{}'.format(branch))([
                    net,
                    scalar_input
                ])

            elif 'alocal_flux_oddeven_views' in branch:
                scalar_input = tf.keras.layers.Concatenate(axis=1, name='oddeven_scalar_input')(
                    [
                        # self.inputs['sigma_oot_odd'],
                        # self.inputs['sigma_it_odd'],
                        # self.inputs['sigma_oot_even'],
                        # self.inputs['sigma_it_even'],
                        self.inputs['odd_se_oot'],
                        self.inputs['even_se_oot'],
                    ])

                net = tf.keras.layers.Concatenate(axis=1, name='flatten_wscalar_{}'.format(branch))([
                    net,
                    scalar_input
                ])

            # add FC layer that extracts features from the combined feature vector of features from the convolutional
            # branch (flattened) and corresponding scalar features
            if self.config['num_fc_conv_units'] > 0:
                net = tf.keras.layers.Dense(units=self.config['num_fc_conv_units'],
                                            kernel_regularizer=None,
                                            activation=None,
                                            use_bias=True,
                                            kernel_initializer='glorot_uniform',
                                            bias_initializer='zeros',
                                            bias_regularizer=None,
                                            activity_regularizer=None,
                                            kernel_constraint=None,
                                            bias_constraint=None,
                                            name='fc_{}'.format(branch))(net)

                # net = tf.expand_dims(net, axis=-1)
                # net = tf.keras.layers.Conv1D(filters=self.config['num_fc_conv_units'],
                #                              kernel_size=net.shape[1],
                #                              strides=1,
                #                              padding='valid',
                #                              kernel_initializer=weight_initializer,
                #                              dilation_rate=1,
                #                              activation=None,
                #                              use_bias=True,
                #                              bias_initializer='zeros',
                #                              kernel_regularizer=None,
                #                              bias_regularizer=None,
                #                              activity_regularizer=None,
                #                              kernel_constraint=None,
                #                              bias_constraint=None,
                #                              name='conv_{}'.format(branch),
                #                              )(net)

                if self.config['non_lin_fn'] == 'lrelu':
                    net = tf.keras.layers.LeakyReLU(alpha=0.01, name='fc_lrelu_{}'.format(branch))(net)
                elif self.config['non_lin_fn'] == 'relu':
                    net = tf.keras.layers.ReLU(name='fc_relu_{}'.format(branch))(net)
                elif self.config['non_lin_fn'] == 'prelu':
                    net = tf.keras.layers.PReLU(alpha_initializer='zeros',
                                                alpha_regularizer=None,
                                                alpha_constraint=None,
                                                shared_axes=[1],
                                                name='fc_prelu_{}'.format(branch))(net)
                # net = tf.keras.layers.Flatten(data_format='channels_last', name='flatten2_{}'.format(branch))(net)

                net = tf.keras.layers.Dropout(self.config['dropout_rate_fc_conv'])(net)

            cnn_layers[branch] = net

        return cnn_layers

    def connect_segments(self, cnn_layers):
        """ Connect the different convolutional branches; it also has the option to concatenate additional features
        (stellar params for example)

        :param cnn_layers: dict with the different convolutional branches
        :return:
            model output before FC layers
        """

        # Sort the hidden layers by name because the order of dictionary items is
        # nondeterministic between invocations of Python.
        time_series_hidden_layers = sorted(cnn_layers.items(), key=operator.itemgetter(0))

        # Concatenate the conv hidden layers.
        if len(time_series_hidden_layers) == 1:  # only one column
            net = time_series_hidden_layers[0][1]  # how to set a name for the layer?
        else:  # more than one branch
            net = tf.keras.layers.Concatenate(name='convbranch_concat', axis=-1)(
                [branch_output[1] for branch_output in time_series_hidden_layers])

        # scalar_input = tf.keras.layers.Concatenate(axis=1, name='stellar_dv_scalar_input')(
        #     [
        #         self.inputs['tce_steff_norm'],
        #         self.inputs['tce_slogg_norm'],
        #         self.inputs['tce_smet_norm'],
        #         self.inputs['tce_sradius_norm'],
        #         self.inputs['tce_smass_norm'],
        #         self.inputs['tce_sdens_norm'],
        #         self.inputs['tce_cap_stat_norm'],
        #         self.inputs['tce_hap_stat_norm'],
        #         self.inputs['tce_rb_tcount0_norm'],
        #         self.inputs['boot_fap_norm'],
        #         self.inputs['tce_period_norm'],
        #         self.inputs['tce_prad_norm']
        #     ])

        # net = tf.keras.layers.Concatenate(axis=1, name='convbranch_wscalar_concat')([
        #     net,
        #     scalar_input
        # ])

        scalar_branches = []

        if 'stellar' in self.branches:
            stellar_scalar_input = tf.keras.layers.Concatenate(axis=1, name='stellar_scalar_input')(
                [
                    self.inputs['tce_steff_norm'],
                    self.inputs['tce_slogg_norm'],
                    self.inputs['tce_smet_norm'],
                    self.inputs['tce_sradius_norm'],
                    self.inputs['tce_smass_norm'],
                    self.inputs['tce_sdens_norm'],
                ])

            stellar_scalar_fc_output = tf.keras.layers.Dense(units=4,
                                                             kernel_regularizer=regularizers.l2(
                                                                 self.config['decay_rate']) if self.config[
                                                                                                   'decay_rate'] is not None else None,
                                                             activation=None,
                                                             use_bias=True,
                                                             kernel_initializer='glorot_uniform',
                                                             bias_initializer='zeros',
                                                             bias_regularizer=None,
                                                             activity_regularizer=None,
                                                             kernel_constraint=None,
                                                             bias_constraint=None,
                                                             name='fc_stellar_scalar')(stellar_scalar_input)

            if self.config['non_lin_fn'] == 'lrelu':
                stellar_scalar_fc_output = tf.keras.layers.LeakyReLU(alpha=0.01, name='fc_lrelu_stellar_scalar')(
                    stellar_scalar_fc_output)
            elif self.config['non_lin_fn'] == 'relu':
                stellar_scalar_fc_output = tf.keras.layers.ReLU(name='fc_relu_stellar_scalar')(stellar_scalar_fc_output)
            elif self.config['non_lin_fn'] == 'prelu':
                stellar_scalar_fc_output = tf.keras.layers.PReLU(alpha_initializer='zeros',
                                                                 alpha_regularizer=None,
                                                                 alpha_constraint=None,
                                                                 shared_axes=[1],
                                                                 name='fc_prelu_stellar_scalar')(stellar_scalar_fc_output)

            scalar_branches.append(stellar_scalar_fc_output)

        if 'dv+tce_fit' in self.branches:
            dv_scalar_input = tf.keras.layers.Concatenate(axis=1, name='dv_scalar_input')([
                self.inputs['tce_cap_stat_norm'],
                self.inputs['tce_hap_stat_norm'],
                # self.inputs['tce_cap_hap_stat_diff_norm'],
                self.inputs['tce_rb_tcount0n_norm'],
                # self.inputs['tce_rb_tcount0_norm'],
                self.inputs['boot_fap_norm'],
                self.inputs['tce_period_norm'],
                self.inputs['tce_prad_norm'],
                # self.inputs['tce_bin_oedp_stat_norm'],
            ])

            dv_scalar_fc_output = tf.keras.layers.Dense(units=4,
                                                        kernel_regularizer=regularizers.l2(
                                                            self.config['decay_rate']) if self.config[
                                                                                              'decay_rate'] is not None else None,
                                                        activation=None,
                                                        use_bias=True,
                                                        kernel_initializer='glorot_uniform',
                                                        bias_initializer='zeros',
                                                        bias_regularizer=None,
                                                        activity_regularizer=None,
                                                        kernel_constraint=None,
                                                        bias_constraint=None,
                                                        name='fc_dv_scalar')(dv_scalar_input)

            if self.config['non_lin_fn'] == 'lrelu':
                dv_scalar_fc_output = tf.keras.layers.LeakyReLU(alpha=0.01, name='fc_lrelu_dv_scalar')(dv_scalar_fc_output)
            elif self.config['non_lin_fn'] == 'relu':
                dv_scalar_fc_output = tf.keras.layers.ReLU(name='fc_relu_dv_scalar')(dv_scalar_fc_output)
            elif self.config['non_lin_fn'] == 'prelu':
                dv_scalar_fc_output = tf.keras.layers.PReLU(alpha_initializer='zeros',
                                                            alpha_regularizer=None,
                                                            alpha_constraint=None,
                                                            shared_axes=[1],
                                                            name='fc_prelu_dv_scalar')(dv_scalar_fc_output)

            scalar_branches.append(dv_scalar_fc_output)

        # centroid_scalar_input = tf.keras.layers.Concatenate(axis=1, name='centroid_scalar_input')([
        #     self.inputs['tce_dikco_msky_norm'],
        #     self.inputs['tce_dikco_msky_err_norm'],
        #     # self.inputs['tce_dicco_msky_norm'],
        #     # self.inputs['tce_dicco_msky_err_norm'],
        # ])
        #
        # centroid_scalar_fc_output = tf.keras.layers.Dense(units=4,
        #                             kernel_regularizer=regularizers.l2(
        #                                 self.config['decay_rate']) if self.config['decay_rate'] is not None else None,
        #                             activation=None,
        #                             use_bias=True,
        #                             kernel_initializer='glorot_uniform',
        #                             bias_initializer='zeros',
        #                             bias_regularizer=None,
        #                             activity_regularizer=None,
        #                             kernel_constraint=None,
        #                             bias_constraint=None,
        #                             name='fc_centroid_scalar')(centroid_scalar_input)
        #
        # if self.config['non_lin_fn'] == 'lrelu':
        #     centroid_scalar_fc_output = tf.keras.layers.LeakyReLU(alpha=0.01, name='fc_lrelu_centroid_scalar')(centroid_scalar_fc_output)
        # elif self.config['non_lin_fn'] == 'relu':
        #     centroid_scalar_fc_output = tf.keras.layers.ReLU(name='fc_relu_centroid_scalar')(centroid_scalar_fc_output)
        # elif self.config['non_lin_fn'] == 'prelu':
        #     centroid_scalar_fc_output = tf.keras.layers.PReLU(alpha_initializer='zeros',
        #                                 alpha_regularizer=None,
        #                                 alpha_constraint=None,
        #                                 shared_axes=[1],
        #                                 name='fc_prelu_centroid_scalar')(centroid_scalar_fc_output)

        all_branches = [net] + scalar_branches
        net = tf.keras.layers.Concatenate(axis=1, name='convbranch_wscalar_concat')(all_branches)

        if self.config['batch_norm']:
            net = tf.keras.layers.BatchNormalization(axis=-1,
                                                     momentum=0.99,
                                                     epsilon=1e-3,
                                                     center=True,
                                                     scale=True,
                                                     beta_initializer='zeros',
                                                     gamma_initializer='ones',
                                                     moving_mean_initializer='zeros',
                                                     moving_variance_initializer='ones',
                                                     beta_regularizer=None,
                                                     gamma_regularizer=None,
                                                     beta_constraint=None,
                                                     gamma_constraint=None,
                                                     renorm=False,
                                                     renorm_clipping=None,
                                                     renorm_momentum=0.99,
                                                     fused=None,
                                                     trainable=True,
                                                     virtual_batch_size=None,
                                                     adjustment=None,
                                                     name='batch_norm_convbranch_wscalar_concat')(net)

        return net

    def build_fc_layers(self, net):
        """ Builds the FC layers

        :param net: model upstream the FC layers
        :return:
        """

        # with tf.variable_scope('FcNet'):

        for fc_layer_i in range(self.config['num_fc_layers']):

            fc_neurons = self.config['init_fc_neurons']

            if self.config['decay_rate'] is not None:
                net = tf.keras.layers.Dense(units=fc_neurons,
                                            kernel_regularizer=regularizers.l2(
                                                self.config['decay_rate']) if self.config[
                                                                                  'decay_rate'] is not None else None,
                                            activation=None,
                                            use_bias=True,
                                            kernel_initializer='glorot_uniform',
                                            bias_initializer='zeros',
                                            bias_regularizer=None,
                                            activity_regularizer=None,
                                            kernel_constraint=None,
                                            bias_constraint=None,
                                            name='fc{}'.format(fc_layer_i))(net)
            else:
                net = tf.keras.layers.Dense(units=fc_neurons,
                                            kernel_regularizer=None,
                                            activation=None,
                                            use_bias=True,
                                            kernel_initializer='glorot_uniform',
                                            bias_initializer='zeros',
                                            bias_regularizer=None,
                                            activity_regularizer=None,
                                            kernel_constraint=None,
                                            bias_constraint=None,
                                            name='fc{}'.format(fc_layer_i))(net)

            if self.config['non_lin_fn'] == 'lrelu':
                net = tf.keras.layers.LeakyReLU(alpha=0.01, name='fc_lrelu{}'.format(fc_layer_i))(net)
            elif self.config['non_lin_fn'] == 'relu':
                net = tf.keras.layers.ReLU(name='fc_relu{}'.format(fc_layer_i))(net)
            elif self.config['non_lin_fn'] == 'prelu':
                net = tf.keras.layers.PReLU(alpha_initializer='zeros',
                                            alpha_regularizer=None,
                                            alpha_constraint=None,
                                            shared_axes=[1],
                                            name='fc_prelu{}'.format(fc_layer_i))(net)

            net = tf.keras.layers.Dropout(self.config['dropout_rate'])(net)

        # create output FC layer
        logits = tf.keras.layers.Dense(units=self.output_size, name="logits")(net)

        if self.output_size == 1:
            output = tf.keras.layers.Activation(tf.nn.sigmoid, name='sigmoid')(logits)
        else:
            output = tf.keras.layers.Activation(tf.nn.softmax, name='softmax')(logits)

        return output

    def build(self):
        """ Builds the model.

        :return:
        """

        # create convolutional branches
        cnn_layers = self.build_cnn_layers()

        # merge convolutional branches
        net = self.connect_segments(cnn_layers)

        # create FC layers and output
        outputs = self.build_fc_layers(net)

        return outputs


class MLPPlanetFinder(object):

    def __init__(self, config, features):
        """ Initializes the MLP Planet Finder model. MPL model that is fed scalar features which are diagnostics and
         statistics.

        :param config: dict, model configuration for its parameters and hyperparameters
        :param features: dict, 'feature_name' : {'dim': tuple, 'dtype': (tf.int, tf.float, ...)}
        """

        # model configuration (parameters and hyperparameters)
        self.config = config
        self.features = features

        if self.config['multi_class'] or (not self.config['multi_class'] and self.config['force_softmax']):
            self.output_size = len(config['label_map'])
        else:  # binary classification with sigmoid output layer
            self.output_size = 1

        # self.is_training = None

        self.inputs = create_inputs(self.features, config['feature_map'])

        # build the model
        self.outputs = self.build()

        self.kerasModel = keras.Model(inputs=self.inputs, outputs=self.outputs)

    def connect_segments(self):
        """ Connect the different scalar features.

        :return:
            model output before FC layers
        """

        tce_scalar_input = self.inputs['transit_depth_norm']
        # tce_scalar_input = tf.keras.layers.Concatenate(axis=1, name='tce_scalar_input')(
        #     [
        #         self.inputs['transit_depth_norm'],
        #     ])

        oddeven_scalar_input = tf.keras.layers.Concatenate(axis=1, name='oddeven_scalar_input')(
            [
                self.inputs['odd_se_oot'],
                self.inputs['even_se_oot'],
            ])

        centroid_scalar_input = tf.keras.layers.Concatenate(axis=1, name='centroid_scalar_input')(
            [
                self.inputs['tce_dikco_msky_norm'],
                self.inputs['tce_dikco_msky_err_norm'],
                self.inputs['tce_dicco_msky_norm'],
                self.inputs['tce_dicco_msky_err_norm'],
                self.inputs['tce_fwm_stat_norm'],
                self.inputs['mag_norm'],
            ])

        wks_scalar_input = tf.keras.layers.Concatenate(axis=1, name='wks_scalar_input')(
            [
                self.inputs['tce_maxmes_norm'],
                self.inputs['tce_albedo_stat_norm'],
                self.inputs['tce_ptemp_stat_norm'],
                self.inputs['wst_depth_norm'],
                self.inputs['tce_period_norm'],
                self.inputs['tce_prad_norm'],
            ])

        stellar_scalar_input = tf.keras.layers.Concatenate(axis=1, name='stellar_scalar_input')(
            [
                self.inputs['tce_steff_norm'],
                self.inputs['tce_slogg_norm'],
                self.inputs['tce_smet_norm'],
                self.inputs['tce_sradius_norm'],
                self.inputs['tce_smass_norm'],
                self.inputs['tce_sdens_norm'],
            ])

        dv_scalar_input = tf.keras.layers.Concatenate(axis=1, name='dv_scalar_input')([
            # self.inputs['tce_cap_stat_norm'],
            # self.inputs['tce_hap_stat_norm'],
            self.inputs['tce_cap_hap_stat_diff_norm'],
            self.inputs['tce_rb_tcount0n_norm'],
            self.inputs['boot_fap_norm'],
            # self.inputs['tce_period_norm'],
            # self.inputs['tce_prad_norm']
        ])

        concat_scalar_inputs = tf.keras.layers.Concatenate(axis=1, name='all_scalar_inputs')([
            dv_scalar_input,
            stellar_scalar_input,
            wks_scalar_input,
            oddeven_scalar_input,
            tce_scalar_input,
            centroid_scalar_input,
        ])

        return concat_scalar_inputs

    def build_fc_layers(self, net):
        """ Builds the FC layers

        :param net: model upstream the FC layers
        :return:
        """

        # with tf.variable_scope('FcNet'):

        for fc_layer_i in range(self.config['num_fc_layers']):

            fc_neurons = self.config['init_fc_neurons']

            if self.config['decay_rate'] is not None:
                net = tf.keras.layers.Dense(units=fc_neurons,
                                            kernel_regularizer=regularizers.l2(
                                                self.config['decay_rate']) if self.config[
                                                                                  'decay_rate'] is not None else None,
                                            activation=None,
                                            use_bias=True,
                                            kernel_initializer='glorot_uniform',
                                            bias_initializer='zeros',
                                            bias_regularizer=None,
                                            activity_regularizer=None,
                                            kernel_constraint=None,
                                            bias_constraint=None,
                                            name='fc{}'.format(fc_layer_i))(net)
            else:
                net = tf.keras.layers.Dense(units=fc_neurons,
                                            kernel_regularizer=None,
                                            activation=None,
                                            use_bias=True,
                                            kernel_initializer='glorot_uniform',
                                            bias_initializer='zeros',
                                            bias_regularizer=None,
                                            activity_regularizer=None,
                                            kernel_constraint=None,
                                            bias_constraint=None,
                                            name='fc{}'.format(fc_layer_i))(net)

            if self.config['non_lin_fn'] == 'lrelu':
                net = tf.keras.layers.LeakyReLU(alpha=0.01, name='fc_lrelu{}'.format(fc_layer_i))(net)
            elif self.config['non_lin_fn'] == 'relu':
                net = tf.keras.layers.ReLU(name='fc_relu{}'.format(fc_layer_i))(net)
            elif self.config['non_lin_fn'] == 'prelu':
                net = tf.keras.layers.PReLU(alpha_initializer='zeros',
                                            alpha_regularizer=None,
                                            alpha_constraint=None,
                                            shared_axes=[1],
                                            name='fc_prelu{}'.format(fc_layer_i))(net)

            net = tf.keras.layers.Dropout(self.config['dropout_rate'])(net)

        # create output FC layer
        logits = tf.keras.layers.Dense(units=self.output_size, name="logits")(net)

        if self.output_size == 1:
            output = tf.keras.layers.Activation(tf.nn.sigmoid, name='sigmoid')(logits)
        else:
            output = tf.keras.layers.Activation(tf.nn.softmax, name='softmax')(logits)

        return output

    def build(self):
        """ Builds the model.

        :return:
        """

        # connect the different scalar features
        net = self.connect_segments()

        # create FC layers and output
        outputs = self.build_fc_layers(net)

        return outputs


class Astronet(object):

    def __init__(self, config, features):
        """ Initializes the Astronet model. The core structure consists of two convolutional
        branches - one for the global view flux time series and another one for the local flux view.

        :param config: dict, model configuration for its parameters and hyperparameters
        :param features: dict, 'feature_name' : {'dim': tuple, 'dtype': (tf.int, tf.float, ...)}
        """

        # model configuration (parameters and hyperparameters)
        self.config = config['config']
        self.features = features

        # binary classification with sigmoid output layer
        self.output_size = 1

        # global and local view branches
        self.branches = ['global_flux_view_fluxnorm', 'local_flux_view_fluxnorm']

        # self.is_training = None

        # # class-label weights for weighted loss
        # # convert from numpy to tensor
        # self.ce_weights = tf.constant(self.config['ce_weights'], dtype=tf.float32)

        self.inputs = create_inputs(self.features, config['feature_map'])

        # build the model
        self.outputs = self.build()

        self.kerasModel = keras.Model(inputs=self.inputs, outputs=self.outputs)


    def build_cnn_layers(self):
        """ Builds the conv columns/branches.

        :return:
            cnn_layers, dict with the different conv branches
        """

        # weight_initializer = tf.keras.initializers.he_normal() if self.config['weight_initializer'] == 'he' \
        #     else 'glorot_uniform'

        cnn_layers = {}
        for branch_i, branch in enumerate(self.branches):

            input_branch = self.inputs[branch]

            # with tf.variable_scope('ConvNet_%s' % view):

            # get number of conv blocks for the given view
            # n_blocks = 2 if 'local' in branch else 5
            n_blocks = self.config['num_loc_conv_blocks'] if 'local' in branch else self.config['num_glob_conv_blocks']

            # get pool size for the given view
            # pool_size = 7 if 'local' in branch else 5
            pool_size = self.config['pool_size_loc'] if 'local' in branch else self.config['pool_size_glob']

            # number of filters in each convolutional block
            # num_filters = [16, 32, 64, 128, 256] if 'global' in branch else [16, 32]
            num_filters = [2 ** (self.config['init_conv_filters'] + conv_block_i) for conv_block_i in range(n_blocks)]

            for conv_block_i in range(n_blocks):

                # set convolution layer parameters from config
                kwargs = {'filters': num_filters[conv_block_i],
                          # 'kernel_initializer': weight_initializer,
                          'kernel_size': self.config['kernel_size'],
                          'strides': 1,
                          'padding': "same"}

                for seq_conv_block_i in range(self.config['conv_ls_per_block']):
                    net = tf.keras.layers.Conv1D(dilation_rate=1,
                                                 activation=None,
                                                 use_bias=True,
                                                 kernel_initializer='glorot_uniform',
                                                 bias_initializer='zeros',
                                                 kernel_regularizer=None,
                                                 bias_regularizer=None,
                                                 activity_regularizer=None,
                                                 kernel_constraint=None,
                                                 bias_constraint=None,
                                                 name='conv{}_{}_{}'.format(branch, conv_block_i, seq_conv_block_i),
                                                 **kwargs)(input_branch if conv_block_i == 0 and
                                                                           seq_conv_block_i == 0
                                                           else net)

                    net = tf.keras.layers.ReLU()(net)

                net = tf.keras.layers.MaxPooling1D(pool_size=pool_size,
                                                   strides=2,
                                                   name='maxpooling{}{}'.format(branch, conv_block_i))(net)

            # Flatten
            net = tf.keras.layers.Flatten(data_format='channels_last', name='flatten_{}'.format(branch))(net)

            cnn_layers[branch] = net

        return cnn_layers

    def connect_segments(self, cnn_layers):
        """ Connect the different conv branches; also has the option to concatenate additional features
        (stellar params for example).

        :param cnn_layers: dict with the different conv branches
        :return:
            model output before FC layers
        """

        # Sort the hidden layers by name because the order of dictionary items is
        # nondeterministic between invocations of Python.
        time_series_hidden_layers = sorted(cnn_layers.items(), key=operator.itemgetter(0))

        # Concatenate the conv hidden layers.
        if len(time_series_hidden_layers) == 1:  # only one column
            pre_logits_concat = time_series_hidden_layers[0][1]  # how to set a name for the layer?
        else:  # more than one branch
            pre_logits_concat = tf.keras.layers.Concatenate(name='pre_logits_concat', axis=-1)(
                [branch_output[1] for branch_output in time_series_hidden_layers])

        return pre_logits_concat

    def build_fc_layers(self, net):
        """ Builds the FC layers.

        :param net: model upstream the FC layers
        :return:
        """

        # with tf.variable_scope('FcNet'):

        for fc_layer_i in range(self.config['num_fc_layers']):

            fc_neurons = self.config['init_fc_neurons']  # 512

            if self.config['decay_rate'] is not None:
                net = tf.keras.layers.Dense(units=fc_neurons,
                                            kernel_regularizer=regularizers.l2(
                                                self.config['decay_rate']),
                                            activation=None,
                                            use_bias=True,
                                            kernel_initializer='glorot_uniform',
                                            bias_initializer='zeros',
                                            bias_regularizer=None,
                                            activity_regularizer=None,
                                            kernel_constraint=None,
                                            bias_constraint=None,
                                            name='fc{}'.format(fc_layer_i))(net)
            else:
                net = tf.keras.layers.Dense(units=fc_neurons,
                                            kernel_regularizer=None,
                                            activation=None,
                                            use_bias=True,
                                            kernel_initializer='glorot_uniform',
                                            bias_initializer='zeros',
                                            bias_regularizer=None,
                                            activity_regularizer=None,
                                            kernel_constraint=None,
                                            bias_constraint=None,
                                            name='fc{}'.format(fc_layer_i))(net)

            net = tf.keras.layers.ReLU()(net)

            # TODO: investigate this, is it set automatically?
            # net = tf.keras.layers.Dropout(self.config['dropout_rate'])(net, training=keras.backend.learning_phase())
            net = tf.keras.layers.Dropout(self.config['dropout_rate'])(net)

        # create output FC layer
        logits = tf.keras.layers.Dense(units=self.output_size, name="logits")(net)

        if self.output_size == 1:
            output = tf.keras.layers.Activation(tf.nn.sigmoid, name='sigmoid')(logits)
        else:
            output = tf.keras.layers.Activation(tf.nn.softmax, name='softmax')(logits)

        return output

    def build(self):
        """ Builds the model.

        :return:
        """

        # create convolutional branches
        cnn_layers = self.build_cnn_layers()

        # merge convolutional branches
        net = self.connect_segments(cnn_layers)

        # create FC layers and output
        outputs = self.build_fc_layers(net)

        return outputs


class Exonet(object):

    def __init__(self, config, features):
        """ Initializes the Exonet model. The core structure consists of two convolutional
        branches - one for the global view time series and another one for the local view ones.

        :param config: dict, model configuration for its parameters and hyperparameters
        :param features: dict, 'feature_name' : {'dim': tuple, 'dtype': (tf.int, tf.float, ...)}
        """

        # model configuration (parameters and hyperparameters)
        self.config = config['config']
        self.features = features

        # binary classification with sigmoid output layer
        self.output_size = 1

        # global and local view branches
        self.branches = ['global_view', 'local_view']

        # self.is_training = None

        self.inputs = create_inputs(self.features, config['feature_map'])

        # build the model
        self.outputs = self.build()

        self.kerasModel = keras.Model(inputs=self.inputs, outputs=self.outputs)


    def build_cnn_layers(self):
        """ Builds the conv columns/branches.

        :return:
            cnn_layers, dict with the different conv branches
        """

        # weight_initializer = tf.keras.initializers.he_normal() if self.config['weight_initializer'] == 'he' \
        #     else 'glorot_uniform'

        cnn_layers = {}
        for branch_i, branch in enumerate(self.branches):

            if branch == 'global_view':
                input_branch = tf.keras.layers.Concatenate(name='global_input', axis=2)([self.inputs[input]
                                                                                         for input in self.inputs
                                                                                         if 'global' in input])
            else:
                input_branch = tf.keras.layers.Concatenate(name='local_input', axis=2)([self.inputs[input]
                                                                                        for input in self.inputs
                                                                                        if 'local' in input])

            # with tf.variable_scope('ConvNet_%s' % view):

            # get number of conv blocks for the given view
            # n_blocks = 2 if 'local' in branch else 5
            n_blocks = self.config['num_loc_conv_blocks'] if 'local' in branch else self.config['num_glob_conv_blocks']

            # get pool size for the given view
            # pool_size = 7 if 'local' in branch else 5
            pool_size = self.config['pool_size_loc'] if 'local' in branch else self.config['pool_size_glob']

            # number of filters in each convolutional block
            # num_filters = [16, 32] if 'local' in branch else [16, 32, 64, 128, 256]
            num_filters = [2 ** (self.config['init_conv_filters'] + conv_block_i) for conv_block_i in range(n_blocks)]

            for conv_block_i in range(n_blocks):

                # set convolution layer parameters from config
                kwargs = {'filters': num_filters[conv_block_i],
                          'kernel_initializer': 'glorot_uniform',
                          'kernel_size': self.config['kernel_size'],
                          'strides': 1,
                          'padding': "same"}

                for seq_conv_block_i in range(self.config['conv_ls_per_block']):
                    net = tf.keras.layers.Conv1D(dilation_rate=1,
                                                 activation=None,
                                                 use_bias=True,
                                                 bias_initializer='zeros',
                                                 kernel_regularizer=None,
                                                 bias_regularizer=None,
                                                 activity_regularizer=None,
                                                 kernel_constraint=None,
                                                 bias_constraint=None,
                                                 name='conv{}_{}_{}'.format(branch, conv_block_i, seq_conv_block_i),
                                                 **kwargs)(input_branch if conv_block_i == 0 and
                                                                           seq_conv_block_i == 0
                                                           else net)

                    net = tf.keras.layers.ReLU()(net)

                net = tf.keras.layers.MaxPooling1D(
                    pool_size=self.config['pool_size_loc'] if 'local' in branch else self.config['pool_size_glob'],
                    strides=2,
                    name='maxpooling{}{}'.format(branch, conv_block_i))(net)

            # Flatten
            net = tf.keras.layers.Flatten(data_format='channels_last', name='flatten_{}'.format(branch))(net)

            cnn_layers[branch] = net

        return cnn_layers

    def connect_segments(self, cnn_layers):
        """ Connect the different conv branches; also has the option to concatenate additional features
        (stellar params for example)

        :param cnn_layers: dict with the different conv branches
        :return:
            model output before FC layers
        """

        # Sort the hidden layers by name because the order of dictionary items is
        # nondeterministic between invocations of Python.
        time_series_hidden_layers = sorted(cnn_layers.items(), key=operator.itemgetter(0))

        # Concatenate the conv hidden layers.
        if len(time_series_hidden_layers) == 1:  # only one column
            pre_logits_concat = time_series_hidden_layers[0][1]  # how to set a name for the layer?
        else:  # more than one branch
            pre_logits_concat = tf.keras.layers.Concatenate(name='pre_logits_concat', axis=-1)(
                [branch_output[1] for branch_output in time_series_hidden_layers])

        # concatenate stellar parameters
        pre_logits_concat = tf.keras.layers.Concatenate(axis=1, name='pre_logits_concat_scalar_params')(
            [
                pre_logits_concat,
                self.inputs['tce_steff_norm'],
                self.inputs['tce_slogg_norm'],
                self.inputs['tce_smet_norm'],
                self.inputs['tce_sradius_norm'],
                self.inputs['tce_smass_norm'],
                self.inputs['tce_sdens_norm'],
            ])

        return pre_logits_concat

    def build_fc_layers(self, net):
        """ Builds the FC layers.

        :param net: model upstream the FC layers
        :return:
        """

        # with tf.variable_scope('FcNet'):

        for fc_layer_i in range(self.config['num_fc_layers']):

            fc_neurons = self.config['init_fc_neurons']  # 512

            if self.config['decay_rate'] is not None:
                net = tf.keras.layers.Dense(units=fc_neurons,
                                            kernel_regularizer=regularizers.l2(
                                                self.config['decay_rate']),
                                            activation=None,
                                            use_bias=True,
                                            kernel_initializer='glorot_uniform',
                                            bias_initializer='zeros',
                                            bias_regularizer=None,
                                            activity_regularizer=None,
                                            kernel_constraint=None,
                                            bias_constraint=None,
                                            name='fc{}'.format(fc_layer_i))(net)
            else:
                net = tf.keras.layers.Dense(units=fc_neurons,
                                            kernel_regularizer=None,
                                            activation=None,
                                            use_bias=True,
                                            kernel_initializer='glorot_uniform',
                                            bias_initializer='zeros',
                                            bias_regularizer=None,
                                            activity_regularizer=None,
                                            kernel_constraint=None,
                                            bias_constraint=None,
                                            name='fc{}'.format(fc_layer_i))(net)

            net = tf.keras.layers.ReLU()(net)

            # TODO: investigate this, is it set automatically?
            # net = tf.keras.layers.Dropout(self.config['dropout_rate'])(net, training=keras.backend.learning_phase())
            net = tf.keras.layers.Dropout(self.config['dropout_rate'])(net)

        # create output FC layer
        logits = tf.keras.layers.Dense(units=self.output_size, name="logits")(net)

        if self.output_size == 1:
            output = tf.keras.layers.Activation(tf.nn.sigmoid, name='sigmoid')(logits)
        else:
            output = tf.keras.layers.Activation(tf.nn.softmax, name='softmax')(logits)

        return output

    def build(self):
        """ Builds the model.

        :return:
        """

        # create convolutional branches
        cnn_layers = self.build_cnn_layers()

        # merge convolutional branches
        net = self.connect_segments(cnn_layers)

        # create FC layers and output
        outputs = self.build_fc_layers(net)

        return outputs


class Exonet_XS(object):

    def __init__(self, config, features, scalar_params_idxs):
        """ Initializes the Exonet-XS model which is a smaller version of Exonet. The core structure consists of two
        convolutional branches - one for the global view time series and another one for the local view ones.

        :param config: dict, model configuration for its parameters and hyperparameters
        :param features: dict, 'feature_name' : {'dim': tuple, 'dtype': (tf.int, tf.float, ...)}
        """

        # model configuration (parameters and hyperparameters)
        self.config = config['config']
        self.features = features

        # binary classification with sigmoid output layer
        self.output_size = 1

        # global and local view branches
        self.branches = ['global_view', 'local_view']

        # self.is_training = None

        self.inputs = create_inputs(self.features, config['feature_map'])

        # build the model
        self.outputs = self.build()

        self.kerasModel = keras.Model(inputs=self.inputs, outputs=self.outputs)

    def build_cnn_layers(self):
        """ Builds the conv columns/branches.

        :return:
            cnn_layers, dict with the different conv branches
        """

        weight_initializer = tf.keras.initializers.he_normal() if self.config['weight_initializer'] == 'he' \
            else 'glorot_uniform'

        cnn_layers = {}
        for branch_i, branch in enumerate(self.branches):

            if branch == 'global_view':
                input_branch = tf.keras.layers.Concatenate(name='global_input', axis=2)([self.inputs[input]
                                                                                         for input in self.inputs
                                                                                         if 'global' in input])
            else:
                input_branch = tf.keras.layers.Concatenate(name='local_input', axis=2)([self.inputs[input]
                                                                                        for input in self.inputs
                                                                                        if 'local' in input])

            # with tf.variable_scope('ConvNet_%s' % view):

            # get number of conv blocks for the given view
            n_blocks = 2 if 'local' in branch else 3

            # get pool size for the given view
            pool_size = 2

            # number of filters in each convolutional block
            num_filters = {'global_view': [16, 16, 32], 'local_view': [16, 16]}

            for conv_block_i in range(n_blocks):

                # set convolution layer parameters from config
                kwargs = {'filters': num_filters[branch][conv_block_i],
                          'kernel_initializer': weight_initializer,
                          'kernel_size': 5,
                          'strides': 1,
                          'padding': "same"}

                for seq_conv_block_i in range(2):
                    net = tf.keras.layers.Conv1D(dilation_rate=1,
                                                 activation=None,
                                                 use_bias=True,
                                                 bias_initializer='zeros',
                                                 kernel_regularizer=None,
                                                 bias_regularizer=None,
                                                 activity_regularizer=None,
                                                 kernel_constraint=None,
                                                 bias_constraint=None,
                                                 name='conv{}_{}_{}'.format(branch, conv_block_i, seq_conv_block_i),
                                                 **kwargs)(input_branch if conv_block_i == 0 and
                                                                           seq_conv_block_i == 0
                                                           else net)

                    net = tf.keras.layers.ReLU()(net)

                if conv_block_i == n_blocks - 1:
                    net = tf.keras.layers.GlobalMaxPooling1D(name='globalmaxpooling{}{}'.format(branch,
                                                                                                conv_block_i))(net)
                else:
                    net = tf.keras.layers.MaxPooling1D(pool_size=pool_size, strides=2,
                                                       name='maxpooling{}{}'.format(branch, conv_block_i))(net)

            # Flatten
            net = tf.keras.layers.Flatten(data_format='channels_last', name='flatten_{}'.format(branch))(net)

            cnn_layers[branch] = net

        return cnn_layers

    def connect_segments(self, cnn_layers):
        """ Connect the different conv branches; also has the option to concatenate additional features
        (stellar params for example)

        :param cnn_layers: dict with the different conv branches
        :return:
            model output before FC layers
        """

        # Sort the hidden layers by name because the order of dictionary items is
        # nondeterministic between invocations of Python.
        time_series_hidden_layers = sorted(cnn_layers.items(), key=operator.itemgetter(0))

        # Concatenate the conv hidden layers.
        if len(time_series_hidden_layers) == 1:  # only one column
            pre_logits_concat = time_series_hidden_layers[0][1]  # how to set a name for the layer?
        else:  # more than one branch
            pre_logits_concat = tf.keras.layers.Concatenate(name='pre_logits_concat', axis=-1)(
                [branch_output[1] for branch_output in time_series_hidden_layers])

        # concatenate stellar parameters
        pre_logits_concat = tf.keras.layers.Concatenate(axis=1, name='pre_logits_concat_scalar_params')(
            [
                pre_logits_concat,
                self.inputs['tce_steff_norm'],
                self.inputs['tce_slogg_norm'],
                self.inputs['tce_smet_norm'],
                self.inputs['tce_sradius_norm'],
                self.inputs['tce_smass_norm'],
                self.inputs['tce_sdens_norm'],
            ])

        return pre_logits_concat

    def build_fc_layers(self, net):
        """ Builds the FC layers.

        :param net: model upstream the FC layers
        :return:
        """

        # with tf.variable_scope('FcNet'):

        for fc_layer_i in range(1):

            fc_neurons = 512

            if self.config['decay_rate'] is not None:
                net = tf.keras.layers.Dense(units=fc_neurons,
                                            kernel_regularizer=regularizers.l2(
                                                self.config['decay_rate']),
                                            activation=None,
                                            use_bias=True,
                                            kernel_initializer='glorot_uniform',
                                            bias_initializer='zeros',
                                            bias_regularizer=None,
                                            activity_regularizer=None,
                                            kernel_constraint=None,
                                            bias_constraint=None,
                                            name='fc{}'.format(fc_layer_i))(net)
            else:
                net = tf.keras.layers.Dense(units=fc_neurons,
                                            kernel_regularizer=None,
                                            activation=None,
                                            use_bias=True,
                                            kernel_initializer='glorot_uniform',
                                            bias_initializer='zeros',
                                            bias_regularizer=None,
                                            activity_regularizer=None,
                                            kernel_constraint=None,
                                            bias_constraint=None,
                                            name='fc{}'.format(fc_layer_i))(net)

            net = tf.keras.layers.LeakyReLU(alpha=0.01)(net) if self.config['non_lin_fn'] == 'prelu' \
                else tf.keras.layers.ReLU()(net)

            # TODO: investigate this, is it set automatically?
            # net = tf.keras.layers.Dropout(self.config['dropout_rate'])(net, training=keras.backend.learning_phase())
            net = tf.keras.layers.Dropout(self.config['dropout_rate'])(net)

        # create output FC layer
        logits = tf.keras.layers.Dense(units=self.output_size, name="logits")(net)

        if self.output_size == 1:
            output = tf.keras.layers.Activation(tf.nn.sigmoid, name='sigmoid')(logits)
        else:
            output = tf.keras.layers.Activation(tf.nn.softmax, name='softmax')(logits)

        return output

    def build(self):
        """ Builds the model.

        :return:
        """

        # create convolutional branches
        cnn_layers = self.build_cnn_layers()

        # merge convolutional branches
        net = self.connect_segments(cnn_layers)

        # create FC layers and output
        outputs = self.build_fc_layers(net)

        return outputs


def create_inputs(features, feature_map=None):
    """ Create input layers for the input features.

    :param features: dictionary, each key-value pair is a dictionary {'dim': feature_dim, 'dtype': feature_dtype}
    :param feature_map: maps features' names to features names expected by the model
    :return:
        inputs: dictionary, each key-value pair is a feature_name: feature
    """

    if feature_map is None:
        feature_map = {}

    inputs = {}
    for feature in features:
        if feature not in feature_map:
            inputs[feature] = tf.keras.Input(shape=features[feature]['dim'],
                                             batch_size=None,
                                             name=feature,
                                             dtype=features[feature]['dtype'],
                                             sparse=False,
                                             tensor=None,
                                             ragged=False)
        else:
            inputs[feature_map[feature]] = tf.keras.Input(shape=features[feature]['dim'],
                                                          batch_size=None,
                                                          name=feature_map[feature],
                                                          dtype=features[feature]['dtype'],
                                                          sparse=False,
                                                          tensor=None,
                                                          ragged=False)

    return inputs


def create_ensemble(features, models, feature_map=None):
    """ Create a Keras ensemble.

    :param features: dictionary, each key-value pair is a dictionary {'dim': feature_dim, 'dtype': feature_dtype}
    :param models: list, list of Keras models
    :param feature_map: maps features' names to features names expected by the model

    :return:
        Keras average ensemble
    """

    inputs = create_inputs(features=features, feature_map=feature_map)

    single_models_outputs = [model(inputs) for model in models]

    if len(single_models_outputs) == 1:
        outputs = single_models_outputs
    else:
        outputs = tf.keras.layers.Average()(single_models_outputs)

    return keras.Model(inputs=inputs, outputs=outputs)


def compile_model(model, config, metrics_list):
    """ Compile model.

    :param model: Keras model
    :param config: dict, configuration parameters
    :param metrics_list: list, monitored metrics
    :return:
        compiled model
    """

    # set loss
    if config['config']['multi_class']:  # multiclass
        # model_loss = losses.SparseCategoricalCrossentropy(from_logits=False, name='sparse_categorical_crossentropy')
        model_loss = losses.CategoricalCrossentropy(from_logits=False, name='categorical_crossentropy')

    else:
        model_loss = losses.BinaryCrossentropy(from_logits=False, label_smoothing=0, name='binary_crossentropy')

    # set optimizer
    if config['config']['optimizer'] == 'Adam':
        model_optimizer = optimizers.Adam(learning_rate=config['config']['lr'],
                                          beta_1=0.9,
                                          beta_2=0.999,
                                          epsilon=1e-8,
                                          amsgrad=False,
                                          name='Adam')
    else:  # SGD
        model_optimizer = optimizers.SGD(learning_rate=config['config']['lr'],
                                         momentum=config['config']['sgd_momentum'],
                                         nesterov=False,
                                         name='SGD')

    # compile model with chosen optimizer, loss and monitored metrics
    model.compile(optimizer=model_optimizer, loss=model_loss, metrics=metrics_list)

    return model


class Time2Vec(keras.layers.Layer):
    def __init__(self, kernel_size=1, **kwargs):
        super(Time2Vec, self).__init__(trainable=True, name='Time2VecLayer')
        self.k = kernel_size

    def build(self, input_shape):
        # trend
        self.wb = self.add_weight(name='wb', shape=(input_shape[1],), initializer='uniform', trainable=True)
        self.bb = self.add_weight(name='bb', shape=(input_shape[1],), initializer='uniform', trainable=True)
        # periodic
        self.wa = self.add_weight(name='wa', shape=(1, input_shape[1], self.k), initializer='uniform', trainable=True)
        self.ba = self.add_weight(name='ba', shape=(1, input_shape[1], self.k), initializer='uniform', trainable=True)
        super(Time2Vec, self).build(input_shape)

    def call(self, inputs, **kwargs):
        bias = self.wb * inputs + self.bb
        dp = K.dot(inputs, self.wa) + self.ba
        wgts = K.sin(dp)  # or K.cos(.)

        ret = K.concatenate([K.expand_dims(bias, -1), wgts], -1)
        ret = K.reshape(ret, (-1, inputs.shape[1] * (self.k + 1)))
        return ret

    def compute_output_shape(self, input_shape):
        return (input_shape[0], input_shape[1] * (self.k + 1))

    def get_config(self):
        config = super().get_config()
        config.update({
            "kernel_size": self.k
        })
        return config


class TransformerExoMiner(object):

    def __init__(self, config, features):
        """ Initializes the Transformer ExoMiner. The core structure consists of one or more transformer branches that
        are fed as input a representation of the unfolded flux time series. This representation consists of a fixed set
        of phases (aka cycles) for different views (global, local). Other branches such as convolutional and scalar can
        be added.

        :param config: dict, model configuration for its parameters and hyperparameters
        :param features: dict, 'feature_name' : {'dim': tuple, 'dtype': (tf.int, tf.float, ...)}
        """

        # model configuration (parameters and hyper-parameters)
        self.config = config['config']
        self.features = features

        if self.config['multi_class'] or \
                (not self.config['multi_class'] and self.config['force_softmax']):
            self.output_size = len(np.unique(list(config['label_map'].values())))
        else:  # binary classification with sigmoid output layer
            self.output_size = 1

        self.inputs = create_inputs(self.features, config['feature_map'])

        # build the model
        self.outputs = self.build()

        self.kerasModel = keras.Model(inputs=self.inputs, outputs=self.outputs)

    @staticmethod
    def transformer_encoder(inputs, head_size, num_heads, ff_dim, dropout, name):
        """ Implements encoder-only transformer.

        :param inputs:
        :param head_size:
        :param num_heads:
        :ff_dim:
        dropout:
        name:
        :return:

        """

        # Normalization and Attention
        x = tf.keras.layers.LayerNormalization(epsilon=1e-6,
                                               name=f'{name}-layer_normalization-1')(inputs)

        x = tf.keras.layers.MultiHeadAttention(
            key_dim=head_size, num_heads=num_heads, dropout=dropout,
            name=f'{name}-multi_head_attention'
        )(x, x)
        x = tf.keras.layers.Dropout(dropout)(x)
        res = x + inputs

        # Feed Forward Part
        x = tf.keras.layers.LayerNormalization(epsilon=1e-6,
                                               name=f'{name}-multi_normalization-2')(res)
        x = tf.keras.layers.Conv1D(filters=ff_dim, kernel_size=1, activation="relu",
                                   name=f'{name}-conv1d-1')(x)
        x = tf.keras.layers.Dropout(dropout)(x)
        x = tf.keras.layers.Conv1D(filters=inputs.shape[-1], kernel_size=1,
                                   name=f'{name}-conv1d-2')(x)
        return x + res

    def build_transformer_layers(self):
        """ Builds the transformer branches.

        :return:
            transformer_branches, dict with the different transformer branches
        """

        transformer_branches = {branch_name: None for branch_name in self.config['transformer_branches']}
        for branch_i, branch in enumerate(self.config['transformer_branches']):  # create a transformer branch

            branch_view_inputs = self.inputs[self.config['transformer_branches'][branch][0]]

            net = branch_view_inputs

            if self.config['time_encoding']:
                time2vec = Time2Vec(kernel_size=1)
                time_embedding = keras.layers.TimeDistributed(time2vec)(net)
                net = K.concatenate([net, time_embedding], -1)

            # generate lstm blocks
            for transformer_block_i in range(self.config['num_transformer_blocks']):
                net = self.transformer_encoder(net,
                                               self.config['head_size'],
                                               self.config['num_heads'],
                                               self.config['ff_dim'],
                                               self.config['dropout_rate_transformer'],
                                               f'transformer_{branch}_{transformer_block_i}')

            # channels last makes shape [301]
            # channels first makes shape [20]
            if self.config['transformer_output'] == 'bin_average_pooling':
                net = tf.keras.layers.GlobalAveragePooling1D(data_format="channels_last")(net)
            elif self.config['transformer_output'] == 'phase_average_pooling':
                net = tf.keras.layers.GlobalAveragePooling1D(data_format="channels_first")(net)
            elif self.config['transformer_output'] == 'flat':
                net = tf.reshape(net, (-1, net.shape[1] * net.shape[2]))

            if 'global' in branch:
                self.config['num_units_transformer_fc_layers'] = self.config['global-num_units_transformer_fc_layers']
            elif 'local' in branch:
                self.config['num_units_transformer_fc_layers'] = self.config['local-num_units_transformer_fc_layers']

            for fc_layer_i, num_units in enumerate(self.config['num_units_transformer_fc_layers']):
                # add FC layer that extracts features from the combined feature vector of features from the lstm
                # branch (flattened) and corresponding scalar features
                net = tf.keras.layers.Dense(units=num_units,
                                            kernel_regularizer=None,
                                            activation=None,
                                            use_bias=True,
                                            kernel_initializer='glorot_uniform',
                                            bias_initializer='zeros',
                                            bias_regularizer=None,
                                            activity_regularizer=None,
                                            kernel_constraint=None,
                                            bias_constraint=None,
                                            name=f'fc_{branch}_{fc_layer_i}')(net)

                if self.config['non_lin_fn'] == 'lrelu':
                    net = tf.keras.layers.LeakyReLU(alpha=0.01, name='fc_lrelu_{}'.format(branch))(net)
                elif self.config['non_lin_fn'] == 'relu':
                    net = tf.keras.layers.ReLU(name='fc_relu_{}'.format(branch))(net)
                elif self.config['non_lin_fn'] == 'prelu':
                    net = tf.keras.layers.PReLU(alpha_initializer='zeros',
                                                alpha_regularizer=None,
                                                alpha_constraint=None,
                                                shared_axes=[1],
                                                name=f'fc_prelu_{branch}_{fc_layer_i}')(net)

                net = tf.keras.layers.Dropout(self.config['dropout_rate_trans_fc'])(net)

            transformer_branches[branch] = net

        return transformer_branches

    def build_conv_branches(self):
        """ Builds the convolutional branches.

        :return:
            conv_branches, dict with the different convolutional branches
        """

        odd_even_branch_name = 'local_odd_even'
        config_mapper = {'blocks': {'global_view': 'num_glob_conv_blocks', 'local_view': 'num_loc_conv_blocks'},
                         'pool_size': {'global_view': 'pool_size_glob', 'local_view': 'pool_size_loc'},
                         'kernel_size': {'global_view': 'kernel_size_glob', 'local_view': 'kernel_size_loc'},
                         # 'kernel_size': {'global_view': 'kernel_size', 'local_view': 'kernel_size'},
                         }

        weight_initializer = tf.keras.initializers.he_normal() if self.config['weight_initializer'] == 'he' \
            else 'glorot_uniform'

        conv_branches = {branch_name: None for branch_name in self.config['conv_branches']}
        for branch_i, branch in enumerate(self.config['conv_branches']):  # create a convolutional branch

            branch_view_inputs = [self.inputs[view_name] for view_name in self.config['conv_branches'][branch]['views']]
            branch_view_inputs = branch_view_inputs if len(branch_view_inputs) > 1 else branch_view_inputs[0]

            if branch == "local_flux" and len(branch_view_inputs) > 1:
                branch_view_inputs = tf.keras.layers.Concatenate(axis=2, name='input_{}'.format('local_flux'))(
                    branch_view_inputs)

            if branch == odd_even_branch_name:  # for odd and even views, inputs are combined as two channels

                branch_view_inputs = tf.keras.layers.Concatenate(axis=2, name='input_{}'.format('branch'))(
                    branch_view_inputs)
                branch_view_inputs = tf.keras.layers.Permute((2, 1), name='permute_oe')(branch_view_inputs)
                branch_view_inputs = tf.expand_dims(branch_view_inputs, axis=-1, name='expanding_oe')

            # get number of conv blocks for the given view
            n_blocks = self.config[config_mapper['blocks'][('local_view', 'global_view')['global' in branch]]]

            kernel_size = self.config[config_mapper['kernel_size'][('local_view', 'global_view')['global' in branch]]]

            # get pool size for the given view
            pool_size = self.config[config_mapper['pool_size'][('local_view', 'global_view')['global' in branch]]]

            for conv_block_i in range(n_blocks):  # create convolutional blocks

                num_filters = 2 ** (self.config['init_conv_filters'] + conv_block_i)

                # set convolution layer parameters from config
                conv_kwargs = {'filters': num_filters,
                               'kernel_initializer': weight_initializer,
                               'kernel_size': (1, kernel_size)
                               if branch == odd_even_branch_name else kernel_size, # self.config['kernel_size'],
                               'strides': (1, self.config['kernel_stride'])
                               if branch == odd_even_branch_name else self.config['kernel_stride'],
                               'padding': 'same'
                               }

                for seq_conv_block_i in range(self.config['conv_ls_per_block']):  # create convolutional block

                    if branch == odd_even_branch_name:
                        net = tf.keras.layers.Conv2D(dilation_rate=1,
                                                     activation=None,
                                                     use_bias=True,
                                                     bias_initializer='zeros',
                                                     kernel_regularizer=None,
                                                     bias_regularizer=None,
                                                     activity_regularizer=None,
                                                     kernel_constraint=None,
                                                     bias_constraint=None,
                                                     name='conv{}_{}_{}'.format(branch, conv_block_i, seq_conv_block_i),
                                                     **conv_kwargs)(branch_view_inputs if conv_block_i == 0 and
                                                                                          seq_conv_block_i == 0
                                                                    else net)
                    else:
                        net = tf.keras.layers.Conv1D(dilation_rate=1,
                                                     activation=None,
                                                     use_bias=True,
                                                     bias_initializer='zeros',
                                                     kernel_regularizer=None,
                                                     bias_regularizer=None,
                                                     activity_regularizer=None,
                                                     kernel_constraint=None,
                                                     bias_constraint=None,
                                                     name='conv{}_{}_{}'.format(branch, conv_block_i, seq_conv_block_i),
                                                     **conv_kwargs)(branch_view_inputs if conv_block_i == 0 and
                                                                                          seq_conv_block_i == 0
                                                                    else net)

                    if self.config['non_lin_fn'] == 'lrelu':
                        net = tf.keras.layers.LeakyReLU(alpha=0.01,
                                                        name='lrelu{}_{}_{}'.format(branch, conv_block_i,
                                                                                    seq_conv_block_i))(net)
                    elif self.config['non_lin_fn'] == 'relu':
                        net = tf.keras.layers.ReLU(name='relu{}_{}_{}'.format(branch, conv_block_i,
                                                                              seq_conv_block_i))(net)
                    elif self.config['non_lin_fn'] == 'prelu':
                        net = tf.keras.layers.PReLU(alpha_initializer='zeros',
                                                    alpha_regularizer=None,
                                                    alpha_constraint=None,
                                                    shared_axes=[1, 2],
                                                    name='prelu{}_{}_{}'.format(branch, conv_block_i,
                                                                                seq_conv_block_i))(net)

                if branch == odd_even_branch_name:
                    net = tf.keras.layers.MaxPooling2D(pool_size=(1, pool_size),
                                                       strides=(1, self.config['pool_stride']),
                                                       name='maxpooling_{}_{}'.format(branch, conv_block_i))(net)
                else:
                    net = tf.keras.layers.MaxPooling1D(pool_size=pool_size,
                                                       strides=self.config['pool_stride'],
                                                       name='maxpooling_{}_{}'.format(branch, conv_block_i))(net)

            if branch == odd_even_branch_name:  # subtract extracted features for odd and even views branch
                net = tf.split(net, 2, axis=1, name='split_oe')
                net = tf.keras.layers.Subtract(name='subtract_oe')(net)
                # net = tf.keras.layers.Permute((2, 3, 1), name='permute2_oe')(net)  # needed for Conv2D

            # flatten output of the convolutional branch
            net = tf.keras.layers.Flatten(data_format='channels_last', name='flatten_{}'.format(branch))(net)

            # net = tf.keras.layers.Conv1D(filters=self.config['num_fc_conv_units'],
            #                              kernel_size=net.shape[1],
            #                              strides=1,
            #                              padding='valid',
            #                              kernel_initializer=weight_initializer,
            #                              dilation_rate=1,
            #                              activation=None,
            #                              use_bias=True,
            #                              bias_initializer='zeros',
            #                              kernel_regularizer=None,
            #                              bias_regularizer=None,
            #                              activity_regularizer=None,
            #                              kernel_constraint=None,
            #                              bias_constraint=None,
            #                              name='conv_{}'.format(branch),
            #                              )(net)

            # if self.config['non_lin_fn'] == 'lrelu':
            #     net = tf.keras.layers.LeakyReLU(alpha=0.01, name='fc_lrelu_{}'.format(branch))(net)
            # elif self.config['non_lin_fn'] == 'relu':
            #     net = tf.keras.layers.ReLU(name='fc_relu_{}'.format(branch))(net)
            # elif self.config['non_lin_fn'] == 'prelu':
            #     net = tf.keras.layers.PReLU(alpha_initializer='zeros',
            #                                 alpha_regularizer=None,
            #                                 alpha_constraint=None,
            #                                 shared_axes=[1],
            #                                 name='fc_prelu_{}'.format(branch))(net)
            #
            # net = tf.keras.layers.Flatten(data_format='channels_last', name='flatten_{}'.format(branch))(net)  # needed for Conv2D
            #
            # net = tf.keras.layers.Dropout(self.config['dropout_rate_fc_conv'])(net)

            # concatenate scalar features with features extracted in the convolutional branch for the time series views
            if self.config['conv_branches'][branch]['scalars'] is not None:
                scalar_inputs = [
                    self.inputs[feature_name] if feature_name != 'mag_cat' else tf.cast(self.inputs['mag_cat'],
                                                                                        tf.float32)
                    for feature_name in self.config['conv_branches'][branch]['scalars']]
                if len(scalar_inputs) > 1:
                    scalar_inputs = tf.keras.layers.Concatenate(axis=1, name=f'{branch}_scalar_input')(scalar_inputs)
                else:
                    scalar_inputs = scalar_inputs[0]

                net = tf.keras.layers.Concatenate(axis=1, name='flatten_wscalar_{}'.format(branch))([
                    net,
                    scalar_inputs
                ])

            # # concatenate corresponding scalar features to the flattened vector of features from the convolutional branch
            # if 'local_weak_secondary_view' in branch:
            #     scalar_input = tf.keras.layers.Concatenate(axis=1, name='wks_scalar_input')(
            #         [
            #             self.inputs['tce_maxmes_norm'],
            #             self.inputs['tce_albedo_stat_norm'],
            #             self.inputs['tce_ptemp_stat_norm'],
            #             self.inputs['wst_depth_norm'],
            #             # self.inputs['tce_period_norm'],
            #             # self.inputs['tce_prad_norm'],
            #         ])
            #
            #     net = tf.keras.layers.Concatenate(axis=1, name='flatten_wscalar_{}'.format(branch))([
            #         net,
            #         scalar_input
            #     ])
            #
            # elif 'local_centr_view' in branch:
            #     scalar_input = tf.keras.layers.Concatenate(axis=1, name='centroid_scalar_input')(
            #         [
            #             self.inputs['tce_dikco_msky_norm'],
            #             self.inputs['tce_dikco_msky_err_norm'],
            #             self.inputs['tce_dicco_msky_norm'],
            #             self.inputs['tce_dicco_msky_err_norm'],
            #             self.inputs['tce_fwm_stat_norm'],
            #             self.inputs['ruwe_norm'],
            #             # self.inputs['mag_norm'],
            #             # self.inputs['mag_cat'],
            #             # tf.cast(self.inputs['mag_cat'], tf.float32),
            #             self.inputs['mag_cat_norm']
            #         ])
            #
            #     net = tf.keras.layers.Concatenate(axis=1, name='flatten_wscalar_{}'.format(branch))([
            #         net,
            #         scalar_input
            #     ])
            #
            # elif 'local_flux_view' in branch:
            #     # scalar_input = self.inputs['transit_depth_norm']
            #
            #     scalar_input = tf.keras.layers.Concatenate(axis=1, name='flux_scalar_input')(
            #         [
            #             self.inputs['transit_depth_norm'],
            #             self.inputs['tce_max_mult_ev_norm'],
            #             self.inputs['tce_max_sngle_ev_norm'],
            #             self.inputs['tce_robstat_norm'],
            #             self.inputs['tce_model_chisq_norm']
            #         ])
            #
            #     net = tf.keras.layers.Concatenate(axis=1, name='flatten_wscalar_{}'.format(branch))([
            #         net,
            #         scalar_input
            #     ])
            #
            # elif 'local_flux_oddeven_views' in branch:
            #     scalar_input = tf.keras.layers.Concatenate(axis=1, name='oddeven_scalar_input')(
            #         [
            #             # self.inputs['sigma_oot_odd'],
            #             # self.inputs['sigma_it_odd'],
            #             # self.inputs['sigma_oot_even'],
            #             # self.inputs['sigma_it_even'],
            #             self.inputs['odd_se_oot_norm'],
            #             self.inputs['even_se_oot_norm'],
            #         ])
            #
            #     net = tf.keras.layers.Concatenate(axis=1, name='flatten_wscalar_{}'.format(branch))([
            #         net,
            #         scalar_input
            #     ])

            # add FC layer that extracts features from the combined feature vector of features from the convolutional
            # branch (flattened) and corresponding scalar features
            if self.config['num_fc_conv_units'] > 0:
                net = tf.keras.layers.Dense(units=self.config['num_fc_conv_units'],
                                            kernel_regularizer=None,
                                            activation=None,
                                            use_bias=True,
                                            kernel_initializer='glorot_uniform',
                                            bias_initializer='zeros',
                                            bias_regularizer=None,
                                            activity_regularizer=None,
                                            kernel_constraint=None,
                                            bias_constraint=None,
                                            name='fc_{}'.format(branch))(net)

                # net = tf.expand_dims(net, axis=-1)
                # net = tf.keras.layers.Conv1D(filters=self.config['num_fc_conv_units'],
                #                              kernel_size=net.shape[1],
                #                              strides=1,
                #                              padding='valid',
                #                              kernel_initializer=weight_initializer,
                #                              dilation_rate=1,
                #                              activation=None,
                #                              use_bias=True,
                #                              bias_initializer='zeros',
                #                              kernel_regularizer=None,
                #                              bias_regularizer=None,
                #                              activity_regularizer=None,
                #                              kernel_constraint=None,
                #                              bias_constraint=None,
                #                              name='conv_{}'.format(branch),
                #                              )(net)

                if self.config['non_lin_fn'] == 'lrelu':
                    net = tf.keras.layers.LeakyReLU(alpha=0.01, name='fc_lrelu_{}'.format(branch))(net)
                elif self.config['non_lin_fn'] == 'relu':
                    net = tf.keras.layers.ReLU(name='fc_relu_{}'.format(branch))(net)
                elif self.config['non_lin_fn'] == 'prelu':
                    net = tf.keras.layers.PReLU(alpha_initializer='zeros',
                                                alpha_regularizer=None,
                                                alpha_constraint=None,
                                                shared_axes=[1],
                                                name='fc_prelu_{}'.format(branch))(net)
                # net = tf.keras.layers.Flatten(data_format='channels_last', name='flatten2_{}'.format(branch))(net)

                net = tf.keras.layers.Dropout(self.config['dropout_rate_fc_conv'])(net)

            conv_branches[branch] = net

        return conv_branches

<<<<<<< HEAD
=======
    def build_diff_img_branch(self):
        """ Builds the difference image branch.

        :return: dict with the difference image branch
        """

        # config_mapper = {'blocks': {'global_view': 'num_glob_conv_blocks', 'local_view': 'num_loc_conv_blocks'},
        #                  'pool_size': {'global_view': 'pool_size_glob', 'local_view': 'pool_size_loc'},
        #                  'kernel_size': {'global_view': 'kernel_size_glob', 'local_view': 'kernel_size_loc'},
        #                  }

        weight_initializer = tf.keras.initializers.he_normal() if self.config['weight_initializer'] == 'he' \
            else 'glorot_uniform'

        # branch_view_inputs = [self.inputs[view_name] for view_name in self.config['diff_img_branch']['imgs']]
        branch_view_inputs = [self.inputs['diff_img'], self.inputs['oot_img']]
        branch_view_inputs = [tf.expand_dims(l, axis=-1, name='expanding_diff_img') for l in branch_view_inputs]

        branch_view_inputs = tf.keras.layers.Concatenate(axis=4, name='input_diff_img_concat')(branch_view_inputs)

        # self.config.update(
        #     {
        #         'blocks_diff_img': 3,
        #         'kernel_size_diff_img': 3,
        #         'pool_size_diff_img'
        #         # 'kernel_size_fc':
        #     }
        # )

        # get number of conv blocks for the given view
        n_blocks = 1  # self.config[config_mapper['blocks'][('local_view', 'global_view')['global' in branch]]]

        kernel_size = (3, 3, 1)  # self.config[config_mapper['kernel_size'][('local_view', 'global_view')['global' in branch]]]

        # get pool size for the given view
        pool_size = (2, 2, 1)  # self.config[config_mapper['pool_size'][('local_view', 'global_view')['global' in branch]]]

        for conv_block_i in range(n_blocks):  # create convolutional blocks

            num_filters = 2 ** (2 + conv_block_i)
            # num_filters = 2 ** (self.config['init_conv_filters'] + conv_block_i)

            # set convolution layer parameters from config
            conv_kwargs = {'filters': num_filters,
                           'kernel_initializer': weight_initializer,
                           'kernel_size': kernel_size,  # self.config['kernel_size'],
                           'strides': 1,  # (1, self.config['kernel_stride'])
                           'padding': 'same'
                           }

            for seq_conv_block_i in range(self.config['conv_ls_per_block']):  # create convolutional block

                net = tf.keras.layers.Conv3D(dilation_rate=1,
                                             activation=None,
                                             use_bias=True,
                                             bias_initializer='zeros',
                                             kernel_regularizer=None,
                                             bias_regularizer=None,
                                             activity_regularizer=None,
                                             kernel_constraint=None,
                                             bias_constraint=None,
                                             name='convdiff_img_{}_{}'.format(conv_block_i, seq_conv_block_i),
                                             **conv_kwargs)(branch_view_inputs if conv_block_i == 0 and
                                                                                  seq_conv_block_i == 0
                                                            else net)

                if self.config['non_lin_fn'] == 'lrelu':
                    net = tf.keras.layers.LeakyReLU(alpha=0.01,
                                                    name='lreludiff_img_{}_{}'.format(conv_block_i,
                                                                                seq_conv_block_i))(net)
                elif self.config['non_lin_fn'] == 'relu':
                    net = tf.keras.layers.ReLU(name='reludiff_img_{}_{}'.format(conv_block_i,
                                                                          seq_conv_block_i))(net)
                elif self.config['non_lin_fn'] == 'prelu':
                    net = tf.keras.layers.PReLU(alpha_initializer='zeros',
                                                alpha_regularizer=None,
                                                alpha_constraint=None,
                                                shared_axes=[1, 2],
                                                name='preludiff_img_{}_{}'.format(conv_block_i,
                                                                            seq_conv_block_i))(net)

                net = tf.keras.layers.MaxPooling3D(pool_size=pool_size,
                                                   strides=self.config['pool_stride'],
                                                   name='maxpooling_diff_img_{}'.format(conv_block_i))(net)

        # flatten output of the convolutional branch
        net = tf.keras.layers.Permute((1, 2, 4, 3), name='permute_diff_img')(net)
        net = tf.keras.layers.Reshape((np.prod(net.shape[1:-1].as_list()), net.shape[-1]))(net)

        # add scalar features
        if self.config['diff_img_branch']['scalars'] is not None:
            scalar_inputs = [self.inputs[feature_name] for feature_name in self.config['diff_img_branch']['scalars']]
            if len(scalar_inputs) > 1:
                scalar_inputs = tf.keras.layers.Concatenate(axis=1, name=f'diff_img_scalar_input')(scalar_inputs)
            else:
                scalar_inputs = scalar_inputs[0]
            net = tf.keras.layers.Concatenate(axis=1, name='flatten_wscalar_diff_img')([
                net,
                scalar_inputs
            ])

        # 2D convolution with kernel size equal to feature map size
        net = tf.expand_dims(net, axis=-1, name='expanding_input_convfc')
        net = tf.keras.layers.Conv2D(filters=4,  # self.config['num_fc_conv_units'],
                                     kernel_size=net.shape[1:-1],
                                     strides=1,
                                     padding='valid',
                                     kernel_initializer=weight_initializer,
                                     dilation_rate=1,
                                     activation=None,
                                     use_bias=True,
                                     bias_initializer='zeros',
                                     kernel_regularizer=None,
                                     bias_regularizer=None,
                                     activity_regularizer=None,
                                     kernel_constraint=None,
                                     bias_constraint=None,
                                     name='convfc_{}'.format('diff_img'),
                                     )(net)

        if self.config['non_lin_fn'] == 'lrelu':
            net = tf.keras.layers.LeakyReLU(alpha=0.01, name='convfc_lrelu_diff_img')(net)
        elif self.config['non_lin_fn'] == 'relu':
            net = tf.keras.layers.ReLU(name='convfc_relu_diff_img')(net)
        elif self.config['non_lin_fn'] == 'prelu':
            net = tf.keras.layers.PReLU(alpha_initializer='zeros',
                                        alpha_regularizer=None,
                                        alpha_constraint=None,
                                        shared_axes=[1],
                                        name='convfc_prelu_diff_img')(net)

        net = tf.keras.layers.Flatten(data_format='channels_last', name='flatten_convfc_diff_img')(net)

        # add FC layer that extracts features from the combined feature vector of features from the convolutional
        # branch (flattened) and corresponding scalar features
        if self.config['num_fc_conv_units'] > 0:
            net = tf.keras.layers.Dense(units=self.config['num_fc_conv_units'],
                                        kernel_regularizer=None,
                                        activation=None,
                                        use_bias=True,
                                        kernel_initializer='glorot_uniform',
                                        bias_initializer='zeros',
                                        bias_regularizer=None,
                                        activity_regularizer=None,
                                        kernel_constraint=None,
                                        bias_constraint=None,
                                        name='fc_diff_img')(net)

            if self.config['non_lin_fn'] == 'lrelu':
                net = tf.keras.layers.LeakyReLU(alpha=0.01, name='fc_lrelu_diff_img')(net)
            elif self.config['non_lin_fn'] == 'relu':
                net = tf.keras.layers.ReLU(name='fc_relu_diff_img')(net)
            elif self.config['non_lin_fn'] == 'prelu':
                net = tf.keras.layers.PReLU(alpha_initializer='zeros',
                                            alpha_regularizer=None,
                                            alpha_constraint=None,
                                            shared_axes=[1],
                                            name='fc_prelu_diff_img')(net)

            net = tf.keras.layers.Dropout(self.config['dropout_rate_fc_conv'])(net)

        return {'diff_img': net}

>>>>>>> 52d9fdd9
    def build_scalar_branches(self):
        """ Builds the scalar branches.

        :return:
            scalar_branches_net, dict with the different scalar branches
        """

        scalar_branches_net = {scalar_branch_name: None for scalar_branch_name in self.config['scalar_branches']}
        for scalar_branch_name in self.config['scalar_branches']:

            scalar_inputs = [self.inputs[feature_name] for feature_name in
                             self.config['scalar_branches'][scalar_branch_name]]
            if len(scalar_inputs) > 1:
                scalar_input = tf.keras.layers.Concatenate(axis=1, name=f'{scalar_branch_name}_scalar_input')(
                    scalar_inputs)
            else:
                scalar_input = scalar_inputs[0]

            scalar_fc_output = tf.keras.layers.Dense(units=4,
                                                     kernel_regularizer=regularizers.l2(self.config['decay_rate']) if
                                                     self.config['decay_rate'] is not None else None,
                                                     activation=None,
                                                     use_bias=True,
                                                     kernel_initializer='glorot_uniform',
                                                     bias_initializer='zeros',
                                                     bias_regularizer=None,
                                                     activity_regularizer=None,
                                                     kernel_constraint=None,
                                                     bias_constraint=None,
                                                     name=f'fc_{scalar_branch_name}_scalar')(scalar_input)

            if self.config['non_lin_fn'] == 'lrelu':
                scalar_fc_output = tf.keras.layers.LeakyReLU(alpha=0.01, name=f'fc_lrelu_{scalar_branch_name}_scalar')(
                    scalar_fc_output)
            elif self.config['non_lin_fn'] == 'relu':
                scalar_fc_output = tf.keras.layers.ReLU(name=f'fc_relu_{scalar_branch_name}_scalar')(scalar_fc_output)
            elif self.config['non_lin_fn'] == 'prelu':
                scalar_fc_output = tf.keras.layers.PReLU(alpha_initializer='zeros',
                                                         alpha_regularizer=None,
                                                         alpha_constraint=None,
                                                         shared_axes=[1],
                                                         name=f'fc_prelu_{scalar_branch_name}_scalar')(scalar_fc_output)
            scalar_branches_net[scalar_branch_name] = scalar_fc_output  # scalar_input  # scalar_fc_output

        return scalar_branches_net

    def connect_segments(self, branches):
        """ Connect the different branches.

        :param branches: dict, branches to be concatenated
        :return:
            model output before FC layers
        """

        branches_to_concatenate = []
        for branch_name, branch in branches.items():
            branches_to_concatenate.append(branch)

        if len(branches_to_concatenate) > 1:
            net = tf.keras.layers.Concatenate(axis=1, name='convbranch_wscalar_concat')(branches_to_concatenate)
        else:
            net = branches_to_concatenate[0]

        if self.config['batch_norm']:
            net = tf.keras.layers.BatchNormalization(axis=-1,
                                                     momentum=0.99,
                                                     epsilon=1e-3,
                                                     center=True,
                                                     scale=True,
                                                     beta_initializer='zeros',
                                                     gamma_initializer='ones',
                                                     moving_mean_initializer='zeros',
                                                     moving_variance_initializer='ones',
                                                     beta_regularizer=None,
                                                     gamma_regularizer=None,
                                                     beta_constraint=None,
                                                     gamma_constraint=None,
                                                     renorm=False,
                                                     renorm_clipping=None,
                                                     renorm_momentum=0.99,
                                                     fused=None,
                                                     trainable=True,
                                                     virtual_batch_size=None,
                                                     adjustment=None,
                                                     name='batch_norm_convbranch_wscalar_concat')(net)

        return net

    def build_fc_block(self, net):
        """ Builds the FC block after the convolutional branches.

        :param net: model upstream the FC block
        :return:
            net: model with added FC block
        """

        # with tf.variable_scope('FcNet'):

        for fc_layer_i in range(self.config['num_fc_layers']):

            fc_neurons = self.config['init_fc_neurons']

            if self.config['decay_rate'] is not None:
                net = tf.keras.layers.Dense(units=fc_neurons,
                                            kernel_regularizer=regularizers.l2(
                                                self.config['decay_rate']) if self.config['decay_rate'] is not None else None,
                                            activation=None,
                                            use_bias=True,
                                            kernel_initializer='glorot_uniform',
                                            bias_initializer='zeros',
                                            bias_regularizer=None,
                                            activity_regularizer=None,
                                            kernel_constraint=None,
                                            bias_constraint=None,
                                            name='fc{}'.format(fc_layer_i))(net)
            else:
                net = tf.keras.layers.Dense(units=fc_neurons,
                                            kernel_regularizer=None,
                                            activation=None,
                                            use_bias=True,
                                            kernel_initializer='glorot_uniform',
                                            bias_initializer='zeros',
                                            bias_regularizer=None,
                                            activity_regularizer=None,
                                            kernel_constraint=None,
                                            bias_constraint=None,
                                            name='fc{}'.format(fc_layer_i))(net)

            if self.config['non_lin_fn'] == 'lrelu':
                net = tf.keras.layers.LeakyReLU(alpha=0.01, name='fc_lrelu{}'.format(fc_layer_i))(net)
            elif self.config['non_lin_fn'] == 'relu':
                net = tf.keras.layers.ReLU(name='fc_relu{}'.format(fc_layer_i))(net)
            elif self.config['non_lin_fn'] == 'prelu':
                net = tf.keras.layers.PReLU(alpha_initializer='zeros',
                                            alpha_regularizer=None,
                                            alpha_constraint=None,
                                            shared_axes=[1],
                                            name='fc_prelu{}'.format(fc_layer_i))(net)

            net = tf.keras.layers.Dropout(self.config['dropout_rate'])(net)

        return net

    def build(self):
        """ Builds the model.

        :return:
            output: full model, from inputs to outputs
        """

        branches_net = {}

        if self.config['transformer_branches'] is not None:
            branches_net.update(self.build_transformer_layers())

        if self.config['scalar_branches'] is not None:
            branches_net.update(self.build_scalar_branches())

        if self.config['conv_branches'] is not None:
            branches_net.update(self.build_conv_branches())

        # merge branches
        net = self.connect_segments(branches_net)

        # create FC layers
        net = self.build_fc_block(net)

        # create output layer
        logits = tf.keras.layers.Dense(units=self.output_size, name="logits")(net)

        if self.output_size == 1:
            output = tf.keras.layers.Activation(tf.nn.sigmoid, name='sigmoid')(logits)
        else:
            output = tf.keras.layers.Activation(tf.nn.softmax, name='softmax')(logits)

        return output<|MERGE_RESOLUTION|>--- conflicted
+++ resolved
@@ -2819,8 +2819,6 @@
 
         return conv_branches
 
-<<<<<<< HEAD
-=======
     def build_diff_img_branch(self):
         """ Builds the difference image branch.
 
@@ -2984,7 +2982,6 @@
 
         return {'diff_img': net}
 
->>>>>>> 52d9fdd9
     def build_scalar_branches(self):
         """ Builds the scalar branches.
 
